--- conflicted
+++ resolved
@@ -109,13 +109,10 @@
 	// Announce Configs
 	AnnounceGossipPeriod                 uint64 `toml:",omitempty"` // Time duration (in seconds) between gossiped announce messages
 	AnnounceAggressiveGossipOnEnablement bool   `toml:",omitempty"` // Specifies if this node should do aggressive gossip on announce enablement
-<<<<<<< HEAD
 
 	// Fault injection config
-	FaultyMode uint64 `toml:",omitempty"` // The faulty node indicates the faulty node's behavior
-=======
+	FaultyMode                           uint64 `toml:",omitempty"` // The faulty node indicates the faulty node's behavior
 	AnnounceAdditionalValidatorsToGossip int64  `toml:",omitempty"` // Specifies the number of additional non-elected validators to gossip an announce
->>>>>>> dd8c6008
 }
 
 var DefaultConfig = &Config{
