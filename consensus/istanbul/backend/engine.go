// Copyright 2017 The go-ethereum Authors
// This file is part of the go-ethereum library.
//
// The go-ethereum library is free software: you can redistribute it and/or modify
// it under the terms of the GNU Lesser General Public License as published by
// the Free Software Foundation, either version 3 of the License, or
// (at your option) any later version.
//
// The go-ethereum library is distributed in the hope that it will be useful,
// but WITHOUT ANY WARRANTY; without even the implied warranty of
// MERCHANTABILITY or FITNESS FOR A PARTICULAR PURPOSE. See the
// GNU Lesser General Public License for more details.
//
// You should have received a copy of the GNU Lesser General Public License
// along with the go-ethereum library. If not, see <http://www.gnu.org/licenses/>.

package backend

import (
	"bytes"
	"errors"
	"fmt"
	"math/big"
	"time"

	"github.com/ethereum/go-ethereum/common"
	"github.com/ethereum/go-ethereum/consensus"
	"github.com/ethereum/go-ethereum/consensus/istanbul"
	istanbulCore "github.com/ethereum/go-ethereum/consensus/istanbul/core"
	"github.com/ethereum/go-ethereum/consensus/istanbul/validator"
	gpm "github.com/ethereum/go-ethereum/contract_comm/gasprice_minimum"
	"github.com/ethereum/go-ethereum/core/state"
	"github.com/ethereum/go-ethereum/core/types"
	blscrypto "github.com/ethereum/go-ethereum/crypto/bls"
	"github.com/ethereum/go-ethereum/log"
	"github.com/ethereum/go-ethereum/rlp"
	"github.com/ethereum/go-ethereum/rpc"
	lru "github.com/hashicorp/golang-lru"
	"golang.org/x/crypto/sha3"
)

const (
<<<<<<< HEAD
	inmemorySnapshots      = 128 // Number of recent vote snapshots to keep in memory
	inmemoryPeers          = 40
	inmemoryMessages       = 1024
	mobileAllowedClockSkew = uint64(5)

	// This is taken from celo-monorepo/packages/protocol/build/<env>/contracts/LockedGold.json
	setCumulativeRewardWeightABI = `[{
		"constant": false,
		"inputs": [
			{
				"name": "blockReward",
				"type": "uint256"
			}
		],
		"name": "setCumulativeRewardWeight",
		"outputs": [],
		"payable": false,
		"stateMutability": "nonpayable",
		"type": "function"
		}]`

	// This is taken from celo-monorepo/packages/protocol/build/<env>/contracts/GoldToken.json
	increaseSupplyABI = `[{
		"constant": false,
		"inputs": [
		  {
			"name": "amount",
			"type": "uint256"
		  }
		],
		"name": "increaseSupply",
		"outputs": [],
		"payable": false,
		"stateMutability": "nonpayable",
		"type": "function"
		}]`

	// This is taken from celo-monorepo/packages/protocol/build/<env>/contracts/GoldToken.json
	totalSupplyABI = `[{
		"constant": true,
		"inputs": [],
		"name": "totalSupply",
		"outputs": [
		  {
			"name": "",
			"type": "uint256"
		  }
		],
		"payable": false,
		"stateMutability": "view",
		"type": "function"
	  }]`
=======
	inmemorySnapshots             = 128 // Number of recent vote snapshots to keep in memory
	inmemoryPeers                 = 40
	inmemoryMessages              = 1024
	mobileAllowedClockSkew uint64 = 5
>>>>>>> 22001689
)

var (
	// errInvalidProposal is returned when a prposal is malformed.
	errInvalidProposal = errors.New("invalid proposal")
	// errInvalidSignature is returned when given signature is not signed by given
	// address.
	errInvalidSignature = errors.New("invalid signature")
	// errUnknownBlock is returned when the list of validators or header is requested for a block
	// that is not part of the local blockchain.
	errUnknownBlock = errors.New("unknown block")
	// errUnauthorized is returned if a header is signed by a non authorized entity.
	errUnauthorized = errors.New("unauthorized")
	// errInvalidDifficulty is returned if the difficulty of a block is not 1
	errInvalidDifficulty = errors.New("invalid difficulty")
	// errInvalidExtraDataFormat is returned when the extra data format is incorrect
	errInvalidExtraDataFormat = errors.New("invalid extra data format")
	// errInvalidMixDigest is returned if a block's mix digest is not Istanbul digest.
	errInvalidMixDigest = errors.New("invalid Istanbul mix digest")
	// errInvalidNonce is returned if a block's nonce is invalid
	errInvalidNonce = errors.New("invalid nonce")
	// errCoinbase is returned if a block's coinbase is invalid
	errInvalidCoinbase = errors.New("invalid coinbase")
	// errInvalidUncleHash is returned if a block contains an non-empty uncle list.
	errInvalidUncleHash = errors.New("non empty uncle hash")
	// errInvalidTimestamp is returned if the timestamp of a block is lower than the previous block's timestamp + the minimum block period.
	errInvalidTimestamp = errors.New("invalid timestamp")
	// errInvalidVotingChain is returned if an authorization list is attempted to
	// be modified via out-of-range or non-contiguous headers.
	errInvalidVotingChain = errors.New("invalid voting chain")
	// errInvalidCommittedSeals is returned if the committed seal is not signed by any of parent validators.
	errInvalidCommittedSeals = errors.New("invalid committed seals")
	// errEmptyCommittedSeals is returned if the field of committed seals is zero.
	errEmptyCommittedSeals = errors.New("zero committed seals")
	// errMismatchTxhashes is returned if the TxHash in header is mismatch.
	errMismatchTxhashes = errors.New("mismatch transactions hashes")
	// errInvalidValidatorSetDiff is returned if the header contains invalid validator set diff
	errInvalidValidatorSetDiff = errors.New("invalid validator set diff")
	// errUnauthorizedAnnounceMessage is returned when the received announce message is from
	// an unregistered validator
	errUnauthorizedAnnounceMessage = errors.New("unauthorized announce message")
)

var (
	defaultDifficulty = big.NewInt(1)
	nilUncleHash      = types.CalcUncleHash(nil) // Always Keccak256(RLP([])) as uncles are meaningless outside of PoW.
	emptyNonce        = types.BlockNonce{}
	now               = time.Now

	inmemoryAddresses  = 20 // Number of recent addresses from ecrecover
	recentAddresses, _ = lru.NewARC(inmemoryAddresses)
)

// Author retrieves the Ethereum address of the account that minted the given
// block, which may be different from the header's coinbase if a consensus
// engine is based on signatures.
func (sb *Backend) Author(header *types.Header) (common.Address, error) {
	return ecrecover(header)
}

// VerifyHeader checks whether a header conforms to the consensus rules of a
// given engine. Verifying the seal may be done optionally here, or explicitly
// via the VerifySeal method.
func (sb *Backend) VerifyHeader(chain consensus.ChainReader, header *types.Header, seal bool) error {
	return sb.verifyHeader(chain, header, nil)
}

// verifyHeader checks whether a header conforms to the consensus rules.The
// caller may optionally pass in a batch of parents (ascending order) to avoid
// looking those up from the database. This is useful for concurrently verifying
// a batch of new headers.
func (sb *Backend) verifyHeader(chain consensus.ChainReader, header *types.Header, parents []*types.Header) error {
	if header.Number == nil {
		return errUnknownBlock
	}

	// If the full chain isn't available (as on mobile devices), don't reject future blocks
	// This is due to potential clock skew
	allowedFutureBlockTime := uint64(now().Unix())
	if !chain.Config().FullHeaderChainAvailable {
		allowedFutureBlockTime = allowedFutureBlockTime + mobileAllowedClockSkew
	}

	// Don't waste time checking blocks from the future
	if header.Time > allowedFutureBlockTime {
		return consensus.ErrFutureBlock
	}

	// Ensure that the extra data format is satisfied
	if _, err := types.ExtractIstanbulExtra(header); err != nil {
		return errInvalidExtraDataFormat
	}

	// Ensure that the nonce is empty (Istanbul was originally using it for a candidate validator vote)
	if header.Nonce != (emptyNonce) {
		return errInvalidNonce
	}

	// Ensure that the mix digest is zero as we don't have fork protection currently
	if header.MixDigest != types.IstanbulDigest {
		return errInvalidMixDigest
	}
	// Ensure that the block doesn't contain any uncles which are meaningless in Istanbul
	if header.UncleHash != nilUncleHash {
		return errInvalidUncleHash
	}
	// Ensure that the block's difficulty is meaningful (may not be correct at this point)
	if header.Difficulty == nil || header.Difficulty.Cmp(defaultDifficulty) != 0 {
		return errInvalidDifficulty
	}

	return sb.verifyCascadingFields(chain, header, parents)
}

// verifyCascadingFields verifies all the header fields that are not standalone,
// rather depend on a batch of previous headers. The caller may optionally pass
// in a batch of parents (ascending order) to avoid looking those up from the
// database. This is useful for concurrently verifying a batch of new headers.
func (sb *Backend) verifyCascadingFields(chain consensus.ChainReader, header *types.Header, parents []*types.Header) error {
	// The genesis block is the always valid dead-end
	number := header.Number.Uint64()
	if number == 0 {
		return nil
	}
	// Ensure that the block's timestamp isn't too close to it's parent
	var parent *types.Header
	if len(parents) > 0 {
		parent = parents[len(parents)-1]
	} else {
		parent = chain.GetHeader(header.ParentHash, number-1)
	}
	if chain.Config().FullHeaderChainAvailable {

		if parent == nil || parent.Number.Uint64() != number-1 || parent.Hash() != header.ParentHash {
			return consensus.ErrUnknownAncestor
		}
		if parent.Time+sb.config.BlockPeriod > header.Time {
			return errInvalidTimestamp
		}
		// Verify validators in extraData. Validators in snapshot and extraData should be the same.
		if err := sb.verifySigner(chain, header, parents); err != nil {
			return err
		}
	}

	return sb.verifyCommittedSeals(chain, header, parents)
}

// VerifyHeaders is similar to VerifyHeader, but verifies a batch of headers
// concurrently. The method returns a quit channel to abort the operations and
// a results channel to retrieve the async verifications (the order is that of
// the input slice).
func (sb *Backend) VerifyHeaders(chain consensus.ChainReader, headers []*types.Header, seals []bool) (chan<- struct{}, <-chan error) {
	abort := make(chan struct{})
	results := make(chan error, len(headers))
	go func() {
		for i, header := range headers {
			err := sb.verifyHeader(chain, header, headers[:i])

			select {
			case <-abort:
				return
			case results <- err:
			}
		}
	}()
	return abort, results
}

// VerifyUncles verifies that the given block's uncles conform to the consensus
// rules of a given engine.
func (sb *Backend) VerifyUncles(chain consensus.ChainReader, block *types.Block) error {
	if len(block.Uncles()) > 0 {
		return errInvalidUncleHash
	}
	return nil
}

// verifySigner checks whether the signer is in parent's validator set
func (sb *Backend) verifySigner(chain consensus.ChainReader, header *types.Header, parents []*types.Header) error {
	// Verifying the genesis block is not supported
	number := header.Number.Uint64()
	if number == 0 {
		return errUnknownBlock
	}

	// Retrieve the snapshot needed to verify this header and cache it
	snap, err := sb.snapshot(chain, number-1, header.ParentHash, parents)
	if err != nil {
		return err
	}

	// resolve the authorization key and check against signers
	signer, err := ecrecover(header)
	if err != nil {
		return err
	}

	// Signer should be in the validator set of previous block's extraData.
	if _, v := snap.ValSet.GetByAddress(signer); v == nil {
		return errUnauthorized
	}
	return nil
}

// verifyCommittedSeals checks whether every committed seal is signed by one of the parent's validators
func (sb *Backend) verifyCommittedSeals(chain consensus.ChainReader, header *types.Header, parents []*types.Header) error {
	number := header.Number.Uint64()
	// We don't need to verify committed seals in the genesis block
	if number == 0 {
		return nil
	}

	// Retrieve the snapshot needed to verify this header and cache it
	snap, err := sb.snapshot(chain, number-1, header.ParentHash, parents)
	if err != nil {
		return err
	}

	extra, err := types.ExtractIstanbulExtra(header)
	if err != nil {
		return err
	}
	// The length of Committed seals should be larger than 0
	if len(extra.CommittedSeal) == 0 {
		return errEmptyCommittedSeals
	}

	validators := snap.ValSet.Copy()
	// Check whether the committed seals are generated by parent's validators

	proposalSeal := istanbulCore.PrepareCommittedSeal(header.Hash())
	// 1. Get committed seals from current header
	myValidatorIndex, myValidator := validators.GetByAddress(sb.Address())
	publicKeys := [][]byte{}
	for i := 0; i < snap.ValSet.PaddedSize(); i++ {
		if extra.Bitmap.Bit(i) == 1 {
			pubKey := validators.GetByIndex(uint64(i)).BLSPublicKey()
			if myValidatorIndex >= 0 && bytes.Equal(pubKey, myValidator.BLSPublicKey()) {
				sb.logger.Debug("Our backend participated in consensus", "number", number)
			}
			publicKeys = append(publicKeys, pubKey)
		}
	}

	// The length of validSeal should be larger than number of faulty node + 1
	if len(publicKeys) < snap.ValSet.MinQuorumSize() {
		sb.logger.Error("not enough signatures to form a quorum", "public keys", len(publicKeys), "minimum quorum size", snap.ValSet.MinQuorumSize())
		return errInvalidCommittedSeals
	}
	err = blscrypto.VerifyAggregatedSignature(publicKeys, proposalSeal, []byte{}, extra.CommittedSeal, false)
	if err != nil {
		sb.logger.Error("couldn't verify aggregated signature", "err", err)
		return errInvalidSignature
	}

	return nil
}

// VerifySeal checks whether the crypto seal on a header is valid according to
// the consensus rules of the given engine.
func (sb *Backend) VerifySeal(chain consensus.ChainReader, header *types.Header) error {
	// get parent header and ensure the signer is in parent's validator set
	number := header.Number.Uint64()
	if number == 0 {
		return errUnknownBlock
	}

	// ensure that the difficulty equals to defaultDifficulty
	if header.Difficulty.Cmp(defaultDifficulty) != 0 {
		return errInvalidDifficulty
	}
	return sb.verifySigner(chain, header, nil)
}

// Prepare initializes the consensus fields of a block header according to the
// rules of a particular engine. The changes are executed inline.
func (sb *Backend) Prepare(chain consensus.ChainReader, header *types.Header) error {
	// unused fields, force to set to empty
	header.Coinbase = sb.address
	header.Nonce = emptyNonce
	header.MixDigest = types.IstanbulDigest

	// copy the parent extra data as the header extra data
	number := header.Number.Uint64()
	parent := chain.GetHeader(header.ParentHash, number-1)
	if parent == nil {
		return consensus.ErrUnknownAncestor
	}
	// use the same difficulty for all blocks
	header.Difficulty = defaultDifficulty

	// set header's timestamp
	header.Time = parent.Time + sb.config.BlockPeriod
	nowTime := uint64(now().Unix())
	if header.Time < nowTime {
		header.Time = nowTime
	}

	// wait for the timestamp of header, use this to adjust the block period
	delay := time.Unix(int64(header.Time), 0).Sub(now())
	time.Sleep(delay)
	return nil
}

// UpdateValSetDiff will update the validator set diff in the header, if the mined header is the last block of the epoch
func (sb *Backend) UpdateValSetDiff(chain consensus.ChainReader, header *types.Header, state *state.StateDB) error {
	// If this is the last block of the epoch, then get the validator set diff, to save into the header
	log.Trace("Called UpdateValSetDiff", "number", header.Number.Uint64(), "epoch", sb.config.Epoch)
	if istanbul.IsLastBlockOfEpoch(header.Number.Uint64(), sb.config.Epoch) {
		newValSet, err := sb.getNewValidatorSet(header, state)
		if err == nil {
			// Get the last epoch's validator set
			snap, err := sb.snapshot(chain, header.Number.Uint64()-1, header.ParentHash, nil)
			if err != nil {
				return err
			}

			// add validators in snapshot to extraData's validators section
			extra, err := assembleExtra(header, snap.validators(), newValSet)
			if err != nil {
				return err
			}
			header.Extra = extra
			return nil
		}
	}
	// If it's not the last block or we were unable to pull the new validator set, then the validator set diff should be empty
	extra, err := assembleExtra(header, []istanbul.ValidatorData{}, []istanbul.ValidatorData{})
	if err != nil {
		return err
	}
	header.Extra = extra
	return nil
}

// Returns whether or not a particular header represents the last block in the epoch.
func (sb *Backend) IsLastBlockOfEpoch(header *types.Header) bool {
	return istanbul.IsLastBlockOfEpoch(header.Number.Uint64(), sb.config.Epoch)
}

// Returns the size of epochs in blocks.
func (sb *Backend) EpochSize() uint64 {
	return sb.config.Epoch
}

// Finalize runs any post-transaction state modifications (e.g. block rewards)
// but does not assemble the block.
//
// Note: The block header and state database might be updated to reflect any
// consensus rules that happen at finalization (e.g. block rewards).
<<<<<<< HEAD
func (sb *Backend) Finalize(chain consensus.ChainReader, header *types.Header, state *state.StateDB, txs []*types.Transaction,
	uncles []*types.Header) {
	header.Root = state.IntermediateRoot(chain.Config().IsEIP158(header.Number))
	header.UncleHash = types.CalcUncleHash(nil)
}

// FinalizeAndAssemble runs any post-transaction state modifications (e.g. block
// rewards) and assembles the final block.
//
// Note: The block header and state database might be updated to reflect any
// consensus rules that happen at finalization (e.g. block rewards).
func (sb *Backend) FinalizeAndAssemble(chain consensus.ChainReader, header *types.Header, state *state.StateDB, txs []*types.Transaction,
	uncles []*types.Header, receipts []*types.Receipt, randomness *types.Randomness) (*types.Block, error) {

	// Trigger an update to the gas price minimum in the GasPriceMinimum contract based on block congestion
	updatedGasPriceMinimum, err := gpm.UpdateGasPriceMinimum(header, state)
	if err == contract_errors.ErrSmartContractNotDeployed || err == contract_errors.ErrRegistryContractNotDeployed {
		log.Debug("Error in updating gas price minimum", "error", err, "updatedGasPriceMinimum", updatedGasPriceMinimum)
	} else if err != nil {
		log.Error("Error in updating gas price minimum", "error", err, "updatedGasPriceMinimum", updatedGasPriceMinimum)
	}

	goldTokenAddress, err := contract_comm.GetRegisteredAddress(params.GoldTokenRegistryId, header, state)
	if err == contract_errors.ErrSmartContractNotDeployed || err == contract_errors.ErrRegistryContractNotDeployed {
		log.Debug("Registry address lookup failed", "err", err)
	} else if err != nil {
		log.Error(err.Error())
	}
	// Add block rewards only if goldtoken smart contract has been initialized
	if goldTokenAddress != nil {
		totalBlockRewards := big.NewInt(0)

		infrastructureBlockReward := big.NewInt(params.Ether)
		governanceAddress, err := contract_comm.GetRegisteredAddress(params.GovernanceRegistryId, header, state)
		if err == contract_errors.ErrSmartContractNotDeployed {
			log.Debug("Registry address lookup failed", "err", err)
		} else if err != nil {
			log.Error(err.Error())
		}

		if governanceAddress != nil {
			state.AddBalance(*governanceAddress, infrastructureBlockReward)
			totalBlockRewards.Add(totalBlockRewards, infrastructureBlockReward)
		}
=======
func (sb *Backend) Finalize(chain consensus.ChainReader, header *types.Header, state *state.StateDB, txs []*types.Transaction, uncles []*types.Header, receipts []*types.Receipt, randomness *types.Randomness) (*types.Block, error) {
>>>>>>> 22001689

	snapshot := state.Snapshot()
	err := sb.setInitialGoldTokenTotalSupplyIfUnset(header, state)
	if err != nil {
		state.RevertToSnapshot(snapshot)
	}

	// Trigger an update to the gas price minimum in the GasPriceMinimum contract based on block congestion
	snapshot = state.Snapshot()
	_, err = gpm.UpdateGasPriceMinimum(header, state)
	if err != nil {
		state.RevertToSnapshot(snapshot)
	}

	if istanbul.IsLastBlockOfEpoch(header.Number.Uint64(), sb.config.Epoch) {
		snapshot = state.Snapshot()
		err = sb.distributeEpochPaymentsAndRewards(header, state)
		if err != nil {
			state.RevertToSnapshot(snapshot)
		}
	}

	header.Root = state.IntermediateRoot(chain.Config().IsEIP158(header.Number))
	header.UncleHash = types.CalcUncleHash(nil)

	// Assemble and return the final block for sealing
	return types.NewBlock(header, txs, nil, receipts, randomness), nil
}

// Seal generates a new block for the given input block with the local miner's
// seal place on top.
func (sb *Backend) Seal(chain consensus.ChainReader, block *types.Block, results chan<- *types.Block, stop <-chan struct{}) error {
	// update the block header timestamp and signature and propose the block to core engine
	header := block.Header()
	number := header.Number.Uint64()

	// Bail out if we're unauthorized to sign a block
	snap, err := sb.snapshot(chain, number-1, header.ParentHash, nil)
	if err != nil {
		return err
	}
	if _, v := snap.ValSet.GetByAddress(sb.address); v == nil {
		return errUnauthorized
	}

	parent := chain.GetHeader(header.ParentHash, number-1)
	if parent == nil {
		return consensus.ErrUnknownAncestor
	}
	block, err = sb.updateBlock(parent, block)
	if err != nil {
		return err
	}

	// get the proposed block hash and clear it if the seal() is completed.
	sb.sealMu.Lock()
	sb.proposedBlockHash = block.Hash()
	clear := func() {
		sb.proposedBlockHash = common.Hash{}
		sb.sealMu.Unlock()
	}

	// post block into Istanbul engine
	go sb.EventMux().Post(istanbul.RequestEvent{
		Proposal: block,
	})

	go func() {
		defer clear()
		for {
			select {
			case result := <-sb.commitCh:
				// Somehow, the block `result` coming from commitCh can be null
				// if the block hash and the hash from channel are the same,
				// return the result. Otherwise, keep waiting the next hash.
				if result != nil && block.Hash() == result.Hash() {
					results <- result
					return
				}
			case <-stop:
				return
			}
		}
	}()
	return nil
}

// CalcDifficulty is the difficulty adjustment algorithm. It returns the difficulty
// that a new block should have based on the previous blocks in the chain and the
// current signer.
func (sb *Backend) CalcDifficulty(chain consensus.ChainReader, time uint64, parent *types.Header) *big.Int {
	return defaultDifficulty
}

// SealHash returns the hash of a block prior to it being sealed.
func (sb *Backend) SealHash(header *types.Header) common.Hash {
	return sigHash(header)
}

// update timestamp and signature of the block based on its number of transactions
func (sb *Backend) updateBlock(parent *types.Header, block *types.Block) (*types.Block, error) {
	header := block.Header()
	// sign the hash
	seal, err := sb.Sign(sigHash(header).Bytes())
	if err != nil {
		return nil, err
	}

	err = writeSeal(header, seal)
	if err != nil {
		return nil, err
	}

	return block.WithSeal(header), nil
}

// APIs returns the RPC APIs this consensus engine provides.
func (sb *Backend) APIs(chain consensus.ChainReader) []rpc.API {
	return []rpc.API{{
		Namespace: "istanbul",
		Version:   "1.0",
		Service:   &API{chain: chain, istanbul: sb},
		Public:    true,
	}}
}

func (sb *Backend) SetChain(chain consensus.ChainReader, currentBlock func() *types.Block) {
	sb.chain = chain
	sb.currentBlock = currentBlock
}

// Start implements consensus.Istanbul.Start
func (sb *Backend) Start(hasBadBlock func(common.Hash) bool,
	stateAt func(common.Hash) (*state.StateDB, error), processBlock func(*types.Block, *state.StateDB) (types.Receipts, []*types.Log, uint64, error),
	validateState func(*types.Block, *state.StateDB, types.Receipts, uint64) error) error {
	sb.coreMu.Lock()
	defer sb.coreMu.Unlock()
	if sb.coreStarted {
		return istanbul.ErrStartedEngine
	}

	// clear previous data
	sb.proposedBlockHash = common.Hash{}
	if sb.commitCh != nil {
		close(sb.commitCh)
	}
	sb.commitCh = make(chan *types.Block, 1)

	sb.hasBadBlock = hasBadBlock
	sb.stateAt = stateAt
	sb.processBlock = processBlock
	sb.validateState = validateState

	if err := sb.core.Start(); err != nil {
		return err
	}

	sb.coreStarted = true

	go sb.sendAnnounceMsgs()

	return nil
}

// Stop implements consensus.Istanbul.Stop
func (sb *Backend) Stop() error {
	sb.coreMu.Lock()
	defer sb.coreMu.Unlock()
	if !sb.coreStarted {
		return istanbul.ErrStoppedEngine
	}
	if err := sb.core.Stop(); err != nil {
		return err
	}
	sb.coreStarted = false

	sb.announceQuit <- struct{}{}
	sb.announceWg.Wait()
	return nil
}

// snapshot retrieves the validator set needed to sign off on the block immediately after 'number'.  E.g. if you need to find the validator set that needs to sign off on block 6,
// this method should be called with number set to 5.
//
// hash - The requested snapshot's block's hash
// number - The requested snapshot's block number
// parents - (Optional argument) An array of headers from directly previous blocks.
func (sb *Backend) snapshot(chain consensus.ChainReader, number uint64, hash common.Hash, parents []*types.Header) (*Snapshot, error) {
	// Search for a snapshot in memory or on disk
	var (
		headers   []*types.Header
		header    *types.Header
		snap      *Snapshot
		blockHash common.Hash
	)

	numberIter := number

	// If numberIter is not the last block of an epoch, then adjust it to be the last block of the previous epoch
	if !istanbul.IsLastBlockOfEpoch(numberIter, sb.config.Epoch) {
		epochNum := istanbul.GetEpochNumber(numberIter, sb.config.Epoch)
		numberIter = istanbul.GetEpochLastBlockNumber(epochNum-1, sb.config.Epoch)
	}

	// At this point, numberIter will always be the last block number of an epoch.  Namely, it will be
	// block numbers where the header contains the validator set diff.
	// Note that block 0 (the genesis block) is one of those headers.  It contains the initial set of validators in the
	// 'addedValidators' field in the header.

	// Retrieve the most recent cached or on disk snapshot.
	for ; ; numberIter = numberIter - sb.config.Epoch {
		// If an in-memory snapshot was found, use that
		if s, ok := sb.recentSnapshots.Get(numberIter); ok {
			snap = s.(*Snapshot)
			break
		}

		if numberIter == number {
			blockHash = hash
		} else {
			header = chain.GetHeaderByNumber(numberIter)
			if header == nil {
				log.Trace("Unable to find header in chain", "number", number)
			} else {
				blockHash = chain.GetHeaderByNumber(numberIter).Hash()
			}
		}

		if (blockHash != common.Hash{}) {
			if s, err := loadSnapshot(sb.config.Epoch, sb.db, blockHash); err == nil {
				log.Trace("Loaded validator set snapshot from disk", "number", numberIter, "hash", blockHash)
				snap = s
				break
			}
		}

		if numberIter == 0 {
			break
		}

		// Panic if numberIter underflows (becomes greater than number).
		if numberIter > number {
			panic(fmt.Sprintf("There is a bug in the code.  NumberIter underflowed, and should of stopped at 0.  NumberIter: %v, number: %v", numberIter, number))
		}
	}

	// If snapshot is still nil, then create a snapshot from genesis block
	if snap == nil {
		log.Debug("Snapshot is nil, creating from genesis")
		// Panic if the numberIter does not equal 0
		if numberIter != 0 {
			panic(fmt.Sprintf("There is a bug in the code.  NumberIter should be 0.  NumberIter: %v", numberIter))
		}

		genesis := chain.GetHeaderByNumber(0)

		istanbulExtra, err := types.ExtractIstanbulExtra(genesis)
		if err != nil {
			log.Error("Unable to extract istanbul extra", "err", err)
			return nil, err
		}

		// The genesis block should have an empty RemovedValidators set.  If not, throw an error
		if istanbulExtra.RemovedValidators.BitLen() != 0 {
			log.Error("Genesis block has a non empty RemovedValidators set")
			return nil, errInvalidValidatorSetDiff
		}

		validators, err := istanbul.CombineIstanbulExtraToValidatorData(istanbulExtra.AddedValidators, istanbulExtra.AddedValidatorsPublicKeys)
		if err != nil {
			log.Error("Cannot construct validators data from istanbul extra")
			return nil, errInvalidValidatorSetDiff
		}
		snap = newSnapshot(sb.config.Epoch, 0, genesis.Hash(), validator.NewSet(validators, sb.config.ProposerPolicy))

		if err := snap.store(sb.db); err != nil {
			log.Error("Unable to store snapshot", "err", err)
			return nil, err
		}
	}

	log.Trace("Most recent snapshot found", "number", numberIter)
	// Calculate the returned snapshot by applying epoch headers' val set diffs to the intermediate snapshot (the one that is retreived/created from above).
	// This will involve retrieving all of those headers into an array, and then call snapshot.apply on that array and the intermediate snapshot.
	// Note that the callee of this method may have passed in a set of previous headers, so we may be able to use some of them.
	for numberIter+sb.config.Epoch <= number {
		numberIter += sb.config.Epoch

		log.Trace("Retrieving ancestor header", "number", number, "numberIter", numberIter, "parents size", len(parents))
		inParents := -1
		for i := len(parents) - 1; i >= 0; i-- {
			if parents[i].Number.Uint64() == numberIter {
				inParents = i
				break
			}
		}
		if inParents >= 0 {
			header = parents[inParents]
			log.Trace("Retrieved header from parents param", "header num", header.Number.Uint64())
		} else {
			header = chain.GetHeaderByNumber(numberIter)
			if header == nil {
				log.Error("The header retrieved from the chain is nil", "block num", numberIter)
				return nil, errUnknownBlock
			}
		}

		headers = append(headers, header)
	}

	if len(headers) > 0 {
		var err error
		log.Trace("Snapshot headers len greater than 0", "headers", headers)
		snap, err = snap.apply(headers, sb.db)
		if err != nil {
			log.Error("Unable to apply headers to snapshots", "headers", headers)
			return nil, err
		}

		sb.recentSnapshots.Add(numberIter, snap)
	}
	// Make a copy of the snapshot to return, since a few fields will be modified.
	// The original snap is probably stored within the LRU cache, so we don't want to
	// modify that one.
	returnSnap := snap.copy()

	returnSnap.Number = number
	returnSnap.Hash = hash

	return returnSnap, nil
}

// FIXME: Need to update this for Istanbul
// sigHash returns the hash which is used as input for the Istanbul
// signing. It is the hash of the entire header apart from the 65 byte signature
// contained at the end of the extra data.
//
// Note, the method requires the extra data to be at least 65 bytes, otherwise it
// panics. This is done to avoid accidentally using both forms (signature present
// or not), which could be abused to produce different hashes for the same header.
func sigHash(header *types.Header) (hash common.Hash) {
	hasher := sha3.NewLegacyKeccak256()

	// Clean seal is required for calculating proposer seal.
	rlp.Encode(hasher, types.IstanbulFilteredHeader(header, false))
	hasher.Sum(hash[:0])
	return hash
}

// ecrecover extracts the Ethereum account address from a signed header.
func ecrecover(header *types.Header) (common.Address, error) {
	hash := header.Hash()
	if addr, ok := recentAddresses.Get(hash); ok {
		return addr.(common.Address), nil
	}

	// Retrieve the signature from the header extra-data
	istanbulExtra, err := types.ExtractIstanbulExtra(header)
	if err != nil {
		return common.Address{}, err
	}

	addr, err := istanbul.GetSignatureAddress(sigHash(header).Bytes(), istanbulExtra.Seal)
	if err != nil {
		return addr, err
	}
	recentAddresses.Add(hash, addr)
	return addr, nil
}

// assembleExtra returns a extra-data of the given header and validators
func assembleExtra(header *types.Header, oldValSet []istanbul.ValidatorData, newValSet []istanbul.ValidatorData) ([]byte, error) {
	var buf bytes.Buffer

	// compensate the lack bytes if header.Extra is not enough IstanbulExtraVanity bytes.
	if len(header.Extra) < types.IstanbulExtraVanity {
		header.Extra = append(header.Extra, bytes.Repeat([]byte{0x00}, types.IstanbulExtraVanity-len(header.Extra))...)
	}
	buf.Write(header.Extra[:types.IstanbulExtraVanity])

	addedValidators, removedValidators := istanbul.ValidatorSetDiff(oldValSet, newValSet)

	addedValidatorsAddresses, addedValidatorsPublicKeys := istanbul.SeparateValidatorDataIntoIstanbulExtra(addedValidators)

	if len(addedValidators) > 0 || removedValidators.BitLen() > 0 {
		oldValidatorsAddresses, _ := istanbul.SeparateValidatorDataIntoIstanbulExtra(oldValSet)
		newValidatorsAddresses, _ := istanbul.SeparateValidatorDataIntoIstanbulExtra(newValSet)
		log.Debug("Setting istanbul header validator fields", "oldValSet", common.ConvertToStringSlice(oldValidatorsAddresses), "newValSet", common.ConvertToStringSlice(newValidatorsAddresses),
			"addedValidators", common.ConvertToStringSlice(addedValidatorsAddresses), "removedValidators", removedValidators.Text(16))
	}

	ist := &types.IstanbulExtra{
		AddedValidators:           addedValidatorsAddresses,
		AddedValidatorsPublicKeys: addedValidatorsPublicKeys,
		RemovedValidators:         removedValidators,
		Seal:                      []byte{},
		CommittedSeal:             []byte{},
	}

	payload, err := rlp.EncodeToBytes(&ist)
	if err != nil {
		return nil, err
	}

	return append(buf.Bytes(), payload...), nil
}

// writeSeal writes the extra-data field of the given header with the given seals.
func writeSeal(h *types.Header, seal []byte) error {
	if len(seal)%types.IstanbulExtraSeal != 0 {
		return errInvalidSignature
	}

	istanbulExtra, err := types.ExtractIstanbulExtra(h)
	if err != nil {
		return err
	}

	istanbulExtra.Seal = seal
	payload, err := rlp.EncodeToBytes(&istanbulExtra)
	if err != nil {
		return err
	}

	h.Extra = append(h.Extra[:types.IstanbulExtraVanity], payload...)
	return nil
}

// writeCommittedSeals writes the extra-data field of a block header with given committed seals.
func writeCommittedSeals(h *types.Header, bitmap *big.Int, committedSeals []byte) error {
	if len(committedSeals) == 0 {
		return errInvalidCommittedSeals
	}

	if len(committedSeals) != types.IstanbulExtraCommittedSeal {
		return errInvalidCommittedSeals
	}

	istanbulExtra, err := types.ExtractIstanbulExtra(h)
	if err != nil {
		return err
	}

	istanbulExtra.CommittedSeal = make([]byte, len(committedSeals))
	copy(istanbulExtra.CommittedSeal, committedSeals)
	istanbulExtra.Bitmap = big.NewInt(0)
	istanbulExtra.Bitmap.Set(bitmap)

	payload, err := rlp.EncodeToBytes(&istanbulExtra)
	if err != nil {
		return err
	}

	h.Extra = append(h.Extra[:types.IstanbulExtraVanity], payload...)
	return nil
}<|MERGE_RESOLUTION|>--- conflicted
+++ resolved
@@ -40,65 +40,10 @@
 )
 
 const (
-<<<<<<< HEAD
-	inmemorySnapshots      = 128 // Number of recent vote snapshots to keep in memory
-	inmemoryPeers          = 40
-	inmemoryMessages       = 1024
-	mobileAllowedClockSkew = uint64(5)
-
-	// This is taken from celo-monorepo/packages/protocol/build/<env>/contracts/LockedGold.json
-	setCumulativeRewardWeightABI = `[{
-		"constant": false,
-		"inputs": [
-			{
-				"name": "blockReward",
-				"type": "uint256"
-			}
-		],
-		"name": "setCumulativeRewardWeight",
-		"outputs": [],
-		"payable": false,
-		"stateMutability": "nonpayable",
-		"type": "function"
-		}]`
-
-	// This is taken from celo-monorepo/packages/protocol/build/<env>/contracts/GoldToken.json
-	increaseSupplyABI = `[{
-		"constant": false,
-		"inputs": [
-		  {
-			"name": "amount",
-			"type": "uint256"
-		  }
-		],
-		"name": "increaseSupply",
-		"outputs": [],
-		"payable": false,
-		"stateMutability": "nonpayable",
-		"type": "function"
-		}]`
-
-	// This is taken from celo-monorepo/packages/protocol/build/<env>/contracts/GoldToken.json
-	totalSupplyABI = `[{
-		"constant": true,
-		"inputs": [],
-		"name": "totalSupply",
-		"outputs": [
-		  {
-			"name": "",
-			"type": "uint256"
-		  }
-		],
-		"payable": false,
-		"stateMutability": "view",
-		"type": "function"
-	  }]`
-=======
 	inmemorySnapshots             = 128 // Number of recent vote snapshots to keep in memory
 	inmemoryPeers                 = 40
 	inmemoryMessages              = 1024
 	mobileAllowedClockSkew uint64 = 5
->>>>>>> 22001689
 )
 
 var (
@@ -450,7 +395,6 @@
 //
 // Note: The block header and state database might be updated to reflect any
 // consensus rules that happen at finalization (e.g. block rewards).
-<<<<<<< HEAD
 func (sb *Backend) Finalize(chain consensus.ChainReader, header *types.Header, state *state.StateDB, txs []*types.Transaction,
 	uncles []*types.Header) {
 	header.Root = state.IntermediateRoot(chain.Config().IsEIP158(header.Number))
@@ -464,40 +408,6 @@
 // consensus rules that happen at finalization (e.g. block rewards).
 func (sb *Backend) FinalizeAndAssemble(chain consensus.ChainReader, header *types.Header, state *state.StateDB, txs []*types.Transaction,
 	uncles []*types.Header, receipts []*types.Receipt, randomness *types.Randomness) (*types.Block, error) {
-
-	// Trigger an update to the gas price minimum in the GasPriceMinimum contract based on block congestion
-	updatedGasPriceMinimum, err := gpm.UpdateGasPriceMinimum(header, state)
-	if err == contract_errors.ErrSmartContractNotDeployed || err == contract_errors.ErrRegistryContractNotDeployed {
-		log.Debug("Error in updating gas price minimum", "error", err, "updatedGasPriceMinimum", updatedGasPriceMinimum)
-	} else if err != nil {
-		log.Error("Error in updating gas price minimum", "error", err, "updatedGasPriceMinimum", updatedGasPriceMinimum)
-	}
-
-	goldTokenAddress, err := contract_comm.GetRegisteredAddress(params.GoldTokenRegistryId, header, state)
-	if err == contract_errors.ErrSmartContractNotDeployed || err == contract_errors.ErrRegistryContractNotDeployed {
-		log.Debug("Registry address lookup failed", "err", err)
-	} else if err != nil {
-		log.Error(err.Error())
-	}
-	// Add block rewards only if goldtoken smart contract has been initialized
-	if goldTokenAddress != nil {
-		totalBlockRewards := big.NewInt(0)
-
-		infrastructureBlockReward := big.NewInt(params.Ether)
-		governanceAddress, err := contract_comm.GetRegisteredAddress(params.GovernanceRegistryId, header, state)
-		if err == contract_errors.ErrSmartContractNotDeployed {
-			log.Debug("Registry address lookup failed", "err", err)
-		} else if err != nil {
-			log.Error(err.Error())
-		}
-
-		if governanceAddress != nil {
-			state.AddBalance(*governanceAddress, infrastructureBlockReward)
-			totalBlockRewards.Add(totalBlockRewards, infrastructureBlockReward)
-		}
-=======
-func (sb *Backend) Finalize(chain consensus.ChainReader, header *types.Header, state *state.StateDB, txs []*types.Transaction, uncles []*types.Header, receipts []*types.Receipt, randomness *types.Randomness) (*types.Block, error) {
->>>>>>> 22001689
 
 	snapshot := state.Snapshot()
 	err := sb.setInitialGoldTokenTotalSupplyIfUnset(header, state)
