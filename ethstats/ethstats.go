// Copyright 2016 The go-ethereum Authors
// This file is part of the go-ethereum library.
//
// The go-ethereum library is free software: you can redistribute it and/or modify
// it under the terms of the GNU Lesser General Public License as published by
// the Free Software Foundation, either version 3 of the License, or
// (at your option) any later version.
//
// The go-ethereum library is distributed in the hope that it will be useful,
// but WITHOUT ANY WARRANTY; without even the implied warranty of
// MERCHANTABILITY or FITNESS FOR A PARTICULAR PURPOSE. See the
// GNU Lesser General Public License for more details.
//
// You should have received a copy of the GNU Lesser General Public License
// along with the go-ethereum library. If not, see <http://www.gnu.org/licenses/>.

// Package ethstats implements the network stats reporting service.
package ethstats

import (
	"context"
	"encoding/json"
	"errors"
	"fmt"
	"math/big"
	"net/http"
	"regexp"
	"runtime"
	"strconv"
	"strings"
	"time"

	"github.com/ethereum/go-ethereum/accounts"
	"github.com/ethereum/go-ethereum/common"
	"github.com/ethereum/go-ethereum/common/hexutil"
	"github.com/ethereum/go-ethereum/common/mclock"
	"github.com/ethereum/go-ethereum/consensus"
	"github.com/ethereum/go-ethereum/consensus/istanbul"
	istanbulBackend "github.com/ethereum/go-ethereum/consensus/istanbul/backend"
	"github.com/ethereum/go-ethereum/contract_comm/validators"
	"github.com/ethereum/go-ethereum/core"
	"github.com/ethereum/go-ethereum/core/types"
	"github.com/ethereum/go-ethereum/core/vm"
	"github.com/ethereum/go-ethereum/crypto"
	"github.com/ethereum/go-ethereum/eth"
	"github.com/ethereum/go-ethereum/event"
	"github.com/ethereum/go-ethereum/les"
	"github.com/ethereum/go-ethereum/log"
	"github.com/ethereum/go-ethereum/p2p"
	"github.com/ethereum/go-ethereum/rpc"
	"github.com/gorilla/websocket"
)

const (
	// historyUpdateRange is the number of blocks a node should report upon login or
	// history request.
	historyUpdateRange = 50

	// txChanSize is the size of channel listening to NewTxsEvent.
	// The number is referenced from the size of tx pool.
	txChanSize = 4096
	// chainHeadChanSize is the size of channel listening to ChainHeadEvent.
	chainHeadChanSize = 10
	// istDelegateSignChanSize is the size of the channel listening to DelegateSignEvent
	istDelegateSignChanSize = 5

	// connectionTimeout waits for the websocket connection to be established
	connectionTimeout = 10
	// delegateSendTimeout waits for the proxy to sign a message
	delegateSendTimeout = 5
	// statusUpdateInterval is the frequency of sending full node reports
	statusUpdateInterval = 13
	// valSetInterval is the frequency in blocks to send the validator set
	valSetInterval = 11

	actionBlock    = "block"
	actionHello    = "hello"
	actionHistory  = "history"
	actionLatency  = "latency"
	actionNodePing = "node-ping"
	actionNodePong = "node-pong"
	actionPending  = "pending"
	actionStats    = "stats"
)

type txPool interface {
	// SubscribeNewTxsEvent should return an event subscription of
	// NewTxsEvent and send events to the given channel.
	SubscribeNewTxsEvent(chan<- core.NewTxsEvent) event.Subscription
}

type blockChain interface {
	SubscribeChainHeadEvent(ch chan<- core.ChainHeadEvent) event.Subscription
}

// Service implements an Ethereum netstats reporting daemon that pushes local
// chain statistics up to a monitoring server.
type Service struct {
	server    *p2p.Server              // Peer-to-peer server to retrieve networking infos
	eth       *eth.Ethereum            // Full Ethereum service if monitoring a full node
	les       *les.LightEthereum       // Light Ethereum service if monitoring a light node
	engine    consensus.Engine         // Consensus engine to retrieve variadic block fields
	backend   *istanbulBackend.Backend // Istanbul consensus backend
	etherBase common.Address
	node      string // Name of the node to display on the monitoring page
	host      string // Remote address of the monitoring service

	pongCh chan struct{} // Pong notifications are fed into this channel
	histCh chan []uint64 // History request block numbers are fed into this channel
}

// New returns a monitoring service ready for stats reporting.
func New(url string, ethServ *eth.Ethereum, lesServ *les.LightEthereum) (*Service, error) {
	// Parse the netstats connection url
	re := regexp.MustCompile("([^:@]*)?@(.+)")
	parts := re.FindStringSubmatch(url)
	if len(parts) != 3 {
		return nil, fmt.Errorf("invalid netstats url: \"%s\", should be nodename@host:port", url)
	}
	// Assemble and return the stats service
	var (
		engine    consensus.Engine
		etherBase common.Address
		id        string
	)
	id = parts[1]
	if ethServ != nil {
		engine = ethServ.Engine()
		etherBase, _ = ethServ.Etherbase()
	} else {
		engine = lesServ.Engine()
	}

	backend := engine.(*istanbulBackend.Backend)

	return &Service{
		eth:       ethServ,
		les:       lesServ,
		engine:    engine,
		backend:   backend,
		etherBase: etherBase,
		node:      id,
		host:      parts[2],
		pongCh:    make(chan struct{}),
		histCh:    make(chan []uint64, 1),
	}, nil
}

// Protocols implements node.Service, returning the P2P network protocols used
// by the stats service (nil as it doesn't use the devp2p overlay network).
func (s *Service) Protocols() []p2p.Protocol { return nil }

// APIs implements node.Service, returning the RPC API endpoints provided by the
// stats service (nil as it doesn't provide any user callable APIs).
func (s *Service) APIs() []rpc.API { return nil }

// Start implements node.Service, starting up the monitoring and reporting daemon.
func (s *Service) Start(server *p2p.Server) error {
	s.server = server
	go s.loop()

	log.Info("Stats daemon started")
	return nil
}

// Stop implements node.Service, terminating the monitoring and reporting daemon.
func (s *Service) Stop() error {
	log.Info("Stats daemon stopped")
	return nil
}

func (s *Service) getConnection() (*websocket.Conn, error) {
	// Resolve the URL, defaulting to TLS, but falling back to none too
	path := fmt.Sprintf("%s/api", s.host)
	urls := []string{path}

	if !strings.Contains(path, "://") { // url.Parse and url.IsAbs is unsuitable (https://github.com/golang/go/issues/19779)
		urls = []string{"wss://" + path, "ws://" + path}
	}
	// Establish a websocket connection to the server on any supported URL
	var (
		conf *websocket.Config
		conn *websocket.Conn
		err  error
	)
	for _, url := range urls {
		if conf, err = websocket.NewConfig(url, "http://localhost/"); err != nil {
			continue
		}
		conf.Dialer = &net.Dialer{Timeout: 5 * time.Second}
		if conn, err = websocket.DialConfig(conf); err == nil {
			break
		}
	}
	return conn, err
}

type StatsPayload struct {
	Action string      `json:"action"`
	Stats  interface{} `json:"stats"`
}

// loop keeps trying to connect to the netstats server, reporting chain events
// until termination.
func (s *Service) loop() {
	// Subscribe to chain events to execute updates on
	var blockchain blockChain
	var txpool txPool
	if s.eth != nil {
		blockchain = s.eth.BlockChain()
		txpool = s.eth.TxPool()
	} else {
		blockchain = s.les.BlockChain()
		txpool = s.les.TxPool()
	}

	chainHeadCh := make(chan core.ChainHeadEvent, chainHeadChanSize)
	headSub := blockchain.SubscribeChainHeadEvent(chainHeadCh)
	defer headSub.Unsubscribe()

	txEventCh := make(chan core.NewTxsEvent, txChanSize)
	txSub := txpool.SubscribeNewTxsEvent(txEventCh)
	defer txSub.Unsubscribe()

	istDelegateSignCh := make(chan istanbul.MessageEvent, istDelegateSignChanSize)
	istDelegateSignSub := s.backend.SubscribeNewDelegateSignEvent(istDelegateSignCh)
	defer istDelegateSignSub.Unsubscribe()

	// Start a goroutine that exhausts the subsciptions to avoid events piling up
	var (
		quitCh = make(chan struct{})
		headCh = make(chan *types.Block, 1)
		txCh   = make(chan struct{}, 1)
		signCh = make(chan *StatsPayload, 1)
		sendCh = make(chan *StatsPayload, 1)
	)
	go func() {
		var lastTx mclock.AbsTime

	HandleLoop:
		for {
			select {
			// Notify of chain head events, but drop if too frequent
			case head := <-chainHeadCh:
				select {
				case headCh <- head.Block:
				default:
				}

			// Notify of new transaction events, but drop if too frequent
			case <-txEventCh:
				if time.Duration(mclock.Now()-lastTx) < time.Second {
					continue
				}
				lastTx = mclock.Now()

				select {
				case txCh <- struct{}{}:
				default:
				}
			// node stopped
			case <-txSub.Err():
				break HandleLoop
			case <-headSub.Err():
				break HandleLoop
			case delegateSignMsg := <-istDelegateSignCh:
				var statsPayload StatsPayload
				err := json.Unmarshal(delegateSignMsg.Payload, &statsPayload)
				if err != nil {
					break HandleLoop
				}
				var channel chan *StatsPayload
				if s.backend.IsProxy() {
					// proxy should send to websocket
					channel = sendCh
				} else if s.backend.IsProxiedValidator() {
					// proxied validator should sign
					channel = signCh
				}
				channel <- &statsPayload
			}
		}
		close(quitCh)
	}()

	// Loop reporting until termination
	for {
		if s.backend.IsProxiedValidator() {
			messageToSign := <-signCh
			if err := s.handleDelegateSign(messageToSign); err != nil {
				log.Warn("Delegate sign failed", "err", err)
			}
		} else {
			conn, err := s.getConnection()
			if err != nil {
				log.Warn("Stats server unreachable", "err", err)
				time.Sleep(connectionTimeout * time.Second)
				continue
			}
			// Authenticate the client with the server
			if err = s.login(conn, sendCh); err != nil {
				log.Warn("Stats login failed", "err", err)
				conn.Close()
				time.Sleep(connectionTimeout * time.Second)
				continue
			}
			go s.readLoop(conn)

<<<<<<< HEAD
		// url.Parse and url.IsAbs is unsuitable (https://github.com/golang/go/issues/19779)
		if !strings.Contains(path, "://") {
			urls = []string{"wss://" + path, "ws://" + path}
		}
		// Establish a websocket connection to the server on any supported URL
		var (
			conn *websocket.Conn
			err  error
		)
		dialer := websocket.Dialer{HandshakeTimeout: 5 * time.Second}
		header := make(http.Header)
		header.Set("origin", "http://localhost")
		for _, url := range urls {
			conn, _, err = dialer.Dial(url, header)
			if err == nil {
				break
=======
			// Send the initial stats so our node looks decent from the get go
			if err = s.report(conn, sendCh); err != nil {
				log.Warn("Initial stats report failed", "err", err)
				conn.Close()
				continue
			}
			// Keep sending status updates until the connection breaks
			fullReport := time.NewTicker(statusUpdateInterval * time.Second)

			for err == nil {
				select {
				case <-quitCh:
					conn.Close()
					return

				case <-fullReport.C:
					if err = s.report(conn, sendCh); err != nil {
						log.Warn("Full stats report failed", "err", err)
					}
				case list := <-s.histCh:
					if err = s.reportHistory(conn, list); err != nil {
						log.Warn("Requested history report failed", "err", err)
					}
				case head := <-headCh:
					if err = s.reportBlock(conn, head); err != nil {
						log.Warn("Block stats report failed", "err", err)
					}
				case <-txCh:
					if err = s.reportPending(conn); err != nil {
						log.Warn("Transaction stats report failed", "err", err)
					}
				case signedMessage := <-sendCh:
					if err = s.handleDelegateSend(conn, signedMessage); err != nil {
						log.Warn("Delegate send failed", "err", err)
					}
				}
>>>>>>> 3f005615
			}
			// Make sure the connection is closed
			conn.Close()
		}
	}
}

// nodeInfo is the collection of metainformation about a node that is displayed
// on the monitoring page.
type nodeInfo struct {
	Name     string `json:"name"`
	Node     string `json:"node"`
	Port     int    `json:"port"`
	Network  string `json:"net"`
	Protocol string `json:"protocol"`
	API      string `json:"api"`
	Os       string `json:"os"`
	OsVer    string `json:"os_v"`
	Client   string `json:"client"`
	History  bool   `json:"canUpdateHistory"`
}

// authMsg is the authentication infos needed to login to a monitoring server.
type authMsg struct {
	ID      string         `json:"id"`
	Address common.Address `json:"address"`
	Info    nodeInfo       `json:"info"`
}

// login tries to authorize the client at the remote server.
func (s *Service) login(conn *websocket.Conn, sendCh chan *StatsPayload) error {
	// Construct and send the login authentication
	infos := s.server.NodeInfo()

	var (
		etherBase common.Address
		network   string
		protocol  string
		err       error
	)
	p := s.engine.Protocol()
	if info := infos.Protocols[p.Name]; info != nil {
		ethInfo, ok := info.(*eth.NodeInfo)
		if !ok {
			return errors.New("Could not resolve NodeInfo")
		}
		network = fmt.Sprintf("%d", ethInfo.Network)
		protocol = fmt.Sprintf("%s/%d", p.Name, p.Versions[0])
	} else {
		lesProtocol, ok := infos.Protocols["les"]
		if !ok {
			return errors.New("No less protocol found")
		}
		lesInfo, ok := lesProtocol.(*les.NodeInfo)
		if !ok {
			return errors.New("Could not resolve NodeInfo")
		}
		network = fmt.Sprintf("%d", lesInfo.Network)
		protocol = fmt.Sprintf("les/%d", les.ClientProtocolVersions[0])
	}
	if s.eth != nil {
		etherBase, err = s.eth.Etherbase()
		if err != nil {
			return err
		}
	}
	auth := &authMsg{
		ID:      s.node,
		Address: etherBase,
		Info: nodeInfo{
			Name:     s.node,
			Node:     infos.Name,
			Port:     infos.Ports.Listener,
			Network:  network,
			Protocol: protocol,
			API:      "No",
			Os:       runtime.GOOS,
			OsVer:    runtime.GOARCH,
			Client:   "0.1.1",
			History:  true,
		},
	}
	if err := s.sendStats(conn, actionHello, auth); err != nil {
		return err
	}

	// Proxy needs a delegate send here to get ACK
	if s.backend.IsProxy() {
		select {
		case signedMessage := <-sendCh:
			err := s.handleDelegateSend(conn, signedMessage)
			if err != nil {
				return err
			}
		case <-time.After(delegateSendTimeout * time.Second):
			// Login timeout, abort
			return errors.New("login timed out")
		}
	}

	// Retrieve the remote ack or connection termination
	var ack map[string][]string
	if err := websocket.JSON.Receive(conn, &ack); err != nil {
		return err
	}
	emit, ok := ack["emit"]
	if !ok {
		return errors.New("emit not in ack")
	}
	if len(emit) != 1 || emit[0] != "ready" {
		return errors.New("unauthorized")
	}
	return nil
}

func (s *Service) handleDelegateSign(messageToSign *StatsPayload) error {
	signedStats, err := s.signStats(messageToSign.Stats)
	if err != nil {
		return err
	}

	signedMessage := &StatsPayload{
		Action: messageToSign.Action,
		Stats:  signedStats,
	}
	msg, err := json.Marshal(signedMessage)
	if err != nil {
		return err
	}
	return s.backend.SendDelegateSignMsgToProxy(msg)
}

func (s *Service) handleDelegateSend(conn *websocket.Conn, signedMessage *StatsPayload) error {
	report := map[string][]interface{}{
		"emit": {signedMessage.Action, signedMessage.Stats},
	}
	return websocket.JSON.Send(conn, report)
}

// readLoop loops as long as the connection is alive and retrieves data packets
// from the network socket. If any of them match an active request, it forwards
// it, if they themselves are requests it initiates a reply, and lastly it drops
// unknown packets.
func (s *Service) readLoop(conn *websocket.Conn) {
	// If the read loop exists, close the connection
	defer conn.Close()

	for {
		// Retrieve the next generic network packet and bail out on error
		var msg interface{}
		if err := conn.ReadJSON(&msg); err != nil {
			log.Warn("Failed to decode stats server message", "err", err)
			return
		}

		switch packet := msg.(type) {
		case map[string]interface{}:
			msgEmit, _ := packet["emit"].([]interface{})

			log.Trace("Received message from stats server", "msgEmit", msgEmit)
			if len(msgEmit) == 0 {
				log.Warn("Stats server sent non-broadcast", "msgEmit", msgEmit)
				return
			}

			command, ok := msgEmit[0].(string)
			if !ok {
				log.Warn("Invalid stats server message type", "type", msgEmit[0])
				return
			}
			// If the message is a ping reply, deliver (someone must be listening!)
			if len(msgEmit) == 2 && command == actionNodePong {
				select {
				case s.pongCh <- struct{}{}:
					// Pong delivered, continue listening
					continue
				default:
					// Ping routine dead, abort
					log.Warn("Stats server pinger seems to have died")
					return
				}
			}
			// If the message is a history request, forward to the event processor
			if len(msgEmit) == 2 && command == actionHistory {
				// Make sure the request is valid and doesn't crash us
				request, ok := msgEmit[1].(map[string]interface{})
				if !ok {
					log.Warn("Invalid stats history request", "msg", msgEmit[1])
					s.histCh <- nil
					continue // Ethstats sometime sends invalid history requests, ignore those
				}
				list, ok := request["list"].([]interface{})
				if !ok {
					log.Warn("Invalid stats history block list", "list", request["list"])
					return
				}
				// Convert the block number list to an integer list
				numbers := make([]uint64, len(list))
				for i, num := range list {
					n, ok := num.(float64)
					if !ok {
						log.Warn("Invalid stats history block number", "number", num)
						return
					}
					numbers[i] = uint64(n)
				}
				select {
				case s.histCh <- numbers:
					continue
				default:
				}
			}
		default:
			// Report anything else and continue
			log.Info("Ping from websocket server", "msg", msg)
			// Primus server might want to have a pong or it closes the connection
			var serverTime = fmt.Sprintf("primus::pong::%d", time.Now().UnixNano()/int64(time.Millisecond))
			conn.WriteJSON(serverTime)
		}
	}
}

<<<<<<< HEAD
// nodeInfo is the collection of metainformation about a node that is displayed
// on the monitoring page.
type nodeInfo struct {
	Name     string `json:"name"`
	Node     string `json:"node"`
	Port     int    `json:"port"`
	Network  string `json:"net"`
	Protocol string `json:"protocol"`
	API      string `json:"api"`
	Os       string `json:"os"`
	OsVer    string `json:"os_v"`
	Client   string `json:"client"`
	History  bool   `json:"canUpdateHistory"`
}

// authMsg is the authentication infos needed to login to a monitoring server.
type authMsg struct {
	ID      string         `json:"id"`
	Address common.Address `json:"address"`
	Info    nodeInfo       `json:"info"`
}

// login tries to authorize the client at the remote server.
func (s *Service) login(conn *websocket.Conn) error {
	// Construct and send the login authentication
	infos := s.server.NodeInfo()

	var (
		etherBase common.Address
		network   string
		protocol  string
	)
	p := s.engine.Protocol()
	if info := infos.Protocols[p.Name]; info != nil {
		network = fmt.Sprintf("%d", info.(*eth.NodeInfo).Network)
		protocol = fmt.Sprintf("%s/%d", p.Name, p.Versions[0])
	} else {
		network = fmt.Sprintf("%d", infos.Protocols["les"].(*les.NodeInfo).Network)
		protocol = fmt.Sprintf("les/%d", les.ClientProtocolVersions[0])
	}
	if s.eth != nil {
		etherBase, _ = s.eth.Etherbase()
	}
	auth := &authMsg{
		ID:      s.node,
		Address: etherBase,
		Info: nodeInfo{
			Name:     s.node,
			Node:     infos.Name,
			Port:     infos.Ports.Listener,
			Network:  network,
			Protocol: protocol,
			API:      "No",
			Os:       runtime.GOOS,
			OsVer:    runtime.GOARCH,
			Client:   "0.1.1",
			History:  true,
		},
	}
	if err := s.sendStats(conn, actionHello, auth); err != nil {
		return err
	}
	// Retrieve the remote ack or connection termination
	var ack map[string][]string
	if err := conn.ReadJSON(&ack); err != nil || len(ack["emit"]) != 1 || ack["emit"][0] != "ready" {
		return errors.New("unauthorized")
	}
	return nil
}

=======
>>>>>>> 3f005615
// report collects all possible data to report and send it to the stats server.
// This should only be used on reconnects or rarely to avoid overloading the
// server. Use the individual methods for reporting subscribed events.
func (s *Service) report(conn *websocket.Conn, sendCh chan *StatsPayload) error {
	if err := s.reportLatency(conn, sendCh); err != nil {
		log.Warn("Latency failed to report", "err", err)
		return nil
	}
	if err := s.reportBlock(conn, nil); err != nil {
		return err
	}
	if err := s.reportPending(conn); err != nil {
		return err
	}
	if err := s.reportStats(conn); err != nil {
		return err
	}
	return nil
}

// reportLatency sends a ping request to the server, measures the RTT time and
// finally sends a latency update.
func (s *Service) reportLatency(conn *websocket.Conn, sendCh chan *StatsPayload) error {
	// Send the current time to the ethstats server
	start := time.Now()

	ping := map[string]interface{}{
		"id":         s.node,
		"clientTime": start.String(),
	}
	if err := s.sendStats(conn, actionNodePing, ping); err != nil {
		return err
	}
	// Proxy needs a delegate send here to get ACK
	if s.backend.IsProxy() {
		signedMessage := <-sendCh
		err := s.handleDelegateSend(conn, signedMessage)
		if err != nil {
			return err
		}
	}
	// Wait for the pong request to arrive back
	select {
	case <-s.pongCh:
		// Pong delivered, report the latency
	case <-time.After(5 * time.Second):
		// Ping timeout, abort
		return errors.New("ping timed out")
	}
	latency := strconv.Itoa(int((time.Since(start) / time.Duration(2)).Nanoseconds() / 1000000))

	// Send back the measured latency
	log.Trace("Sending measured latency to ethstats", "latency", latency)

	stats := map[string]interface{}{
		"id":      s.node,
		"latency": latency,
	}
	return s.sendStats(conn, actionLatency, stats)
}

// blockStats is the information to report about individual blocks.
type blockStats struct {
	Number      *big.Int       `json:"number"`
	Hash        common.Hash    `json:"hash"`
	ParentHash  common.Hash    `json:"parentHash"`
	Timestamp   *big.Int       `json:"timestamp"`
	Miner       common.Address `json:"miner"`
	GasUsed     uint64         `json:"gasUsed"`
	GasLimit    uint64         `json:"gasLimit"`
	Diff        string         `json:"difficulty"`
	TotalDiff   string         `json:"totalDifficulty"`
	Txs         []txStats      `json:"transactions"`
	TxHash      common.Hash    `json:"transactionsRoot"`
	Root        common.Hash    `json:"stateRoot"`
	Uncles      uncleStats     `json:"uncles"`
	EpochSize   uint64         `json:"epochSize"`
	BlockRemain uint64         `json:"blockRemain"`
	Validators  validatorSet   `json:"validators"`
}

// txStats is the information to report about individual transactions.
type txStats struct {
	Hash common.Hash `json:"hash"`
}

// uncleStats is a custom wrapper around an uncle array to force serializing
// empty arrays instead of returning null for them.
type uncleStats []*types.Header

func (s *Service) signStats(stats interface{}) (map[string]interface{}, error) {
	msg, err := json.Marshal(stats)
	if err != nil {
		return nil, err
	}
	msgHash := crypto.Keccak256Hash(msg)

	etherBase, errEtherbase := s.eth.Etherbase()
	if errEtherbase != nil {
		return nil, errEtherbase
	}

	account := accounts.Account{Address: etherBase}
	wallet, errWallet := s.eth.AccountManager().Find(account)
	if errWallet != nil {
		return nil, errWallet
	}

	pubkey, errPubkey := wallet.GetPublicKey(account)
	if errPubkey != nil {
		return nil, errPubkey
	}
	pubkeyBytes := crypto.FromECDSAPub(pubkey)

	signature, errSign := wallet.SignData(account, accounts.MimetypeTypedData, msgHash.Bytes())
	if errSign != nil {
		return nil, errSign
	}

	proof := map[string]interface{}{
		"signature": hexutil.Encode(signature),
		"address":   etherBase,
		"publicKey": hexutil.Encode(pubkeyBytes),
		"msgHash":   msgHash.Hex(),
	}

	/* Server-side verification in go: */
	// 	sig := signature[:len(signature)-1]
	// 	verified := crypto.VerifySignature(pubkey, msgHash.Bytes(), sig)
	//				& address == crypto.PubkeyToAddress(*pubkey).Hex()

	/* Client-side verification in JS: */
	//	const { Keccak } = require('sha3');
	// 	const EC = require('elliptic').ec;
	// 	const addressHasher = new Keccak(256)
	// 	addressHasher.update(publicKey.substr(4), 'hex')
	// 	const msgHasher = new Keccak(256)
	// 	msgHasher.update(JSON.stringify(stats))
	// 	const ec = new EC('secp256k1');
	// 	const pubkey = ec.keyFromPublic(publicKey.substr(2), 'hex')
	// 	const signature = {
	//		r : signature.substr(2, 64),
	//		s : signature.substr(66, 64)
	//	}
	//  verified = pubkey.verify(msgHash, signature)
	//				&& address == addressHasher.digest('hex').substr(24)
	//				&& msgHash == msgHasher.digest('hex')

	signedStats := map[string]interface{}{
		"stats": stats,
		"proof": proof,
	}

	return signedStats, nil
}

func (s *Service) sendStats(conn *websocket.Conn, action string, stats interface{}) error {
	if s.backend.IsProxy() {
		statsWithAction := map[string]interface{}{
			"stats":  stats,
			"action": action,
		}
		msg, err := json.Marshal(statsWithAction)
		if err != nil {
			return err
		}
		go s.backend.SendDelegateSignMsgToProxiedValidator(msg)
		return nil
	}

	signedStats, err := s.signStats(stats)
	if err != nil {
		return err
	}

	report := map[string][]interface{}{
		"emit": {action, signedStats},
	}
	return conn.WriteJSON(report)
}

// reportBlock retrieves the current chain head and reports it to the stats server.
func (s *Service) reportBlock(conn *websocket.Conn, block *types.Block) error {
	// Gather the block details from the header or block chain
	details := s.assembleBlockStats(block)

	// Assemble the block report and send it to the server
	log.Trace("Sending new block to ethstats", "number", details.Number, "hash", details.Hash)

	stats := map[string]interface{}{
		"id":    s.node,
		"block": details,
	}
	return s.sendStats(conn, actionBlock, stats)
}

// assembleBlockStats retrieves any required metadata to report a single block
// and assembles the block stats. If block is nil, the current head is processed.
func (s *Service) assembleBlockStats(block *types.Block) *blockStats {
	// Gather the block infos from the local blockchain
	var (
		header *types.Header
		state  vm.StateDB
		td     *big.Int
		txs    []txStats
		uncles []*types.Header
		valSet validatorSet
	)
	if s.eth != nil {
		// Full nodes have all needed information available
		if block == nil {
			block = s.eth.BlockChain().CurrentBlock()
		}
		header = block.Header()
		state, _ = s.eth.BlockChain().State()
		td = s.eth.BlockChain().GetTd(header.Hash(), header.Number.Uint64())

		txs = make([]txStats, len(block.Transactions()))
		for i, tx := range block.Transactions() {
			txs[i].Hash = tx.Hash()
		}
		uncles = block.Uncles()
	} else {
		// Light nodes would need on-demand lookups for transactions/uncles, skip
		if block != nil {
			header = block.Header()
		} else {
			header = s.les.BlockChain().CurrentHeader()
		}
		state, _ = s.les.BlockChain().State()
		td = s.les.BlockChain().GetTd(header.Hash(), header.Number.Uint64())
		txs = []txStats{}
	}
	// Assemble and return the block stats
	author, _ := s.backend.Author(header)

	// Add epoch info
	epochSize := s.eth.Config().Istanbul.Epoch
	blockRemain := epochSize - istanbul.GetNumberWithinEpoch(header.Number.Uint64(), epochSize)

	// only assemble every valSetInterval blocks
	if block.Number().Uint64()%valSetInterval == 0 {
		valSet = s.assembleValidatorSet(block, state)
	}

	return &blockStats{
		Number:      header.Number,
		Hash:        header.Hash(),
		ParentHash:  header.ParentHash,
		Timestamp:   new(big.Int).SetUint64(header.Time),
		Miner:       author,
		GasUsed:     header.GasUsed,
		GasLimit:    header.GasLimit,
		Diff:        header.Difficulty.String(),
		TotalDiff:   td.String(),
		Txs:         txs,
		TxHash:      header.TxHash,
		Root:        header.Root,
		Uncles:      uncles,
		EpochSize:   epochSize,
		BlockRemain: blockRemain,
		Validators:  valSet,
	}
}

type validatorSet struct {
	Registered []validatorInfo  `json:"registered"`
	Elected    []common.Address `json:"elected"`
}

type validatorInfo struct {
	Address        common.Address `json:"address"`
	Score          string         `json:"score"`
	BLSPublicKey   []byte         `json:"blsPublicKey"`
	EcdsaPublicKey []byte         `json:"ecdsaPublicKey"`
	Affiliation    common.Address `json:"affiliation"`
	Signer         common.Address `json:"signer"`
}

func (s *Service) assembleValidatorSet(block *types.Block, state vm.StateDB) validatorSet {
	var (
		err            error
		valSet         validatorSet
		valsRegistered []validatorInfo
		valsElected    []common.Address
	)

	// Add set of registered validators
	valsRegisteredMap, _ := validators.RetrieveRegisteredValidators(s.eth.BlockChain().CurrentHeader(), state)
	valsRegistered = make([]validatorInfo, 0, len(valsRegisteredMap))
	for _, address := range valsRegisteredMap {
		var valData validators.ValidatorContractData
		valData, err = validators.GetValidator(s.eth.BlockChain().CurrentHeader(), state, address)

		if err != nil {
			log.Warn("Validator data not found", "address", address.Hex(), "err", err)
		}

		valsRegistered = append(valsRegistered, validatorInfo{
			Address:        address,
			Score:          fmt.Sprintf("%d", valData.Score),
			BLSPublicKey:   valData.BlsPublicKey,
			EcdsaPublicKey: valData.EcdsaPublicKey,
			Affiliation:    valData.Affiliation,
			Signer:         valData.Signer,
		})
	}

	// Add addresses of elected validators
	valsElectedList := s.backend.GetValidators(block.Number(), block.Hash())

	valsElected = make([]common.Address, 0, len(valsElectedList))
	for i := range valsElectedList {
		valsElected = append(valsElected, valsElectedList[i].Address())
	}

	valSet = validatorSet{
		Elected:    valsElected,
		Registered: valsRegistered,
	}

	return valSet
}

// reportHistory retrieves the most recent batch of blocks and reports it to the
// stats server.
func (s *Service) reportHistory(conn *websocket.Conn, list []uint64) error {
	// Figure out the indexes that need reporting
	indexes := make([]uint64, 0, historyUpdateRange)
	if len(list) > 0 {
		// Specific indexes requested, send them back in particular
		indexes = append(indexes, list...)
	} else {
		// No indexes requested, send back the top ones
		var head int64
		if s.eth != nil {
			head = s.eth.BlockChain().CurrentHeader().Number.Int64()
		} else {
			head = s.les.BlockChain().CurrentHeader().Number.Int64()
		}
		start := head - historyUpdateRange + 1
		if start < 0 {
			start = 0
		}
		for i := uint64(start); i <= uint64(head); i++ {
			indexes = append(indexes, i)
		}
	}
	// Gather the batch of blocks to report
	history := make([]*blockStats, len(indexes))
	for i, number := range indexes {
		// Retrieve the next block if it's known to us
		var block *types.Block
		if s.eth != nil {
			block = s.eth.BlockChain().GetBlockByNumber(number)
		} else {
			if header := s.les.BlockChain().GetHeaderByNumber(number); header != nil {
				block = types.NewBlockWithHeader(header)
			}
		}
		// If we do have the block, add to the history and continue
		if block != nil {
			history[len(history)-1-i] = s.assembleBlockStats(block)
			continue
		}
		// Ran out of blocks, cut the report short and send
		history = history[len(history)-i:]
		break
	}
	// Assemble the history report and send it to the server
	if len(history) > 0 {
		log.Trace("Sending historical blocks to ethstats", "first", history[0].Number, "last", history[len(history)-1].Number)
	} else {
		log.Trace("No history to send to stats server")
	}
	stats := map[string]interface{}{
		"id":      s.node,
		"history": history,
	}
	return s.sendStats(conn, actionHistory, stats)
}

// pendStats is the information to report about pending transactions.
type pendStats struct {
	Pending int `json:"pending"`
}

// reportPending retrieves the current number of pending transactions and reports
// it to the stats server.
func (s *Service) reportPending(conn *websocket.Conn) error {
	// Retrieve the pending count from the local blockchain
	var pending int
	if s.eth != nil {
		pending, _ = s.eth.TxPool().Stats()
	} else {
		pending = s.les.TxPool().Stats()
	}
	// Assemble the transaction stats and send it to the server
	log.Trace("Sending pending transactions to ethstats", "count", pending)

	stats := map[string]interface{}{
		"id": s.node,
		"stats": &pendStats{
			Pending: pending,
		},
	}
	return s.sendStats(conn, actionPending, stats)
}

// nodeStats is the information to report about the local node.
type nodeStats struct {
	Active   bool `json:"active"`
	Syncing  bool `json:"syncing"`
	Mining   bool `json:"mining"`
	Elected  bool `json:"elected"`
	Hashrate int  `json:"hashrate"`
	Peers    int  `json:"peers"`
	GasPrice int  `json:"gasPrice"`
	Uptime   int  `json:"uptime"`
}

// reportPending retrieves various stats about the node at the networking and
// mining layer and reports it to the stats server.
func (s *Service) reportStats(conn *websocket.Conn) error {
	// Gather the syncing and mining infos from the local miner instance
	var (
		etherBase common.Address
		mining    bool
		elected   bool
		hashrate  int
		syncing   bool
		gasprice  int
	)
	if s.eth != nil {
		etherBase, _ = s.eth.Etherbase()
		block := s.eth.BlockChain().CurrentBlock()

		mining = s.eth.Miner().Mining()
		hashrate = int(s.eth.Miner().HashRate())

		elected = false
		valsElected := s.backend.GetValidators(block.Number(), block.Hash())
		for i := range valsElected {
			if valsElected[i].Address() == etherBase {
				elected = true
			}
		}

		sync := s.eth.Downloader().Progress()
		syncing = s.eth.BlockChain().CurrentHeader().Number.Uint64() >= sync.HighestBlock

		price, _ := s.eth.APIBackend.SuggestPrice(context.Background())
		gasprice = int(price.Uint64())
	} else {
		sync := s.les.Downloader().Progress()
		syncing = s.les.BlockChain().CurrentHeader().Number.Uint64() >= sync.HighestBlock
	}
	// Assemble the node stats and send it to the server
	log.Trace("Sending node details to ethstats")

	stats := map[string]interface{}{
		"id":      s.node,
		"address": etherBase,
		"stats": &nodeStats{
			Active:   true,
			Mining:   mining,
			Elected:  elected,
			Hashrate: hashrate,
			Peers:    s.server.PeerCount(),
			GasPrice: gasprice,
			Syncing:  syncing,
			Uptime:   100,
		},
	}

	return s.sendStats(conn, actionStats, stats)
}<|MERGE_RESOLUTION|>--- conflicted
+++ resolved
@@ -169,32 +169,6 @@
 	return nil
 }
 
-func (s *Service) getConnection() (*websocket.Conn, error) {
-	// Resolve the URL, defaulting to TLS, but falling back to none too
-	path := fmt.Sprintf("%s/api", s.host)
-	urls := []string{path}
-
-	if !strings.Contains(path, "://") { // url.Parse and url.IsAbs is unsuitable (https://github.com/golang/go/issues/19779)
-		urls = []string{"wss://" + path, "ws://" + path}
-	}
-	// Establish a websocket connection to the server on any supported URL
-	var (
-		conf *websocket.Config
-		conn *websocket.Conn
-		err  error
-	)
-	for _, url := range urls {
-		if conf, err = websocket.NewConfig(url, "http://localhost/"); err != nil {
-			continue
-		}
-		conf.Dialer = &net.Dialer{Timeout: 5 * time.Second}
-		if conn, err = websocket.DialConfig(conf); err == nil {
-			break
-		}
-	}
-	return conn, err
-}
-
 type StatsPayload struct {
 	Action string      `json:"action"`
 	Stats  interface{} `json:"stats"`
@@ -291,7 +265,29 @@
 				log.Warn("Delegate sign failed", "err", err)
 			}
 		} else {
-			conn, err := s.getConnection()
+			// Resolve the URL, defaulting to TLS, but falling back to none too
+			path := fmt.Sprintf("%s/api", s.host)
+			urls := []string{path}
+
+			// url.Parse and url.IsAbs is unsuitable (https://github.com/golang/go/issues/19779)
+			if !strings.Contains(path, "://") {
+				urls = []string{"wss://" + path, "ws://" + path}
+			}
+			// Establish a websocket connection to the server on any supported URL
+			var (
+				conn *websocket.Conn
+				err  error
+			)
+			dialer := websocket.Dialer{HandshakeTimeout: 5 * time.Second}
+			header := make(http.Header)
+			header.Set("origin", "http://localhost")
+			for _, url := range urls {
+				conn, _, err = dialer.Dial(url, header)
+				if err == nil {
+					break
+				}
+			}
+
 			if err != nil {
 				log.Warn("Stats server unreachable", "err", err)
 				time.Sleep(connectionTimeout * time.Second)
@@ -306,24 +302,6 @@
 			}
 			go s.readLoop(conn)
 
-<<<<<<< HEAD
-		// url.Parse and url.IsAbs is unsuitable (https://github.com/golang/go/issues/19779)
-		if !strings.Contains(path, "://") {
-			urls = []string{"wss://" + path, "ws://" + path}
-		}
-		// Establish a websocket connection to the server on any supported URL
-		var (
-			conn *websocket.Conn
-			err  error
-		)
-		dialer := websocket.Dialer{HandshakeTimeout: 5 * time.Second}
-		header := make(http.Header)
-		header.Set("origin", "http://localhost")
-		for _, url := range urls {
-			conn, _, err = dialer.Dial(url, header)
-			if err == nil {
-				break
-=======
 			// Send the initial stats so our node looks decent from the get go
 			if err = s.report(conn, sendCh); err != nil {
 				log.Warn("Initial stats report failed", "err", err)
@@ -360,34 +338,11 @@
 						log.Warn("Delegate send failed", "err", err)
 					}
 				}
->>>>>>> 3f005615
 			}
 			// Make sure the connection is closed
 			conn.Close()
 		}
 	}
-}
-
-// nodeInfo is the collection of metainformation about a node that is displayed
-// on the monitoring page.
-type nodeInfo struct {
-	Name     string `json:"name"`
-	Node     string `json:"node"`
-	Port     int    `json:"port"`
-	Network  string `json:"net"`
-	Protocol string `json:"protocol"`
-	API      string `json:"api"`
-	Os       string `json:"os"`
-	OsVer    string `json:"os_v"`
-	Client   string `json:"client"`
-	History  bool   `json:"canUpdateHistory"`
-}
-
-// authMsg is the authentication infos needed to login to a monitoring server.
-type authMsg struct {
-	ID      string         `json:"id"`
-	Address common.Address `json:"address"`
-	Info    nodeInfo       `json:"info"`
 }
 
 // login tries to authorize the client at the remote server.
@@ -463,7 +418,7 @@
 
 	// Retrieve the remote ack or connection termination
 	var ack map[string][]string
-	if err := websocket.JSON.Receive(conn, &ack); err != nil {
+	if err := conn.ReadJSON(&ack); err != nil {
 		return err
 	}
 	emit, ok := ack["emit"]
@@ -497,7 +452,7 @@
 	report := map[string][]interface{}{
 		"emit": {signedMessage.Action, signedMessage.Stats},
 	}
-	return websocket.JSON.Send(conn, report)
+	return conn.WriteJSON(report)
 }
 
 // readLoop loops as long as the connection is alive and retrieves data packets
@@ -583,7 +538,6 @@
 	}
 }
 
-<<<<<<< HEAD
 // nodeInfo is the collection of metainformation about a node that is displayed
 // on the monitoring page.
 type nodeInfo struct {
@@ -606,56 +560,6 @@
 	Info    nodeInfo       `json:"info"`
 }
 
-// login tries to authorize the client at the remote server.
-func (s *Service) login(conn *websocket.Conn) error {
-	// Construct and send the login authentication
-	infos := s.server.NodeInfo()
-
-	var (
-		etherBase common.Address
-		network   string
-		protocol  string
-	)
-	p := s.engine.Protocol()
-	if info := infos.Protocols[p.Name]; info != nil {
-		network = fmt.Sprintf("%d", info.(*eth.NodeInfo).Network)
-		protocol = fmt.Sprintf("%s/%d", p.Name, p.Versions[0])
-	} else {
-		network = fmt.Sprintf("%d", infos.Protocols["les"].(*les.NodeInfo).Network)
-		protocol = fmt.Sprintf("les/%d", les.ClientProtocolVersions[0])
-	}
-	if s.eth != nil {
-		etherBase, _ = s.eth.Etherbase()
-	}
-	auth := &authMsg{
-		ID:      s.node,
-		Address: etherBase,
-		Info: nodeInfo{
-			Name:     s.node,
-			Node:     infos.Name,
-			Port:     infos.Ports.Listener,
-			Network:  network,
-			Protocol: protocol,
-			API:      "No",
-			Os:       runtime.GOOS,
-			OsVer:    runtime.GOARCH,
-			Client:   "0.1.1",
-			History:  true,
-		},
-	}
-	if err := s.sendStats(conn, actionHello, auth); err != nil {
-		return err
-	}
-	// Retrieve the remote ack or connection termination
-	var ack map[string][]string
-	if err := conn.ReadJSON(&ack); err != nil || len(ack["emit"]) != 1 || ack["emit"][0] != "ready" {
-		return errors.New("unauthorized")
-	}
-	return nil
-}
-
-=======
->>>>>>> 3f005615
 // report collects all possible data to report and send it to the stats server.
 // This should only be used on reconnects or rarely to avoid overloading the
 // server. Use the individual methods for reporting subscribed events.
