// Copyright 2018 The go-ethereum Authors
// This file is part of the go-ethereum library.
//
// The go-ethereum library is free software: you can redistribute it and/or modify
// it under the terms of the GNU Lesser General Public License as published by
// the Free Software Foundation, either version 3 of the License, or
// (at your option) any later version.
//
// The go-ethereum library is distributed in the hope that it will be useful,
// but WITHOUT ANY WARRANTY; without even the implied warranty of
// MERCHANTABILITY or FITNESS FOR A PARTICULAR PURPOSE. See the
// GNU Lesser General Public License for more details.
//
// You should have received a copy of the GNU Lesser General Public License
// along with the go-ethereum library. If not, see <http://www.gnu.org/licenses/>.

package miner

import (
	"math/big"
	"math/rand"
	"sync/atomic"
	"testing"
	"time"

	"github.com/ethereum/go-ethereum/accounts"
	"github.com/ethereum/go-ethereum/common"
	"github.com/ethereum/go-ethereum/consensus"
	"github.com/ethereum/go-ethereum/consensus/consensustest"
	mockEngine "github.com/ethereum/go-ethereum/consensus/consensustest"
	"github.com/ethereum/go-ethereum/consensus/istanbul"
	"github.com/ethereum/go-ethereum/consensus/istanbul/backend"
	istanbulBackend "github.com/ethereum/go-ethereum/consensus/istanbul/backend"
	"github.com/ethereum/go-ethereum/core"
	"github.com/ethereum/go-ethereum/core/rawdb"
	"github.com/ethereum/go-ethereum/core/state"
	"github.com/ethereum/go-ethereum/core/types"
	"github.com/ethereum/go-ethereum/core/vm"
	blscrypto "github.com/ethereum/go-ethereum/crypto/bls"

	"github.com/ethereum/go-ethereum/contract_comm"
	"github.com/ethereum/go-ethereum/crypto"
	"github.com/ethereum/go-ethereum/crypto/ecies"
	"github.com/ethereum/go-ethereum/ethdb"
	"github.com/ethereum/go-ethereum/event"
	"github.com/ethereum/go-ethereum/params"
)

const (
	// testCode is the testing contract binary code which will initialises some
	// variables in constructor
	testCode = "0x60806040527fffffffffffffffffffffffffffffffffffffffffffffffffffffffffffffff0060005534801561003457600080fd5b5060fc806100436000396000f3fe6080604052348015600f57600080fd5b506004361060325760003560e01c80630c4dae8814603757806398a213cf146053575b600080fd5b603d607e565b6040518082815260200191505060405180910390f35b607c60048036036020811015606757600080fd5b81019080803590602001909291905050506084565b005b60005481565b806000819055507fe9e44f9f7da8c559de847a3232b57364adc0354f15a2cd8dc636d54396f9587a6000546040518082815260200191505060405180910390a15056fea265627a7a723058208ae31d9424f2d0bc2a3da1a5dd659db2d71ec322a17db8f87e19e209e3a1ff4a64736f6c634300050a0032"

	// testGas is the gas required for contract deployment.
	testGas = 144109
)

var (
	// Test chain configurations
	testTxPoolConfig    core.TxPoolConfig
	istanbulChainConfig *params.ChainConfig

	// Test accounts
	testBankKey, _  = crypto.GenerateKey()
	testBankAddress = crypto.PubkeyToAddress(testBankKey.PublicKey)
	testBankFunds   = big.NewInt(1000000000000000000)

	testUserKey, _  = crypto.GenerateKey()
	testUserAddress = crypto.PubkeyToAddress(testUserKey.PublicKey)

	// Test transactions
	pendingTxs []*types.Transaction
	newTxs     []*types.Transaction

	testConfig = &Config{
		Recommit: time.Second,
		GasFloor: 0,
		GasCeil:  0,
	}
)

func init() {
	testTxPoolConfig = core.DefaultTxPoolConfig
	testTxPoolConfig.Journal = ""
	istanbulChainConfig = params.IstanbulTestChainConfig
	istanbulChainConfig.Istanbul = &params.IstanbulConfig{
		Epoch:          30000,
		ProposerPolicy: 0,
	}

	tx1, _ := types.SignTx(types.NewTransaction(0, testUserAddress, big.NewInt(1000), params.TxGas, nil, nil, nil, nil, nil), types.HomesteadSigner{}, testBankKey)
	pendingTxs = append(pendingTxs, tx1)
	tx2, _ := types.SignTx(types.NewTransaction(1, testUserAddress, big.NewInt(1000), params.TxGas, nil, nil, nil, nil, nil), types.HomesteadSigner{}, testBankKey)
	newTxs = append(newTxs, tx2)
	rand.Seed(time.Now().UnixNano())
}

// testWorkerBackend implements worker.Backend interfaces and wraps all information needed during the testing.
type testWorkerBackend struct {
	accountManager *accounts.Manager
	db             ethdb.Database
	txPool         *core.TxPool
	chain          *core.BlockChain
	genesis        *core.Genesis
}

func newTestWorkerBackend(t *testing.T, chainConfig *params.ChainConfig, engine consensus.Engine, db ethdb.Database, n int) *testWorkerBackend {
	var gspec = core.Genesis{
		Config: chainConfig,
		Alloc:  core.GenesisAlloc{testBankAddress: {Balance: testBankFunds}},
	}

	switch engine.(type) {
	case *consensustest.MockEngine:
	case *istanbulBackend.Backend:
		blsPrivateKey, _ := blscrypto.ECDSAToBLS(testBankKey)
		blsPublicKey, _ := blscrypto.PrivateToPublic(blsPrivateKey)
		istanbulBackend.AppendValidatorsToGenesisBlock(&gspec, []istanbul.ValidatorData{
			{
				Address:      testBankAddress,
				BLSPublicKey: blsPublicKey,
			},
		})
	default:
		t.Fatalf("unexpected consensus engine type: %T", engine)
	}
	genesis := gspec.MustCommit(db)

	chain, _ := core.NewBlockChain(db, &core.CacheConfig{TrieDirtyDisabled: true}, gspec.Config, engine, vm.Config{}, nil)
	contract_comm.SetInternalEVMHandler(chain)

	txpool := core.NewTxPool(testTxPoolConfig, chainConfig, chain)

	// If istanbul engine used, set the objects in that engine
	if istanbul, ok := engine.(consensus.Istanbul); ok {
		istanbul.SetChain(chain, chain.CurrentBlock, func(parentHash common.Hash) (*state.StateDB, error) {
			parentStateRoot := chain.GetHeaderByHash(parentHash).Root
			return chain.StateAt(parentStateRoot)
		})
	}

	// Generate a small n-block chain.
	if n > 0 {
		blocks, _ := core.GenerateChain(chainConfig, genesis, engine, db, n, func(i int, gen *core.BlockGen) {
			gen.SetCoinbase(testBankAddress)
		})
		if _, err := chain.InsertChain(blocks); err != nil {
			t.Fatalf("failed to insert origin chain: %v", err)
		}
	}

	var backends []accounts.Backend
	accountManager := accounts.NewManager(&accounts.Config{InsecureUnlockAllowed: true}, backends...)

	return &testWorkerBackend{
		accountManager: accountManager,
		db:             db,
		chain:          chain,
		txPool:         txpool,
		genesis:        &gspec,
	}
}

func (b *testWorkerBackend) AccountManager() *accounts.Manager { return b.accountManager }
func (b *testWorkerBackend) BlockChain() *core.BlockChain      { return b.chain }
func (b *testWorkerBackend) TxPool() *core.TxPool              { return b.txPool }

func (b *testWorkerBackend) newRandomTx(creation bool) *types.Transaction {
	var tx *types.Transaction
	if creation {
		tx, _ = types.SignTx(types.NewContractCreation(b.txPool.Nonce(testBankAddress), big.NewInt(0), testGas, nil, nil, nil, nil, common.FromHex(testCode)), types.HomesteadSigner{}, testBankKey)
	} else {
		tx, _ = types.SignTx(types.NewTransaction(b.txPool.Nonce(testBankAddress), testUserAddress, big.NewInt(1000), params.TxGas, nil, nil, nil, nil, nil), types.HomesteadSigner{}, testBankKey)
	}
	return tx
}

func newTestWorker(t *testing.T, chainConfig *params.ChainConfig, engine consensus.Engine, db ethdb.Database, blocks int, shouldAddPendingTxs bool) (*worker, *testWorkerBackend) {
	backend := newTestWorkerBackend(t, chainConfig, engine, db, blocks)
	if shouldAddPendingTxs {
		backend.txPool.AddLocals(pendingTxs)
	}
	w := newWorker(testConfig, chainConfig, engine, backend, new(event.TypeMux), nil, &backend.db, false)
	w.setEtherbase(testBankAddress)
	return w, backend
}

func TestGenerateBlockAndImport(t *testing.T) {
	var (
		engine      consensus.Engine
		chainConfig *params.ChainConfig
		db          = rawdb.NewMemoryDatabase()
	)
	chainConfig = params.IstanbulTestChainConfig
	engine = mockEngine.NewFaker()

	w, b := newTestWorker(t, chainConfig, engine, db, 0, true)
	defer w.close()

	// This test chain imports the mined blocks.
	db2 := rawdb.NewMemoryDatabase()
	b.genesis.MustCommit(db2)
	chain, _ := core.NewBlockChain(db2, nil, b.chain.Config(), engine, vm.Config{}, nil)
	defer chain.Stop()

	// Ignore empty commit here for less noise.
	w.skipSealHook = func(task *task) bool {
		return len(task.receipts) == 0
	}

	// Wait for mined blocks.
	sub := w.mux.Subscribe(core.NewMinedBlockEvent{})
	defer sub.Unsubscribe()

	// Start mining!
	w.start()

	for i := 0; i < 5; i++ {
		b.txPool.AddLocal(b.newRandomTx(true))
		b.txPool.AddLocal(b.newRandomTx(false))
<<<<<<< HEAD
=======
		w.postSideBlock(core.ChainSideEvent{Block: b.newRandomUncle()})
		w.postSideBlock(core.ChainSideEvent{Block: b.newRandomUncle()})

>>>>>>> be6078ad
		select {
		case ev := <-sub.Chan():
			block := ev.Data.(core.NewMinedBlockEvent).Block
			if _, err := chain.InsertChain([]*types.Block{block}); err != nil {
				t.Fatalf("failed to insert new mined block %d: %v", block.NumberU64(), err)
			}
		case <-time.After(3 * time.Second): // Worker needs 1s to include new changes.
			t.Fatalf("timeout")
		}
	}
}

func getAuthorizedIstanbulEngine() consensus.Istanbul {

	decryptFn := func(_ accounts.Account, c, s1, s2 []byte) ([]byte, error) {
		eciesKey := ecies.ImportECDSA(testBankKey)
		return eciesKey.Decrypt(c, s1, s2)
	}

	signerFn := backend.SignFn(testBankKey)
	signBLSFn := backend.SignBLSFn(testBankKey)
	address := crypto.PubkeyToAddress(testBankKey.PublicKey)

	config := istanbul.DefaultConfig
	config.ReplicaStateDBPath = ""
	config.RoundStateDBPath = ""
	config.ValidatorEnodeDBPath = ""
	config.VersionCertificateDBPath = ""

	engine := istanbulBackend.New(config, rawdb.NewMemoryDatabase())
	engine.(*istanbulBackend.Backend).SetBroadcaster(&consensustest.MockBroadcaster{})
	engine.(*istanbulBackend.Backend).SetP2PServer(consensustest.NewMockP2PServer(nil))
	engine.(*istanbulBackend.Backend).Authorize(address, address, &testBankKey.PublicKey, decryptFn, signerFn, signBLSFn)
	engine.(*istanbulBackend.Backend).StartAnnouncing()
	return engine
}

func TestEmptyWorkIstanbul(t *testing.T) {
	// TODO(nambrot): Fix this
	t.Skip("Disabled due to flakyness")
	testEmptyWork(t, istanbulChainConfig, getAuthorizedIstanbulEngine(), false, true)
	testEmptyWork(t, istanbulChainConfig, getAuthorizedIstanbulEngine(), true, false)
}

func testEmptyWork(t *testing.T, chainConfig *params.ChainConfig, engine consensus.Engine, expectEmptyBlock bool, shouldAddPendingTxs bool) {
	defer engine.Close()

	w, _ := newTestWorker(t, chainConfig, engine, rawdb.NewMemoryDatabase(), 0, shouldAddPendingTxs)
	defer w.close()

	var (
		taskIndex int
		taskCh    = make(chan struct{}, 2)
	)
	checkEqual := func(t *testing.T, task *task, index int) {
		// The first empty work without any txs included
		receiptLen, balance := 0, big.NewInt(0)

		// if !expectEmptyBlock || (index == 1 && shouldAddPendingTxs) {
		if index == 1 {
			// The second full work with 1 tx included
			receiptLen, balance = 1, big.NewInt(1000)
		}

		if len(task.receipts) != receiptLen {
			t.Fatalf("receipt number mismatch: have %d, want %d", len(task.receipts), receiptLen)
		}
		if task.state.GetBalance(testUserAddress).Cmp(balance) != 0 {
			t.Fatalf("account balance mismatch: have %d, want %d", task.state.GetBalance(testUserAddress), balance)
		}
	}
	w.newTaskHook = func(task *task) {
		if task.block.NumberU64() == 1 {
			checkEqual(t, task, taskIndex)
			taskIndex += 1
			taskCh <- struct{}{}
		}
	}
	w.skipSealHook = func(task *task) bool { return true }
	w.fullTaskHook = func() {
		time.Sleep(100 * time.Millisecond)
	}
	w.start() // Start mining!
	expectedTasksLen := 1
	if shouldAddPendingTxs && expectEmptyBlock {
		expectedTasksLen = 2
	}
	for i := 0; i < expectedTasksLen; i += 1 {
		select {
		case <-taskCh:
		case <-time.NewTimer(3 * time.Second).C:
			t.Error("new task timeout")
		}
	}

	select {
	case <-taskCh:
		t.Error("should have not received another task")
	case <-time.NewTimer(time.Second).C:
	}
}

// For Ethhash and Clique, it is safe and even desired to start another seal process in the presence of new transactions
// that potentially increase the fee revenue for the sealer. In Istanbul, that is not possible and even counter productive
// as proposing another block after having already done so is clearly byzantine behavior.
func TestRegenerateMiningBlockIstanbul(t *testing.T) {
	chainConfig := istanbulChainConfig
	engine := getAuthorizedIstanbulEngine()

	defer engine.Close()

	w, b := newTestWorker(t, chainConfig, engine, rawdb.NewMemoryDatabase(), 0, true)
	defer w.close()

	var taskCh = make(chan struct{})

	taskIndex := 0
	w.newTaskHook = func(task *task) {
		if task.block.NumberU64() == 1 {
			receiptLen, balance := 1, big.NewInt(1000)
			if len(task.receipts) != receiptLen {
				t.Errorf("receipt number mismatch: have %d, want %d", len(task.receipts), receiptLen)
			}
			if task.state.GetBalance(testUserAddress).Cmp(balance) != 0 {
				t.Errorf("account balance mismatch: have %d, want %d", task.state.GetBalance(testUserAddress), balance)
			}
			taskCh <- struct{}{}
			taskIndex += 1
		}
	}
	w.skipSealHook = func(task *task) bool {
		return true
	}
	w.fullTaskHook = func() {
		time.Sleep(100 * time.Millisecond)
	}

	w.start()
	// expect one work

	select {
	case <-taskCh:
	case <-time.NewTimer(time.Second).C:
		t.Error("new task timeout")
	}

	b.txPool.AddLocals(newTxs)
	time.Sleep(time.Second)

	select {
	case <-taskCh:
		t.Error("Should have not received another task")
	case <-time.NewTimer(time.Second).C:
	}
}

// nolint: unused
func testRegenerateMiningBlock(t *testing.T, chainConfig *params.ChainConfig, engine consensus.Engine) {
	defer engine.Close()

	w, b := newTestWorker(t, chainConfig, engine, rawdb.NewMemoryDatabase(), 0, true)
	defer w.close()

	var taskCh = make(chan struct{})

	taskIndex := 0
	w.newTaskHook = func(task *task) {
		if task.block.NumberU64() == 1 {
			// The first task is an empty task, the second
			// one has 1 pending tx, the third one has 2 txs
			if taskIndex == 2 {
				receiptLen, balance := 2, big.NewInt(2000)
				if len(task.receipts) != receiptLen {
					t.Errorf("receipt number mismatch: have %d, want %d", len(task.receipts), receiptLen)
				}
				if task.state.GetBalance(testUserAddress).Cmp(balance) != 0 {
					t.Errorf("account balance mismatch: have %d, want %d", task.state.GetBalance(testUserAddress), balance)
				}
			}
			taskCh <- struct{}{}
			taskIndex += 1
		}
	}
	w.skipSealHook = func(task *task) bool {
		return true
	}
	w.fullTaskHook = func() {
		time.Sleep(100 * time.Millisecond)
	}

	w.start()
	// Ignore the first two works
	for i := 0; i < 2; i += 1 {
		select {
		case <-taskCh:
		case <-time.NewTimer(time.Second).C:
			t.Error("new task timeout")
		}
	}
	b.txPool.AddLocals(newTxs)
	time.Sleep(time.Second)

	select {
	case <-taskCh:
	case <-time.NewTimer(time.Second).C:
		t.Error("new task timeout")
	}
}

// nolint: unused
func testAdjustInterval(t *testing.T, chainConfig *params.ChainConfig, engine consensus.Engine) {
	defer engine.Close()

	w, _ := newTestWorker(t, chainConfig, engine, rawdb.NewMemoryDatabase(), 0, true)
	defer w.close()

	w.skipSealHook = func(task *task) bool {
		return true
	}
	w.fullTaskHook = func() {
		time.Sleep(100 * time.Millisecond)
	}
	var (
		progress = make(chan struct{}, 10)
		result   = make([]float64, 0, 10)
		index    = 0
		start    uint32
	)
	w.resubmitHook = func(minInterval time.Duration, recommitInterval time.Duration) {
		// Short circuit if interval checking hasn't started.
		if atomic.LoadUint32(&start) == 0 {
			return
		}
		var wantMinInterval, wantRecommitInterval time.Duration

		switch index {
		case 0:
			wantMinInterval, wantRecommitInterval = 3*time.Second, 3*time.Second
		case 1:
			origin := float64(3 * time.Second.Nanoseconds())
			estimate := origin*(1-intervalAdjustRatio) + intervalAdjustRatio*(origin/0.8+intervalAdjustBias)
			wantMinInterval, wantRecommitInterval = 3*time.Second, time.Duration(estimate)*time.Nanosecond
		case 2:
			estimate := result[index-1]
			min := float64(3 * time.Second.Nanoseconds())
			estimate = estimate*(1-intervalAdjustRatio) + intervalAdjustRatio*(min-intervalAdjustBias)
			wantMinInterval, wantRecommitInterval = 3*time.Second, time.Duration(estimate)*time.Nanosecond
		case 3:
			wantMinInterval, wantRecommitInterval = time.Second, time.Second
		}

		// Check interval
		if minInterval != wantMinInterval {
			t.Errorf("resubmit min interval mismatch: have %v, want %v ", minInterval, wantMinInterval)
		}
		if recommitInterval != wantRecommitInterval {
			t.Errorf("resubmit interval mismatch: have %v, want %v", recommitInterval, wantRecommitInterval)
		}
		result = append(result, float64(recommitInterval.Nanoseconds()))
		index += 1
		progress <- struct{}{}
	}
	w.start()

	time.Sleep(time.Second) // Ensure two tasks have been summitted due to start opt
	atomic.StoreUint32(&start, 1)

	w.setRecommitInterval(3 * time.Second)
	select {
	case <-progress:
	case <-time.NewTimer(time.Second).C:
		t.Error("interval reset timeout")
	}

	w.resubmitAdjustCh <- &intervalAdjust{inc: true, ratio: 0.8}
	select {
	case <-progress:
	case <-time.NewTimer(time.Second).C:
		t.Error("interval reset timeout")
	}

	w.resubmitAdjustCh <- &intervalAdjust{inc: false}
	select {
	case <-progress:
	case <-time.NewTimer(time.Second).C:
		t.Error("interval reset timeout")
	}

	w.setRecommitInterval(500 * time.Millisecond)
	select {
	case <-progress:
	case <-time.NewTimer(time.Second).C:
		t.Error("interval reset timeout")
	}
}<|MERGE_RESOLUTION|>--- conflicted
+++ resolved
@@ -218,12 +218,6 @@
 	for i := 0; i < 5; i++ {
 		b.txPool.AddLocal(b.newRandomTx(true))
 		b.txPool.AddLocal(b.newRandomTx(false))
-<<<<<<< HEAD
-=======
-		w.postSideBlock(core.ChainSideEvent{Block: b.newRandomUncle()})
-		w.postSideBlock(core.ChainSideEvent{Block: b.newRandomUncle()})
-
->>>>>>> be6078ad
 		select {
 		case ev := <-sub.Chan():
 			block := ev.Data.(core.NewMinedBlockEvent).Block
