// Copyright 2016 The go-ethereum Authors
// This file is part of go-ethereum.
//
// go-ethereum is free software: you can redistribute it and/or modify
// it under the terms of the GNU General Public License as published by
// the Free Software Foundation, either version 3 of the License, or
// (at your option) any later version.
//
// go-ethereum is distributed in the hope that it will be useful,
// but WITHOUT ANY WARRANTY; without even the implied warranty of
// MERCHANTABILITY or FITNESS FOR A PARTICULAR PURPOSE. See the
// GNU General Public License for more details.
//
// You should have received a copy of the GNU General Public License
// along with go-ethereum. If not, see <http://www.gnu.org/licenses/>.

package main

import (
	"encoding/hex"
	"fmt"
	"io/ioutil"

	"github.com/ethereum/go-ethereum/accounts"
	"github.com/ethereum/go-ethereum/accounts/keystore"
	"github.com/ethereum/go-ethereum/accounts/usbwallet"
	"github.com/ethereum/go-ethereum/cmd/utils"
	"github.com/ethereum/go-ethereum/common"
	"github.com/ethereum/go-ethereum/console"
	"github.com/ethereum/go-ethereum/crypto"
	"github.com/ethereum/go-ethereum/log"
	cli "gopkg.in/urfave/cli.v1"
)

var (
	blsFlag = cli.BoolFlag{
		Name:  "bls",
		Usage: "Set to specify generation of proof-of-possession of a BLS key.",
	}
	blsWalletFlag = cli.BoolFlag{
		Name:  "blswallet",
		Usage: "Set to specify generation of proof-of-possession using a hardware wallet",
	}
	walletCommand = cli.Command{
		Name:      "wallet",
		Usage:     "Manage Ethereum presale wallets",
		ArgsUsage: "",
		Category:  "ACCOUNT COMMANDS",
		Description: `
    geth wallet import /path/to/my/presale.wallet

will prompt for your password and imports your ether presale account.
It can be used non-interactively with the --password option taking a
passwordfile as argument containing the wallet password in plaintext.`,
		Subcommands: []cli.Command{
			{

				Name:      "import",
				Usage:     "Import Ethereum presale wallet",
				ArgsUsage: "<keyFile>",
				Action:    utils.MigrateFlags(importWallet),
				Category:  "ACCOUNT COMMANDS",
				Flags: []cli.Flag{
					utils.DataDirFlag,
					utils.KeyStoreDirFlag,
					utils.PasswordFileFlag,
					utils.LightKDFFlag,
				},
				Description: `
	geth wallet [options] /path/to/my/presale.wallet

will prompt for your password and imports your ether presale account.
It can be used non-interactively with the --password option taking a
passwordfile as argument containing the wallet password in plaintext.`,
			},
		},
	}

	accountCommand = cli.Command{
		Name:     "account",
		Usage:    "Manage accounts",
		Category: "ACCOUNT COMMANDS",
		Description: `

Manage accounts, list all existing accounts, import a private key into a new
account, create a new account or update an existing account.

It supports interactive mode, when you are prompted for password as well as
non-interactive mode where passwords are supplied via a given password file.
Non-interactive mode is only meant for scripted use on test networks or known
safe environments.

Make sure you remember the password you gave when creating a new account (with
either new or import). Without it you are not able to unlock your account.

Note that exporting your key in unencrypted format is NOT supported.

Keys are stored under <DATADIR>/keystore.
It is safe to transfer the entire directory or the individual keys therein
between ethereum nodes by simply copying.

Make sure you backup your keys regularly.`,
		Subcommands: []cli.Command{
			{
				Name:   "list",
				Usage:  "Print summary of existing accounts",
				Action: utils.MigrateFlags(accountList),
				Flags: []cli.Flag{
					utils.DataDirFlag,
					utils.KeyStoreDirFlag,
				},
				Description: `
Print a short summary of all accounts`,
			},
			{
				Name:      "proof-of-possession",
				Usage:     "Generate a proof-of-possession for the given account",
				Action:    utils.MigrateFlags(accountProofOfPossession),
				ArgsUsage: "<address> <address>",
				Flags: []cli.Flag{
					utils.DataDirFlag,
					utils.KeyStoreDirFlag,
					utils.PasswordFileFlag,
					utils.LightKDFFlag,
					blsFlag,
					blsWalletFlag,
				},
				Description: `
Print a proof-of-possession signature for the given account.
`,
			},
			{
				Name:   "new",
				Usage:  "Create a new account",
				Action: utils.MigrateFlags(accountCreate),
				Flags: []cli.Flag{
					utils.DataDirFlag,
					utils.KeyStoreDirFlag,
					utils.PasswordFileFlag,
					utils.LightKDFFlag,
				},
				Description: `
    geth account new

Creates a new account and prints the address.

The account is saved in encrypted format, you are prompted for a password.

You must remember this password to unlock your account in the future.

For non-interactive use the password can be specified with the --password flag:

Note, this is meant to be used for testing only, it is a bad idea to save your
password to file or expose in any other way.
`,
			},
			{
				Name:      "update",
				Usage:     "Update an existing account",
				Action:    utils.MigrateFlags(accountUpdate),
				ArgsUsage: "<address>",
				Flags: []cli.Flag{
					utils.DataDirFlag,
					utils.KeyStoreDirFlag,
					utils.LightKDFFlag,
				},
				Description: `
    geth account update <address>

Update an existing account.

The account is saved in the newest version in encrypted format, you are prompted
for a password to unlock the account and another to save the updated file.

This same command can therefore be used to migrate an account of a deprecated
format to the newest format or change the password for an account.

For non-interactive use the password can be specified with the --password flag:

    geth account update [options] <address>

Since only one password can be given, only format update can be performed,
changing your password is only possible interactively.
`,
			},
			{
				Name:   "import",
				Usage:  "Import a private key into a new account",
				Action: utils.MigrateFlags(accountImport),
				Flags: []cli.Flag{
					utils.DataDirFlag,
					utils.KeyStoreDirFlag,
					utils.PasswordFileFlag,
					utils.LightKDFFlag,
				},
				ArgsUsage: "<keyFile>",
				Description: `
    geth account import <keyfile>

Imports an unencrypted private key from <keyfile> and creates a new account.
Prints the address.

The keyfile is assumed to contain an unencrypted private key in hexadecimal format.

The account is saved in encrypted format, you are prompted for a password.

You must remember this password to unlock your account in the future.

For non-interactive use the password can be specified with the -password flag:

    geth account import [options] <keyfile>

Note:
As you can directly copy your encrypted accounts to another ethereum instance,
this import mechanism is not needed when you transfer an account between
nodes.
`,
			},
		},
	}
)

func accountList(ctx *cli.Context) error {
	stack, _ := makeConfigNode(ctx)
	var index int
	for _, wallet := range stack.AccountManager().Wallets() {
		for _, account := range wallet.Accounts() {
			fmt.Printf("Account #%d: {%x} %s\n", index, account.Address, &account.URL)
			index++
		}
	}
	return nil
}

func printProofOfPossession(account accounts.Account, pop []byte, keyType string, key []byte) {
	fmt.Printf("Account {%x}:\n  Signature: %s\n  %s Public Key: %s\n", account.Address, hex.EncodeToString(pop), keyType, hex.EncodeToString(key))
}

func accountProofOfPossession(ctx *cli.Context) error {
	if !ctx.IsSet(blsWalletFlag.Name) && len(ctx.Args()) != 2 {
		utils.Fatalf("Please specify the address to prove possession of and the address to sign as proof-of-possession.")
	}
	if ctx.IsSet(blsWalletFlag.Name) && len(ctx.Args()) != 1 {
		utils.Fatalf("Please specify the address to sign as proof-of-possession.")
	}

	stack, _ := makeConfigNode(ctx)
	am := stack.AccountManager()
	ks := am.Backends(keystore.KeyStoreType)[0].(*keystore.KeyStore)
<<<<<<< HEAD
	for _, wallet := range am.Wallets() {
		wallet.Open("")
		defer wallet.Close()
	}
	var (
		signer  common.Address
		message common.Address
		account accounts.Account
	)
	if ctx.IsSet(blsWalletFlag.Name) {
		message = common.HexToAddress(ctx.Args()[0])
		account = accounts.Account{Address: accounts.BLSHardwareWalletAddress}
	} else {
		signer = common.HexToAddress(ctx.Args()[0])
		message = common.HexToAddress(ctx.Args()[1])
		account = accounts.Account{Address: signer}
	}
	var err error
	wallet, err := stack.AccountManager().Find(account)
	if err != nil {
		return err
	}
	if wallet.URL().Scheme == "keystore" {
=======

	signer := common.HexToAddress(ctx.Args()[0])
	message := common.HexToAddress(ctx.Args()[1])

	var err error
	var wallet accounts.Wallet
	account := accounts.Account{Address: signer}
	foundAccount := false

	for _, wallet = range am.Wallets() {
		if wallet.URL().Scheme == keystore.KeyStoreScheme {
			if wallet.Contains(account) {
				foundAccount = true
				break
			}
		} else if wallet.URL().Scheme == usbwallet.LedgerScheme {
			if err := wallet.Open(""); err != nil {
				if err != accounts.ErrWalletAlreadyOpen {
					utils.Fatalf("Could not open Ledger wallet: %v", err)
				}
			} else {
				defer wallet.Close()
			}

			account, err = wallet.Derive(accounts.DefaultBaseDerivationPath, true)
			if err != nil {
				return err
			}
			if account.Address == signer {
				foundAccount = true
				break
			}
		}
	}
	if !foundAccount {
		utils.Fatalf("Could not find signer account %x", signer)
	}

	if wallet.URL().Scheme == keystore.KeyStoreScheme {
>>>>>>> aa488e91
		account, _ = unlockAccount(ks, signer.String(), 0, utils.MakePasswordList(ctx))
	}
	var key []byte
	var pop []byte
	keyType := "ECDSA"
	if ctx.IsSet(blsFlag.Name) || ctx.IsSet(blsWalletFlag.Name) {
		keyType = "BLS"
		key, pop, err = wallet.GenerateProofOfPossessionBLS(account, message)
	} else {
		key, pop, err = wallet.GenerateProofOfPossession(account, message)
	}
	if err != nil {
		return err
	}

	printProofOfPossession(account, pop, keyType, key)

	return nil
}

// tries unlocking the specified account a few times.
func unlockAccount(ks *keystore.KeyStore, address string, i int, passwords []string) (accounts.Account, string) {
	account, err := utils.MakeAddress(ks, address)
	if err != nil {
		utils.Fatalf("Could not list accounts: %v", err)
	}
	for trials := 0; trials < 3; trials++ {
		prompt := fmt.Sprintf("Unlocking account %s | Attempt %d/%d", address, trials+1, 3)
		password := getPassPhrase(prompt, false, i, passwords)
		err = ks.Unlock(account, password)
		if err == nil {
			log.Info("Unlocked account", "address", account.Address.Hex())
			return account, password
		}
		if err, ok := err.(*keystore.AmbiguousAddrError); ok {
			log.Info("Unlocked account", "address", account.Address.Hex())
			return ambiguousAddrRecovery(ks, err, password), password
		}
		if err != keystore.ErrDecrypt {
			// No need to prompt again if the error is not decryption-related.
			break
		}
	}
	// All trials expended to unlock account, bail out
	utils.Fatalf("Failed to unlock account %s (%v)", address, err)

	return accounts.Account{}, ""
}

// getPassPhrase retrieves the password associated with an account, either fetched
// from a list of preloaded passphrases, or requested interactively from the user.
func getPassPhrase(prompt string, confirmation bool, i int, passwords []string) string {
	// If a list of passwords was supplied, retrieve from them
	if len(passwords) > 0 {
		if i < len(passwords) {
			return passwords[i]
		}
		return passwords[len(passwords)-1]
	}
	// Otherwise prompt the user for the password
	if prompt != "" {
		fmt.Println(prompt)
	}
	password, err := console.Stdin.PromptPassword("Password: ")
	if err != nil {
		utils.Fatalf("Failed to read password: %v", err)
	}
	if confirmation {
		confirm, err := console.Stdin.PromptPassword("Repeat password: ")
		if err != nil {
			utils.Fatalf("Failed to read password confirmation: %v", err)
		}
		if password != confirm {
			utils.Fatalf("Passwords do not match")
		}
	}
	return password
}

func ambiguousAddrRecovery(ks *keystore.KeyStore, err *keystore.AmbiguousAddrError, auth string) accounts.Account {
	fmt.Printf("Multiple key files exist for address %x:\n", err.Addr)
	for _, a := range err.Matches {
		fmt.Println("  ", a.URL)
	}
	fmt.Println("Testing your password against all of them...")
	var match *accounts.Account
	for _, a := range err.Matches {
		if err := ks.Unlock(a, auth); err == nil {
			match = &a
			break
		}
	}
	if match == nil {
		utils.Fatalf("None of the listed files could be unlocked.")
	}
	fmt.Printf("Your password unlocked %s\n", match.URL)
	fmt.Println("In order to avoid this warning, you need to remove the following duplicate key files:")
	for _, a := range err.Matches {
		if a != *match {
			fmt.Println("  ", a.URL)
		}
	}
	return *match
}

// accountCreate creates a new account into the keystore defined by the CLI flags.
func accountCreate(ctx *cli.Context) error {
	cfg := gethConfig{Node: defaultNodeConfig()}
	// Load config file.
	if file := ctx.GlobalString(configFileFlag.Name); file != "" {
		if err := loadConfig(file, &cfg); err != nil {
			utils.Fatalf("%v", err)
		}
	}
	utils.SetNodeConfig(ctx, &cfg.Node)
	scryptN, scryptP, keydir, err := cfg.Node.AccountConfig()

	if err != nil {
		utils.Fatalf("Failed to read configuration: %v", err)
	}

	password := getPassPhrase("Your new account is locked with a password. Please give a password. Do not forget this password.", true, 0, utils.MakePasswordList(ctx))

	account, err := keystore.StoreKey(keydir, password, scryptN, scryptP)

	if err != nil {
		utils.Fatalf("Failed to create account: %v", err)
	}
	fmt.Printf("\nYour new key was generated\n\n")
	fmt.Printf("Public address of the key:   %s\n", account.Address.Hex())
	fmt.Printf("Path of the secret key file: %s\n\n", account.URL.Path)
	fmt.Printf("- You can share your public address with anyone. Others need it to interact with you.\n")
	fmt.Printf("- You must NEVER share the secret key with anyone! The key controls access to your funds!\n")
	fmt.Printf("- You must BACKUP your key file! Without the key, it's impossible to access account funds!\n")
	fmt.Printf("- You must REMEMBER your password! Without the password, it's impossible to decrypt the key!\n\n")
	return nil
}

// accountUpdate transitions an account from a previous format to the current
// one, also providing the possibility to change the pass-phrase.
func accountUpdate(ctx *cli.Context) error {
	if len(ctx.Args()) == 0 {
		utils.Fatalf("No accounts specified to update")
	}
	stack, _ := makeConfigNode(ctx)
	ks := stack.AccountManager().Backends(keystore.KeyStoreType)[0].(*keystore.KeyStore)

	for _, addr := range ctx.Args() {
		account, oldPassword := unlockAccount(ks, addr, 0, nil)
		newPassword := getPassPhrase("Please give a new password. Do not forget this password.", true, 0, nil)
		if err := ks.Update(account, oldPassword, newPassword); err != nil {
			utils.Fatalf("Could not update the account: %v", err)
		}
	}
	return nil
}

func importWallet(ctx *cli.Context) error {
	keyfile := ctx.Args().First()
	if len(keyfile) == 0 {
		utils.Fatalf("keyfile must be given as argument")
	}
	keyJSON, err := ioutil.ReadFile(keyfile)
	if err != nil {
		utils.Fatalf("Could not read wallet file: %v", err)
	}

	stack, _ := makeConfigNode(ctx)
	passphrase := getPassPhrase("", false, 0, utils.MakePasswordList(ctx))

	ks := stack.AccountManager().Backends(keystore.KeyStoreType)[0].(*keystore.KeyStore)
	acct, err := ks.ImportPreSaleKey(keyJSON, passphrase)
	if err != nil {
		utils.Fatalf("%v", err)
	}
	fmt.Printf("Address: {%x}\n", acct.Address)
	return nil
}

func accountImport(ctx *cli.Context) error {
	keyfile := ctx.Args().First()
	if len(keyfile) == 0 {
		utils.Fatalf("keyfile must be given as argument")
	}
	key, err := crypto.LoadECDSA(keyfile)
	if err != nil {
		utils.Fatalf("Failed to load the private key: %v", err)
	}
	stack, _ := makeConfigNode(ctx)
	passphrase := getPassPhrase("Your new account is locked with a password. Please give a password. Do not forget this password.", true, 0, utils.MakePasswordList(ctx))

	ks := stack.AccountManager().Backends(keystore.KeyStoreType)[0].(*keystore.KeyStore)
	acct, err := ks.ImportECDSA(key, passphrase)
	if err != nil {
		utils.Fatalf("Could not create the account: %v", err)
	}
	fmt.Printf("Address: {%x}\n", acct.Address)
	return nil
}<|MERGE_RESOLUTION|>--- conflicted
+++ resolved
@@ -246,17 +246,16 @@
 
 	stack, _ := makeConfigNode(ctx)
 	am := stack.AccountManager()
-	ks := am.Backends(keystore.KeyStoreType)[0].(*keystore.KeyStore)
-<<<<<<< HEAD
-	for _, wallet := range am.Wallets() {
-		wallet.Open("")
-		defer wallet.Close()
-	}
+//	ks := am.Backends(keystore.KeyStoreType)[0].(*keystore.KeyStore)
+
 	var (
 		signer  common.Address
 		message common.Address
 		account accounts.Account
+		err error
+		wallet accounts.Wallet
 	)
+
 	if ctx.IsSet(blsWalletFlag.Name) {
 		message = common.HexToAddress(ctx.Args()[0])
 		account = accounts.Account{Address: accounts.BLSHardwareWalletAddress}
@@ -264,54 +263,38 @@
 		signer = common.HexToAddress(ctx.Args()[0])
 		message = common.HexToAddress(ctx.Args()[1])
 		account = accounts.Account{Address: signer}
-	}
-	var err error
-	wallet, err := stack.AccountManager().Find(account)
-	if err != nil {
-		return err
-	}
-	if wallet.URL().Scheme == "keystore" {
-=======
-
-	signer := common.HexToAddress(ctx.Args()[0])
-	message := common.HexToAddress(ctx.Args()[1])
-
-	var err error
-	var wallet accounts.Wallet
-	account := accounts.Account{Address: signer}
-	foundAccount := false
-
-	for _, wallet = range am.Wallets() {
-		if wallet.URL().Scheme == keystore.KeyStoreScheme {
-			if wallet.Contains(account) {
-				foundAccount = true
-				break
+		foundAccount := false
+		for _, wallet = range am.Wallets() {
+			if wallet.URL().Scheme == keystore.KeyStoreScheme {
+				if wallet.Contains(account) {
+					foundAccount = true
+					break
+				}
+			} else if wallet.URL().Scheme == usbwallet.LedgerScheme {
+				if err := wallet.Open(""); err != nil {
+					if err != accounts.ErrWalletAlreadyOpen {
+						utils.Fatalf("Could not open Ledger wallet: %v", err)
+					}
+				} else {
+					defer wallet.Close()
+				}
+
+				account, err = wallet.Derive(accounts.DefaultBaseDerivationPath, true)
+				if err != nil {
+					return err
+				}
+				if account.Address == signer {
+					foundAccount = true
+					break
+				}
 			}
-		} else if wallet.URL().Scheme == usbwallet.LedgerScheme {
-			if err := wallet.Open(""); err != nil {
-				if err != accounts.ErrWalletAlreadyOpen {
-					utils.Fatalf("Could not open Ledger wallet: %v", err)
-				}
-			} else {
-				defer wallet.Close()
-			}
-
-			account, err = wallet.Derive(accounts.DefaultBaseDerivationPath, true)
-			if err != nil {
-				return err
-			}
-			if account.Address == signer {
-				foundAccount = true
-				break
-			}
-		}
-	}
-	if !foundAccount {
-		utils.Fatalf("Could not find signer account %x", signer)
+		}
+		if !foundAccount {
+			utils.Fatalf("Could not find signer account %x", signer)
+		}
 	}
 
 	if wallet.URL().Scheme == keystore.KeyStoreScheme {
->>>>>>> aa488e91
 		account, _ = unlockAccount(ks, signer.String(), 0, utils.MakePasswordList(ctx))
 	}
 	var key []byte
