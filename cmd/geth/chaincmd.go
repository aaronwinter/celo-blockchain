--- conflicted
+++ resolved
@@ -166,15 +166,7 @@
 			utils.BaklavaFlag,
 			utils.CacheFlag,
 			utils.SyncModeFlag,
-<<<<<<< HEAD
-=======
-			utils.FakePoWFlag,
-			utils.RopstenFlag,
-			utils.RinkebyFlag,
 			utils.TxLookupLimitFlag,
-			utils.GoerliFlag,
-			utils.LegacyTestnetFlag,
->>>>>>> 45352300
 		},
 		Category: "BLOCKCHAIN COMMANDS",
 		Description: `
