// Copyright 2016 The go-ethereum Authors
// This file is part of go-ethereum.
//
// go-ethereum is free software: you can redistribute it and/or modify
// it under the terms of the GNU General Public License as published by
// the Free Software Foundation, either version 3 of the License, or
// (at your option) any later version.
//
// go-ethereum is distributed in the hope that it will be useful,
// but WITHOUT ANY WARRANTY; without even the implied warranty of
// MERCHANTABILITY or FITNESS FOR A PARTICULAR PURPOSE. See the
// GNU General Public License for more details.
//
// You should have received a copy of the GNU General Public License
// along with go-ethereum. If not, see <http://www.gnu.org/licenses/>.

package main

import (
	"io/ioutil"
	"math/big"
	"os"
	"path/filepath"
	"testing"

	"github.com/celo-org/celo-blockchain/common"
	"github.com/celo-org/celo-blockchain/core/rawdb"
	"github.com/celo-org/celo-blockchain/params"
)

// Genesis block for nodes which don't care about the DAO fork (i.e. not configured)
var daoOldGenesis = `{
	"alloc"      : {},
	"coinbase"   : "0x0000000000000000000000000000000000000000",
	"extraData"  : "",
	"nonce"      : "0x0000000000000042",
	"parentHash" : "0x0000000000000000000000000000000000000000000000000000000000000000",
	"timestamp"  : "0x00",
	"config"     : {
		"homesteadBlock" : 0
	}
}`

// Genesis block for nodes which actively oppose the DAO fork
var daoNoForkGenesis = `{
	"alloc"      : {},
	"coinbase"   : "0x0000000000000000000000000000000000000000",
	"extraData"  : "",
	"nonce"      : "0x0000000000000042",
	"parentHash" : "0x0000000000000000000000000000000000000000000000000000000000000000",
	"timestamp"  : "0x00",
	"config"     : {
		"homesteadBlock" : 0,
		"daoForkBlock"   : 314,
		"daoForkSupport" : false
	}
}`

// Genesis block for nodes which actively support the DAO fork
var daoProForkGenesis = `{
	"alloc"      : {},
	"coinbase"   : "0x0000000000000000000000000000000000000000",
	"extraData"  : "",
	"nonce"      : "0x0000000000000042",
	"parentHash" : "0x0000000000000000000000000000000000000000000000000000000000000000",
	"timestamp"  : "0x00",
	"config"     : {
		"homesteadBlock" : 0,
		"daoForkBlock"   : 314,
		"daoForkSupport" : true
	}
}`

var daoGenesisHash = common.HexToHash("0x5e1fc79cb4ffa4739177b5408045cd5d51c6cf766133f23f7cd72ee1f8d790e0")
var daoGenesisForkBlock = big.NewInt(314)

// TestDAOForkBlockNewChain tests that the DAO hard-fork number and the nodes support/opposition is correctly
// set in the database after various initialization procedures and invocations.
func TestDAOForkBlockNewChain(t *testing.T) {
	t.Skip()

	for i, arg := range []struct {
		genesis     string
		expectBlock *big.Int
		expectVote  bool
	}{
		// Test DAO Default Mainnet
		{"", params.MainnetChainConfig.DAOForkBlock, true},
		// test DAO Init Old Privnet
		{daoOldGenesis, nil, false},
		// test DAO Default No Fork Privnet
		{daoNoForkGenesis, daoGenesisForkBlock, false},
		// test DAO Default Pro Fork Privnet
		{daoProForkGenesis, daoGenesisForkBlock, true},
	} {
		testDAOForkBlockNewChain(t, i, arg.genesis, arg.expectBlock, arg.expectVote)
	}
}

func testDAOForkBlockNewChain(t *testing.T, test int, genesis string, expectBlock *big.Int, expectVote bool) {
	// Create a temporary data directory to use and inspect later
	datadir := tmpdir(t)
	defer os.RemoveAll(datadir)

	// Start a Geth instance with the requested flags set and immediately terminate
	if genesis != "" {
		json := filepath.Join(datadir, "genesis.json")
		if err := ioutil.WriteFile(json, []byte(genesis), 0600); err != nil {
			t.Fatalf("test %d: failed to write genesis file: %v", test, err)
		}
		runGeth(t, "--datadir", datadir, "init", json).WaitExit()
	} else {
		// Force chain initialization
<<<<<<< HEAD
		args := []string{"--port", "0", "--maxpeers", "0", "--light.maxpeers", "0", "--nodiscover", "--nat", "none", "--ipcdisable", "--datadir", datadir}
		geth := runGeth(t, append(args, []string{"--exec", "2+2", "console"}...)...)
		geth.WaitExit()
=======
		args := []string{"--port", "0", "--maxpeers", "0", "--nodiscover", "--nat", "none", "--ipcdisable", "--datadir", datadir}
		runGeth(t, append(args, []string{"--exec", "2+2", "console"}...)...).WaitExit()
>>>>>>> c0c01612
	}
	// Retrieve the DAO config flag from the database
	path := filepath.Join(datadir, "geth", "chaindata")
	db, err := rawdb.NewLevelDBDatabase(path, 0, 0, "")
	if err != nil {
		t.Fatalf("test %d: failed to open test database: %v", test, err)
	}
	defer db.Close()

	genesisHash := params.MainnetGenesisHash
	if genesis != "" {
		genesisHash = daoGenesisHash
	}
	config := rawdb.ReadChainConfig(db, genesisHash)
	if config == nil {
		t.Errorf("test %d: failed to retrieve chain config: %v", test, err)
		return // we want to return here, the other checks can't make it past this point (nil panic).
	}
	// Validate the DAO hard-fork block number against the expected value
	if config.DAOForkBlock == nil {
		if expectBlock != nil {
			t.Errorf("test %d: dao hard-fork block mismatch: have nil, want %v", test, expectBlock)
		}
	} else if expectBlock == nil {
		t.Errorf("test %d: dao hard-fork block mismatch: have %v, want nil", test, config.DAOForkBlock)
	} else if config.DAOForkBlock.Cmp(expectBlock) != 0 {
		t.Errorf("test %d: dao hard-fork block mismatch: have %v, want %v", test, config.DAOForkBlock, expectBlock)
	}
	if config.DAOForkSupport != expectVote {
		t.Errorf("test %d: dao hard-fork support mismatch: have %v, want %v", test, config.DAOForkSupport, expectVote)
	}
}<|MERGE_RESOLUTION|>--- conflicted
+++ resolved
@@ -111,14 +111,8 @@
 		runGeth(t, "--datadir", datadir, "init", json).WaitExit()
 	} else {
 		// Force chain initialization
-<<<<<<< HEAD
 		args := []string{"--port", "0", "--maxpeers", "0", "--light.maxpeers", "0", "--nodiscover", "--nat", "none", "--ipcdisable", "--datadir", datadir}
-		geth := runGeth(t, append(args, []string{"--exec", "2+2", "console"}...)...)
-		geth.WaitExit()
-=======
-		args := []string{"--port", "0", "--maxpeers", "0", "--nodiscover", "--nat", "none", "--ipcdisable", "--datadir", datadir}
 		runGeth(t, append(args, []string{"--exec", "2+2", "console"}...)...).WaitExit()
->>>>>>> c0c01612
 	}
 	// Retrieve the DAO config flag from the database
 	path := filepath.Join(datadir, "geth", "chaindata")
