--- conflicted
+++ resolved
@@ -17,11 +17,6 @@
 package les
 
 import (
-<<<<<<< HEAD
-	"fmt"
-	"math"
-=======
->>>>>>> 43ae1906
 	"math/big"
 	"math/rand"
 	"sync"
@@ -33,11 +28,8 @@
 	"github.com/celo-org/celo-blockchain/core/rawdb"
 	"github.com/celo-org/celo-blockchain/core/types"
 	"github.com/celo-org/celo-blockchain/eth/downloader"
-<<<<<<< HEAD
-=======
 	"github.com/celo-org/celo-blockchain/eth/fetcher"
 	"github.com/celo-org/celo-blockchain/ethdb"
->>>>>>> 43ae1906
 	"github.com/celo-org/celo-blockchain/light"
 	"github.com/celo-org/celo-blockchain/log"
 	"github.com/celo-org/celo-blockchain/p2p/enode"
@@ -108,26 +100,6 @@
 	}
 }
 
-<<<<<<< HEAD
-// registerPeer adds a new peer to the fetcher's peer set
-func (f *lightFetcher) registerPeer(p *serverPeer) {
-	if f.handler.syncMode == downloader.LightestSync {
-		reqID := genReqID()
-		cost := p.getRequestCost(GetPlumoProofInventoryMsg, 0)
-		go p.RequestPlumoProofInventory(reqID, cost)
-	}
-	p.lock.Lock()
-	p.Log().Error("Registering peer", "p", p.id, "x", p.headInfo)
-	p.hasBlock = func(hash common.Hash, number *uint64, hasState bool) bool {
-		return f.peerHasBlock(p, hash, number, hasState)
-	}
-	p.lock.Unlock()
-
-	f.lock.Lock()
-	defer f.lock.Unlock()
-	f.peers[p] = &fetcherPeerInfo{nodeByHash: make(map[common.Hash]*fetcherTreeNode)}
-}
-
 func (f *lightFetcher) importKnownPlumoProofs(p *serverPeer, plumoProofs []types.PlumoProofMetadata) {
 	p.lock.Lock()
 	defer p.lock.Unlock()
@@ -138,19 +110,6 @@
 	p.plumoProofInventorySupplied = true
 }
 
-// unregisterPeer removes a new peer from the fetcher's peer set
-func (f *lightFetcher) unregisterPeer(p *serverPeer) {
-	p.lock.Lock()
-	p.hasBlock = nil
-	p.lock.Unlock()
-
-	f.lock.Lock()
-	defer f.lock.Unlock()
-
-	// check for potential timed out block delay statistics
-	f.checkUpdateStats(p, nil)
-	delete(f.peers, p)
-=======
 // forwardAnno removes all announces from the map with a number lower than
 // the provided threshold.
 func (fp *fetcherPeer) forwardAnno(td *big.Int) []*announce {
@@ -174,7 +133,6 @@
 		fp.announcesList = fp.announcesList[:len(fp.announcesList)-cutset]
 	}
 	return evicted
->>>>>>> 43ae1906
 }
 
 // lightFetcher implements retrieval of newly announced headers. It reuses
@@ -267,6 +225,11 @@
 
 // registerPeer adds an new peer to the fetcher's peer set
 func (f *lightFetcher) registerPeer(p *serverPeer) {
+	if f.syncMode == downloader.LightestSync {
+		reqID := genReqID()
+		cost := p.getRequestCost(GetPlumoProofInventoryMsg, 0)
+		go p.RequestPlumoProofInventory(reqID, cost)
+	}
 	f.plock.Lock()
 	defer f.plock.Unlock()
 
@@ -322,17 +285,10 @@
 		syncInterval = uint64(1) // Interval used to trigger a light resync.
 		syncing      bool        // Indicator whether the client is syncing
 
-<<<<<<< HEAD
-	if bestTd == f.maxConfirmedTd {
-		return nil, 0, false
-	}
-	log.Error("nextRequest", "bestTd", bestTd, "f.maxConfirmedTd", f.maxConfirmedTd)
-=======
 		ulc          = f.ulc != nil
 		headCh       = make(chan core.ChainHeadEvent, 100)
 		fetching     = make(map[uint64]*request)
 		requestTimer = time.NewTimer(0)
->>>>>>> 43ae1906
 
 		// Local status
 		localHead = f.chain.CurrentHeader()
@@ -366,110 +322,29 @@
 		})
 		return trusted, agreed
 	}
-<<<<<<< HEAD
-	return rq, reqID, bestSyncing
-}
-
-// findBestRequest finds the best head to request that has been announced by but not yet requested from a known peer.
-// It also returns the announced Td (which should be verified after fetching the head),
-// the necessary amount to request and whether a downloader sync is necessary instead of a normal header request.
-func (f *lightFetcher) findBestRequest() (bestHash common.Hash, bestAmount uint64, bestTd *big.Int, bestSyncing bool) {
-	bestTd = f.maxConfirmedTd
-	bestSyncing = false
-	var bestSyncScore uint64 = math.MaxUint64
-=======
 	for {
 		select {
 		case anno := <-f.announceCh:
 			peerid, data := anno.peerid, anno.data
 			log.Debug("Received new announce", "peer", peerid, "number", data.Number, "hash", data.Hash, "reorg", data.ReorgDepth)
->>>>>>> 43ae1906
 
 			peer := f.peer(peerid)
 			if peer == nil {
 				log.Debug("Receive announce from unknown peer", "peer", peerid)
 				continue
 			}
-<<<<<<< HEAD
-			// if ulc mode is disabled, isTrustedHash returns true
-			amount := f.requestAmount(p, n)
-			if f.handler.syncMode == downloader.LightestSync {
-				peerSyncScore := f.calculatePeerSyncScore(p, n)
-				p.Log().Error("Comparing best requests", "currentTD", f.maxConfirmedTd, "td", n.td, "knownProofs", p.knownPlumoProofs, "peersyncSCore", peerSyncScore, "bestScore", bestSyncScore)
-				if peerSyncScore < bestSyncScore {
-					bestHash = hash
-					bestTd = n.td
-					bestAmount = amount
-					bestSyncScore = peerSyncScore
-					bestSyncing = fp.bestConfirmed == nil || fp.root == nil || !f.checkKnownNode(p, fp.root)
-				}
-			} else {
-				if (bestTd == nil || n.td.Cmp(bestTd) > 0 || (amount < bestAmount && f.handler.syncMode.SyncFullHeaderChain())) && (f.isTrustedHash(hash) || f.maxConfirmedTd.Int64() == 0) {
-					bestHash = hash
-					bestTd = n.td
-					bestAmount = amount
-					bestSyncing = fp.bestConfirmed == nil || fp.root == nil || !f.checkKnownNode(p, fp.root)
-				}
-=======
 			// Announced tds should be strictly monotonic, drop the peer if
 			// the announce is out-of-order.
 			if peer.latest != nil && data.Td.Cmp(peer.latest.Td) <= 0 {
 				f.peerset.unregister(peerid.String())
 				log.Debug("Non-monotonic td", "peer", peerid, "current", data.Td, "previous", peer.latest.Td)
 				continue
->>>>>>> 43ae1906
 			}
 			peer.latest = data
 
-<<<<<<< HEAD
-func (f *lightFetcher) calculatePeerSyncScore(p *serverPeer, n *fetcherTreeNode) uint64 {
-	epoch := f.chain.Config().Istanbul.Epoch
-	maxDifference := new(big.Int).Sub(n.td, f.maxConfirmedTd).Uint64() / epoch
-	if f.handler.syncMode == downloader.LightestSync {
-		// TODO must know available version numbers
-		// Iterate through Diff(peerTd, maxTD) and subtract for known proofs
-		for _, proof := range p.knownPlumoProofs {
-			// Verify version number
-			proofDiff := proof.LastEpoch - proof.FirstEpoch
-			maxDifference = maxDifference - uint64(proofDiff)
-		}
-	}
-	return maxDifference
-}
-
-// isTrustedHash checks if the block can be trusted by the minimum trusted fraction.
-func (f *lightFetcher) isTrustedHash(hash common.Hash) bool {
-	// If ultra light cliet mode is disabled, trust all hashes
-	if f.handler.ulc == nil {
-		return true
-	}
-	// Ultra light enabled, only trust after enough confirmations
-	var agreed int
-	for peer, info := range f.peers {
-		if peer.trusted && info.nodeByHash[hash] != nil {
-			agreed++
-		}
-	}
-	return 100*agreed/len(f.handler.ulc.keys) >= f.handler.ulc.fraction
-}
-
-func (f *lightFetcher) newFetcherDistReqForSync(bestHash common.Hash) *distReq {
-	return &distReq{
-		getCost: func(dp distPeer) uint64 {
-			return 0
-		},
-		canSend: func(dp distPeer) bool {
-			p := dp.(*serverPeer)
-			f.lock.Lock()
-			defer f.lock.Unlock()
-
-			if p.onlyAnnounce {
-				return false
-=======
 			// Filter out any stale announce, the local chain is ahead of announce
 			if localTd != nil && data.Td.Cmp(localTd) <= 0 {
 				continue
->>>>>>> 43ae1906
 			}
 			peer.addAnno(anno)
 
@@ -506,19 +381,6 @@
 					log.Debug("Trigger trusted header retrieval", "number", data.Number, "hash", data.Hash)
 				}
 			}
-<<<<<<< HEAD
-			go func() {
-				p := dp.(*serverPeer)
-				p.Log().Error("Synchronisation started", "peer", p, "knownProofs", p.knownPlumoProofs)
-				f.handler.synchronise(p)
-				f.syncDone <- p
-			}()
-			return nil
-		},
-	}
-}
-=======
->>>>>>> 43ae1906
 
 		case req := <-f.requestCh:
 			fetching[req.reqid] = req // Tracking all in-flight requests for response latency statistic.
@@ -686,50 +548,11 @@
 	}
 }
 
-<<<<<<< HEAD
-// checkKnownNode checks if a block tree node is known (downloaded and validated)
-// If it was not known previously but found in the database, sets its known flag
-func (f *lightFetcher) checkKnownNode(p *serverPeer, n *fetcherTreeNode) bool {
-	if n.known {
-		return true
-	}
-	if f.handler.syncMode == downloader.LightestSync {
-		if !p.plumoProofInventorySupplied {
-			return true
-		}
-	}
-	td := f.chain.GetTd(n.hash, n.number)
-	if td == nil {
-		return false
-	}
-	header := f.chain.GetHeader(n.hash, n.number)
-	// check the availability of both header and td because reads are not protected by chain db mutex
-	// Note: returning false is always safe here
-	if header == nil {
-		return false
-	}
-
-	fp := f.peers[p]
-	if fp == nil {
-		p.Log().Debug("Unknown peer to check known nodes")
-		return false
-	}
-	if !f.checkAnnouncedHeaders(fp, []*types.Header{header}, []*big.Int{td}) {
-		p.Log().Debug("Inconsistent announcement")
-		go f.handler.removePeer(p.id)
-	}
-	if fp.confirmedTd != nil {
-		f.updateMaxConfirmedTd(fp.confirmedTd)
-	}
-	return n.known
-}
-=======
 // requestResync invokes synchronisation callback to start syncing.
 func (f *lightFetcher) startSync(id enode.ID) {
 	defer func(header *types.Header) {
 		f.syncDone <- header
 	}(f.chain.CurrentHeader())
->>>>>>> 43ae1906
 
 	peer := f.peerset.peer(id.String())
 	if peer == nil || peer.onlyAnnounce {
