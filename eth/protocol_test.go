// Copyright 2014 The go-ethereum Authors
// This file is part of the go-ethereum library.
//
// The go-ethereum library is free software: you can redistribute it and/or modify
// it under the terms of the GNU Lesser General Public License as published by
// the Free Software Foundation, either version 3 of the License, or
// (at your option) any later version.
//
// The go-ethereum library is distributed in the hope that it will be useful,
// but WITHOUT ANY WARRANTY; without even the implied warranty of
// MERCHANTABILITY or FITNESS FOR A PARTICULAR PURPOSE. See the
// GNU Lesser General Public License for more details.
//
// You should have received a copy of the GNU Lesser General Public License
// along with the go-ethereum library. If not, see <http://www.gnu.org/licenses/>.

package eth

import (
	"fmt"
	"math/big"
	"sync"
	"sync/atomic"
	"testing"
	"time"

	"github.com/ethereum/go-ethereum/common"
	mockEngine "github.com/ethereum/go-ethereum/consensus/consensustest"
	"github.com/ethereum/go-ethereum/core"
	"github.com/ethereum/go-ethereum/core/forkid"
	"github.com/ethereum/go-ethereum/core/rawdb"
	"github.com/ethereum/go-ethereum/core/types"
	"github.com/ethereum/go-ethereum/core/vm"
	"github.com/ethereum/go-ethereum/crypto"
	"github.com/ethereum/go-ethereum/eth/downloader"
	"github.com/ethereum/go-ethereum/event"
	"github.com/ethereum/go-ethereum/p2p"
	"github.com/ethereum/go-ethereum/p2p/enode"
	"github.com/ethereum/go-ethereum/params"
	"github.com/ethereum/go-ethereum/rlp"
)

func init() {
	// log.Root().SetHandler(log.LvlFilterHandler(log.LvlTrace, log.StreamHandler(os.Stderr, log.TerminalFormat(false))))
}

var testAccount, _ = crypto.HexToECDSA("b71c71a67e1177ad4e901695e1b4b9ee17ae16c6668d313eac2f96dbcda3f291")

// Tests that handshake failures are detected and reported correctly.
func TestStatusMsgErrors64(t *testing.T) {
	pm, _ := newTestProtocolManagerMust(t, downloader.FullSync, 0, nil, nil)
	var (
		genesis = pm.blockchain.Genesis()
		head    = pm.blockchain.CurrentHeader()
		td      = pm.blockchain.GetTd(head.Hash(), head.Number.Uint64())
	)
	defer pm.Stop()

	tests := []struct {
		code      uint64
		data      interface{}
		wantError error
	}{
		{
			code: TxMsg, data: []interface{}{},
			wantError: errResp(ErrNoStatusMsg, "first msg has code 2 (!= 0)"),
		},
		{
			code: StatusMsg, data: statusData63{10, DefaultConfig.NetworkId, td, head.Hash(), genesis.Hash()},
			wantError: errResp(ErrProtocolVersionMismatch, "10 (!= %d)", 64),
		},
		{
			code: StatusMsg, data: statusData63{64, 999, td, head.Hash(), genesis.Hash()},
			wantError: errResp(ErrNetworkIDMismatch, "999 (!= %d)", DefaultConfig.NetworkId),
		},
		{
			code: StatusMsg, data: statusData63{64, DefaultConfig.NetworkId, td, head.Hash(), common.Hash{3}},
			wantError: errResp(ErrGenesisMismatch, "peer: 0300000000000000 (local: %x)", genesis.Hash().Bytes()[:8]),
		},
	}
	for i, test := range tests {
		p, errc := newTestPeer("peer", 64, pm, false)
		// The send call might hang until reset because
		// the protocol might not read the payload.
		go p2p.Send(p.app, test.code, test.data)

		select {
		case err := <-errc:
			if err == nil {
				t.Errorf("test %d: protocol returned nil error, want %q", i, test.wantError)
			} else if err.Error() != test.wantError.Error() {
				t.Errorf("test %d: wrong error: got %q, want %q", i, err, test.wantError)
			}
		case <-time.After(2 * time.Second):
			t.Errorf("protocol did not shut down within 2 seconds")
		}
		p.close()
	}
}

func TestStatusMsgErrors65(t *testing.T) {
	pm, _ := newTestProtocolManagerMust(t, downloader.FullSync, 0, nil, nil)
	var (
		genesis = pm.blockchain.Genesis()
		head    = pm.blockchain.CurrentHeader()
		td      = pm.blockchain.GetTd(head.Hash(), head.Number.Uint64())
		forkID  = forkid.NewID(pm.blockchain)
	)
	defer pm.Stop()

	tests := []struct {
		code      uint64
		data      interface{}
		wantError error
	}{
		{
			code: TxMsg, data: []interface{}{},
			wantError: errResp(ErrNoStatusMsg, "first msg has code 2 (!= 0)"),
		},
		{
			code: StatusMsg, data: statusData{10, DefaultConfig.NetworkId, td, head.Hash(), genesis.Hash(), forkID},
			wantError: errResp(ErrProtocolVersionMismatch, "10 (!= %d)", 65),
		},
		{
			code: StatusMsg, data: statusData{65, 999, td, head.Hash(), genesis.Hash(), forkID},
			wantError: errResp(ErrNetworkIDMismatch, "999 (!= %d)", DefaultConfig.NetworkId),
		},
		{
			code: StatusMsg, data: statusData{65, DefaultConfig.NetworkId, td, head.Hash(), common.Hash{3}, forkID},
			wantError: errResp(ErrGenesisMismatch, "peer: 0300000000000000000000000000000000000000000000000000000000000000 (local: %x)", genesis.Hash()),
		},
		{
			code: StatusMsg, data: statusData{65, DefaultConfig.NetworkId, td, head.Hash(), genesis.Hash(), forkid.ID{Hash: [4]byte{0x00, 0x01, 0x02, 0x03}}},
			wantError: errResp(ErrForkIDRejected, forkid.ErrLocalIncompatibleOrStale.Error()),
		},
	}
	for i, test := range tests {
		p, errc := newTestPeer("peer", 65, pm, false)
		// The send call might hang until reset because
		// the protocol might not read the payload.
		go p2p.Send(p.app, test.code, test.data)

		select {
		case err := <-errc:
			if err == nil {
				t.Errorf("test %d: protocol returned nil error, want %q", i, test.wantError)
			} else if err.Error() != test.wantError.Error() {
				t.Errorf("test %d: wrong error: got %q, want %q", i, err, test.wantError)
			}
		case <-time.After(2 * time.Second):
			t.Errorf("protocol did not shut down within 2 seconds")
		}
		p.close()
	}
}

func TestForkIDSplit(t *testing.T) {
	var (
		engine = mockEngine.NewFaker()

		configNoFork  = &params.ChainConfig{HomesteadBlock: big.NewInt(1)}
		configProFork = &params.ChainConfig{
			HomesteadBlock: big.NewInt(1),
			EIP150Block:    big.NewInt(2),
			EIP155Block:    big.NewInt(2),
			EIP158Block:    big.NewInt(2),
			ByzantiumBlock: big.NewInt(3),
		}
		dbNoFork  = rawdb.NewMemoryDatabase()
		dbProFork = rawdb.NewMemoryDatabase()

		gspecNoFork  = &core.Genesis{Config: configNoFork}
		gspecProFork = &core.Genesis{Config: configProFork}

		genesisNoFork  = gspecNoFork.MustCommit(dbNoFork)
		genesisProFork = gspecProFork.MustCommit(dbProFork)

		chainNoFork, _  = core.NewBlockChain(dbNoFork, nil, configNoFork, engine, vm.Config{}, nil)
		chainProFork, _ = core.NewBlockChain(dbProFork, nil, configProFork, engine, vm.Config{}, nil)

		blocksNoFork, _  = core.GenerateChain(configNoFork, genesisNoFork, engine, dbNoFork, 2, nil)
		blocksProFork, _ = core.GenerateChain(configProFork, genesisProFork, engine, dbProFork, 2, nil)

<<<<<<< HEAD
		ethNoFork, _  = NewProtocolManager(configNoFork, nil, downloader.FullSync, 1, new(event.TypeMux), new(testTxPool), engine, chainNoFork, dbNoFork, 1, nil, nil, nil)
		ethProFork, _ = NewProtocolManager(configProFork, nil, downloader.FullSync, 1, new(event.TypeMux), new(testTxPool), engine, chainProFork, dbProFork, 1, nil, nil, nil)
=======
		ethNoFork, _  = NewProtocolManager(configNoFork, nil, downloader.FullSync, 1, new(event.TypeMux), &testTxPool{pool: make(map[common.Hash]*types.Transaction)}, engine, chainNoFork, dbNoFork, 1, nil)
		ethProFork, _ = NewProtocolManager(configProFork, nil, downloader.FullSync, 1, new(event.TypeMux), &testTxPool{pool: make(map[common.Hash]*types.Transaction)}, engine, chainProFork, dbProFork, 1, nil)
>>>>>>> 049e1711
	)
	ethNoFork.Start(1000)
	ethProFork.Start(1000)

	// Both nodes should allow the other to connect (same genesis, next fork is the same)
	p2pNoFork, p2pProFork := p2p.MsgPipe()
<<<<<<< HEAD
	peerNoFork := newPeer(65, p2p.NewPeer(enode.ID{1}, "", nil), p2pNoFork)
	peerProFork := newPeer(65, p2p.NewPeer(enode.ID{2}, "", nil), p2pProFork)
=======
	peerNoFork := newPeer(64, p2p.NewPeer(enode.ID{1}, "", nil), p2pNoFork, nil)
	peerProFork := newPeer(64, p2p.NewPeer(enode.ID{2}, "", nil), p2pProFork, nil)
>>>>>>> 049e1711

	errc := make(chan error, 2)
	go func() { errc <- ethNoFork.handle(peerProFork) }()
	go func() { errc <- ethProFork.handle(peerNoFork) }()

	select {
	case err := <-errc:
		t.Fatalf("frontier nofork <-> profork failed: %v", err)
	case <-time.After(250 * time.Millisecond):
		p2pNoFork.Close()
		p2pProFork.Close()
	}
	// Progress into Homestead. Fork's match, so we don't care what the future holds
	chainNoFork.InsertChain(blocksNoFork[:1])
	chainProFork.InsertChain(blocksProFork[:1])

	p2pNoFork, p2pProFork = p2p.MsgPipe()
<<<<<<< HEAD
	peerNoFork = newPeer(65, p2p.NewPeer(enode.ID{1}, "", nil), p2pNoFork)
	peerProFork = newPeer(65, p2p.NewPeer(enode.ID{2}, "", nil), p2pProFork)
=======
	peerNoFork = newPeer(64, p2p.NewPeer(enode.ID{1}, "", nil), p2pNoFork, nil)
	peerProFork = newPeer(64, p2p.NewPeer(enode.ID{2}, "", nil), p2pProFork, nil)
>>>>>>> 049e1711

	errc = make(chan error, 2)
	go func() { errc <- ethNoFork.handle(peerProFork) }()
	go func() { errc <- ethProFork.handle(peerNoFork) }()

	select {
	case err := <-errc:
		t.Fatalf("homestead nofork <-> profork failed: %v", err)
	case <-time.After(250 * time.Millisecond):
		p2pNoFork.Close()
		p2pProFork.Close()
	}
	// Progress into Spurious. Forks mismatch, signalling differing chains, reject
	chainNoFork.InsertChain(blocksNoFork[1:2])
	chainProFork.InsertChain(blocksProFork[1:2])

	p2pNoFork, p2pProFork = p2p.MsgPipe()
<<<<<<< HEAD
	peerNoFork = newPeer(65, p2p.NewPeer(enode.ID{1}, "", nil), p2pNoFork)
	peerProFork = newPeer(65, p2p.NewPeer(enode.ID{2}, "", nil), p2pProFork)
=======
	peerNoFork = newPeer(64, p2p.NewPeer(enode.ID{1}, "", nil), p2pNoFork, nil)
	peerProFork = newPeer(64, p2p.NewPeer(enode.ID{2}, "", nil), p2pProFork, nil)
>>>>>>> 049e1711

	errc = make(chan error, 2)
	go func() { errc <- ethNoFork.handle(peerProFork) }()
	go func() { errc <- ethProFork.handle(peerNoFork) }()

	select {
	case err := <-errc:
		if want := errResp(ErrForkIDRejected, forkid.ErrLocalIncompatibleOrStale.Error()); err.Error() != want.Error() {
			t.Fatalf("fork ID rejection error mismatch: have %v, want %v", err, want)
		}
	case <-time.After(250 * time.Millisecond):
		t.Fatalf("split peers not rejected")
	}
}

// This test checks that received transactions are added to the local pool.
func TestRecvTransactions64(t *testing.T) { testRecvTransactions(t, 64) }
func TestRecvTransactions65(t *testing.T) { testRecvTransactions(t, 65) }

func testRecvTransactions(t *testing.T, protocol int) {
	txAdded := make(chan []*types.Transaction)
	pm, _ := newTestProtocolManagerMust(t, downloader.FullSync, 0, nil, txAdded)
	pm.acceptTxs = 1 // mark synced to accept transactions
	p, _ := newTestPeer("peer", protocol, pm, true)
	defer pm.Stop()
	defer p.close()

	tx := newTestTransaction(testAccount, 0, 0)
	if err := p2p.Send(p.app, TxMsg, []interface{}{tx}); err != nil {
		t.Fatalf("send error: %v", err)
	}
	select {
	case added := <-txAdded:
		if len(added) != 1 {
			t.Errorf("wrong number of added transactions: got %d, want 1", len(added))
		} else if added[0].Hash() != tx.Hash() {
			t.Errorf("added wrong tx hash: got %v, want %v", added[0].Hash(), tx.Hash())
		}
	case <-time.After(2 * time.Second):
		t.Errorf("no NewTxsEvent received within 2 seconds")
	}
}

// This test checks that pending transactions are sent.
func TestSendTransactions64(t *testing.T) { testSendTransactions(t, 64) }
func TestSendTransactions65(t *testing.T) { testSendTransactions(t, 65) }

func testSendTransactions(t *testing.T, protocol int) {
	pm, _ := newTestProtocolManagerMust(t, downloader.FullSync, 0, nil, nil)
	defer pm.Stop()

	// Fill the pool with big transactions.
	const txsize = txsyncPackSize / 10
	alltxs := make([]*types.Transaction, 100)
	for nonce := range alltxs {
		alltxs[nonce] = newTestTransaction(testAccount, uint64(nonce), txsize)
	}
	pm.txpool.AddRemotes(alltxs)

	// Connect several peers. They should all receive the pending transactions.
	var wg sync.WaitGroup
	checktxs := func(p *testPeer) {
		defer wg.Done()
		defer p.close()
		seen := make(map[common.Hash]bool)
		for _, tx := range alltxs {
			seen[tx.Hash()] = false
		}
		for n := 0; n < len(alltxs) && !t.Failed(); {
			var txs []*types.Transaction
			var hashes []common.Hash
			var forAllHashes func(callback func(hash common.Hash))
			switch protocol {
			case 63:
				fallthrough
			case 64:
				msg, err := p.app.ReadMsg()
				if err != nil {
					t.Errorf("%v: read error: %v", p.Peer, err)
				} else if msg.Code != TxMsg {
					t.Errorf("%v: got code %d, want TxMsg", p.Peer, msg.Code)
				}
				if err := msg.Decode(&txs); err != nil {
					t.Errorf("%v: %v", p.Peer, err)
				}
				forAllHashes = func(callback func(hash common.Hash)) {
					for _, tx := range txs {
						callback(tx.Hash())
					}
				}
			case 65:
				msg, err := p.app.ReadMsg()
				if err != nil {
					t.Errorf("%v: read error: %v", p.Peer, err)
				} else if msg.Code != NewPooledTransactionHashesMsg {
					t.Errorf("%v: got code %d, want TxMsg", p.Peer, msg.Code)
				}
				if err := msg.Decode(&hashes); err != nil {
					t.Errorf("%v: %v", p.Peer, err)
				}
				forAllHashes = func(callback func(hash common.Hash)) {
					for _, h := range hashes {
						callback(h)
					}
				}
			}
			forAllHashes(func(hash common.Hash) {
				seentx, want := seen[hash]
				if seentx {
					t.Errorf("%v: got tx more than once: %x", p.Peer, hash)
				}
				if !want {
					t.Errorf("%v: got unexpected tx: %x", p.Peer, hash)
				}
				seen[hash] = true
				n++
			})
		}
	}
	for i := 0; i < 3; i++ {
		p, _ := newTestPeer(fmt.Sprintf("peer #%d", i), protocol, pm, true)
		wg.Add(1)
		go checktxs(p)
	}
	wg.Wait()
}

func TestTransactionPropagation(t *testing.T)  { testSyncTransaction(t, true) }
func TestTransactionAnnouncement(t *testing.T) { testSyncTransaction(t, false) }

func testSyncTransaction(t *testing.T, propagtion bool) {
	// Create a protocol manager for transaction fetcher and sender
	pmFetcher, _ := newTestProtocolManagerMust(t, downloader.FastSync, 0, nil, nil)
	defer pmFetcher.Stop()
	pmSender, _ := newTestProtocolManagerMust(t, downloader.FastSync, 1024, nil, nil)
	pmSender.broadcastTxAnnouncesOnly = !propagtion
	defer pmSender.Stop()

	// Sync up the two peers
	io1, io2 := p2p.MsgPipe()

	go pmSender.handle(pmSender.newPeer(65, p2p.NewPeer(enode.ID{}, "sender", nil), io2, pmSender.txpool.Get))
	go pmFetcher.handle(pmFetcher.newPeer(65, p2p.NewPeer(enode.ID{}, "fetcher", nil), io1, pmFetcher.txpool.Get))

	time.Sleep(250 * time.Millisecond)
	pmFetcher.synchronise(pmFetcher.peers.BestPeer())
	atomic.StoreUint32(&pmFetcher.acceptTxs, 1)

	newTxs := make(chan core.NewTxsEvent, 1024)
	sub := pmFetcher.txpool.SubscribeNewTxsEvent(newTxs)
	defer sub.Unsubscribe()

	// Fill the pool with new transactions
	alltxs := make([]*types.Transaction, 1024)
	for nonce := range alltxs {
		alltxs[nonce] = newTestTransaction(testAccount, uint64(nonce), 0)
	}
	pmSender.txpool.AddRemotes(alltxs)

	var got int
loop:
	for {
		select {
		case ev := <-newTxs:
			got += len(ev.Txs)
			if got == 1024 {
				break loop
			}
		case <-time.NewTimer(time.Second).C:
			t.Fatal("Failed to retrieve all transaction")
		}
	}
}

// Tests that the custom union field encoder and decoder works correctly.
func TestGetBlockHeadersDataEncodeDecode(t *testing.T) {
	// Create a "random" hash for testing
	var hash common.Hash
	for i := range hash {
		hash[i] = byte(i)
	}
	// Assemble some table driven tests
	tests := []struct {
		packet *getBlockHeadersData
		fail   bool
	}{
		// Providing the origin as either a hash or a number should both work
		{fail: false, packet: &getBlockHeadersData{Origin: hashOrNumber{Number: 314}}},
		{fail: false, packet: &getBlockHeadersData{Origin: hashOrNumber{Hash: hash}}},

		// Providing arbitrary query field should also work
		{fail: false, packet: &getBlockHeadersData{Origin: hashOrNumber{Number: 314}, Amount: 314, Skip: 1, Reverse: true}},
		{fail: false, packet: &getBlockHeadersData{Origin: hashOrNumber{Hash: hash}, Amount: 314, Skip: 1, Reverse: true}},

		// Providing both the origin hash and origin number must fail
		{fail: true, packet: &getBlockHeadersData{Origin: hashOrNumber{Hash: hash, Number: 314}}},
	}
	// Iterate over each of the tests and try to encode and then decode
	for i, tt := range tests {
		bytes, err := rlp.EncodeToBytes(tt.packet)
		if err != nil && !tt.fail {
			t.Fatalf("test %d: failed to encode packet: %v", i, err)
		} else if err == nil && tt.fail {
			t.Fatalf("test %d: encode should have failed", i)
		}
		if !tt.fail {
			packet := new(getBlockHeadersData)
			if err := rlp.DecodeBytes(bytes, packet); err != nil {
				t.Fatalf("test %d: failed to decode packet: %v", i, err)
			}
			if packet.Origin.Hash != tt.packet.Origin.Hash || packet.Origin.Number != tt.packet.Origin.Number || packet.Amount != tt.packet.Amount ||
				packet.Skip != tt.packet.Skip || packet.Reverse != tt.packet.Reverse {
				t.Fatalf("test %d: encode decode mismatch: have %+v, want %+v", i, packet, tt.packet)
			}
		}
	}
}<|MERGE_RESOLUTION|>--- conflicted
+++ resolved
@@ -181,26 +181,16 @@
 		blocksNoFork, _  = core.GenerateChain(configNoFork, genesisNoFork, engine, dbNoFork, 2, nil)
 		blocksProFork, _ = core.GenerateChain(configProFork, genesisProFork, engine, dbProFork, 2, nil)
 
-<<<<<<< HEAD
-		ethNoFork, _  = NewProtocolManager(configNoFork, nil, downloader.FullSync, 1, new(event.TypeMux), new(testTxPool), engine, chainNoFork, dbNoFork, 1, nil, nil, nil)
-		ethProFork, _ = NewProtocolManager(configProFork, nil, downloader.FullSync, 1, new(event.TypeMux), new(testTxPool), engine, chainProFork, dbProFork, 1, nil, nil, nil)
-=======
-		ethNoFork, _  = NewProtocolManager(configNoFork, nil, downloader.FullSync, 1, new(event.TypeMux), &testTxPool{pool: make(map[common.Hash]*types.Transaction)}, engine, chainNoFork, dbNoFork, 1, nil)
-		ethProFork, _ = NewProtocolManager(configProFork, nil, downloader.FullSync, 1, new(event.TypeMux), &testTxPool{pool: make(map[common.Hash]*types.Transaction)}, engine, chainProFork, dbProFork, 1, nil)
->>>>>>> 049e1711
+		ethNoFork, _  = NewProtocolManager(configNoFork, nil, downloader.FullSync, 1, new(event.TypeMux), &testTxPool{pool: make(map[common.Hash]*types.Transaction)}, engine, chainNoFork, dbNoFork, 1, nil, nil, nil)
+		ethProFork, _ = NewProtocolManager(configProFork, nil, downloader.FullSync, 1, new(event.TypeMux), &testTxPool{pool: make(map[common.Hash]*types.Transaction)}, engine, chainProFork, dbProFork, 1, nil, nil, nil)
 	)
 	ethNoFork.Start(1000)
 	ethProFork.Start(1000)
 
 	// Both nodes should allow the other to connect (same genesis, next fork is the same)
 	p2pNoFork, p2pProFork := p2p.MsgPipe()
-<<<<<<< HEAD
-	peerNoFork := newPeer(65, p2p.NewPeer(enode.ID{1}, "", nil), p2pNoFork)
-	peerProFork := newPeer(65, p2p.NewPeer(enode.ID{2}, "", nil), p2pProFork)
-=======
-	peerNoFork := newPeer(64, p2p.NewPeer(enode.ID{1}, "", nil), p2pNoFork, nil)
-	peerProFork := newPeer(64, p2p.NewPeer(enode.ID{2}, "", nil), p2pProFork, nil)
->>>>>>> 049e1711
+	peerNoFork := newPeer(66, p2p.NewPeer(enode.ID{1}, "", nil), p2pNoFork, nil)
+	peerProFork := newPeer(66, p2p.NewPeer(enode.ID{2}, "", nil), p2pProFork, nil)
 
 	errc := make(chan error, 2)
 	go func() { errc <- ethNoFork.handle(peerProFork) }()
@@ -218,13 +208,8 @@
 	chainProFork.InsertChain(blocksProFork[:1])
 
 	p2pNoFork, p2pProFork = p2p.MsgPipe()
-<<<<<<< HEAD
-	peerNoFork = newPeer(65, p2p.NewPeer(enode.ID{1}, "", nil), p2pNoFork)
-	peerProFork = newPeer(65, p2p.NewPeer(enode.ID{2}, "", nil), p2pProFork)
-=======
-	peerNoFork = newPeer(64, p2p.NewPeer(enode.ID{1}, "", nil), p2pNoFork, nil)
-	peerProFork = newPeer(64, p2p.NewPeer(enode.ID{2}, "", nil), p2pProFork, nil)
->>>>>>> 049e1711
+	peerNoFork = newPeer(66, p2p.NewPeer(enode.ID{1}, "", nil), p2pNoFork, nil)
+	peerProFork = newPeer(66, p2p.NewPeer(enode.ID{2}, "", nil), p2pProFork, nil)
 
 	errc = make(chan error, 2)
 	go func() { errc <- ethNoFork.handle(peerProFork) }()
@@ -242,13 +227,8 @@
 	chainProFork.InsertChain(blocksProFork[1:2])
 
 	p2pNoFork, p2pProFork = p2p.MsgPipe()
-<<<<<<< HEAD
-	peerNoFork = newPeer(65, p2p.NewPeer(enode.ID{1}, "", nil), p2pNoFork)
-	peerProFork = newPeer(65, p2p.NewPeer(enode.ID{2}, "", nil), p2pProFork)
-=======
-	peerNoFork = newPeer(64, p2p.NewPeer(enode.ID{1}, "", nil), p2pNoFork, nil)
-	peerProFork = newPeer(64, p2p.NewPeer(enode.ID{2}, "", nil), p2pProFork, nil)
->>>>>>> 049e1711
+	peerNoFork = newPeer(66, p2p.NewPeer(enode.ID{1}, "", nil), p2pNoFork, nil)
+	peerProFork = newPeer(66, p2p.NewPeer(enode.ID{2}, "", nil), p2pProFork, nil)
 
 	errc = make(chan error, 2)
 	go func() { errc <- ethNoFork.handle(peerProFork) }()
@@ -267,6 +247,7 @@
 // This test checks that received transactions are added to the local pool.
 func TestRecvTransactions64(t *testing.T) { testRecvTransactions(t, 64) }
 func TestRecvTransactions65(t *testing.T) { testRecvTransactions(t, 65) }
+func TestRecvTransactions66(t *testing.T) { testRecvTransactions(t, 66) }
 
 func testRecvTransactions(t *testing.T, protocol int) {
 	txAdded := make(chan []*types.Transaction)
@@ -295,6 +276,7 @@
 // This test checks that pending transactions are sent.
 func TestSendTransactions64(t *testing.T) { testSendTransactions(t, 64) }
 func TestSendTransactions65(t *testing.T) { testSendTransactions(t, 65) }
+func TestSendTransactions66(t *testing.T) { testSendTransactions(t, 66) }
 
 func testSendTransactions(t *testing.T, protocol int) {
 	pm, _ := newTestProtocolManagerMust(t, downloader.FullSync, 0, nil, nil)
@@ -322,9 +304,9 @@
 			var hashes []common.Hash
 			var forAllHashes func(callback func(hash common.Hash))
 			switch protocol {
-			case 63:
+			case 64:
 				fallthrough
-			case 64:
+			case 65:
 				msg, err := p.app.ReadMsg()
 				if err != nil {
 					t.Errorf("%v: read error: %v", p.Peer, err)
@@ -339,7 +321,7 @@
 						callback(tx.Hash())
 					}
 				}
-			case 65:
+			case 66:
 				msg, err := p.app.ReadMsg()
 				if err != nil {
 					t.Errorf("%v: read error: %v", p.Peer, err)
@@ -390,8 +372,8 @@
 	// Sync up the two peers
 	io1, io2 := p2p.MsgPipe()
 
-	go pmSender.handle(pmSender.newPeer(65, p2p.NewPeer(enode.ID{}, "sender", nil), io2, pmSender.txpool.Get))
-	go pmFetcher.handle(pmFetcher.newPeer(65, p2p.NewPeer(enode.ID{}, "fetcher", nil), io1, pmFetcher.txpool.Get))
+	go pmSender.handle(pmSender.newPeer(66, p2p.NewPeer(enode.ID{}, "sender", nil), io2, pmSender.txpool.Get))
+	go pmFetcher.handle(pmFetcher.newPeer(66, p2p.NewPeer(enode.ID{}, "fetcher", nil), io1, pmFetcher.txpool.Get))
 
 	time.Sleep(250 * time.Millisecond)
 	pmFetcher.synchronise(pmFetcher.peers.BestPeer())
