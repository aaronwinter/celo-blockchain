// Copyright 2014 The go-ethereum Authors
// This file is part of the go-ethereum library.
//
// The go-ethereum library is free software: you can redistribute it and/or modify
// it under the terms of the GNU Lesser General Public License as published by
// the Free Software Foundation, either version 3 of the License, or
// (at your option) any later version.
//
// The go-ethereum library is distributed in the hope that it will be useful,
// but WITHOUT ANY WARRANTY; without even the implied warranty of
// MERCHANTABILITY or FITNESS FOR A PARTICULAR PURPOSE. See the
// GNU Lesser General Public License for more details.
//
// You should have received a copy of the GNU Lesser General Public License
// along with the go-ethereum library. If not, see <http://www.gnu.org/licenses/>.

package core

import (
	"io/ioutil"
	"math/big"
	"math/rand"
	"os"
	"sync"
	"testing"

	"github.com/celo-org/celo-blockchain/common"
	"github.com/celo-org/celo-blockchain/consensus"
	mockEngine "github.com/celo-org/celo-blockchain/consensus/consensustest"
	"github.com/celo-org/celo-blockchain/core/rawdb"
	"github.com/celo-org/celo-blockchain/core/state"
	"github.com/celo-org/celo-blockchain/core/types"
	"github.com/celo-org/celo-blockchain/core/vm"
	"github.com/celo-org/celo-blockchain/crypto"
	"github.com/celo-org/celo-blockchain/ethdb"
	"github.com/celo-org/celo-blockchain/params"
)

// So we can deterministically seed different blockchains
var (
	canonicalSeed = 1
	forkSeed      = 2
)

// newCanonical creates a chain database, and injects a deterministic canonical
// chain. Depending on the full flag, if creates either a full block chain or a
// header only chain.
func newCanonical(engine consensus.Engine, n int, full bool) (ethdb.Database, *BlockChain, error) {
	var (
		db      = rawdb.NewMemoryDatabase()
		genesis = new(Genesis).MustCommit(db)
	)

	// Initialize a fresh chain with only a genesis block
	blockchain, _ := NewBlockChain(db, nil, params.IstanbulTestChainConfig, engine, vm.Config{}, nil, nil)
	// Create and inject the requested chain
	if n == 0 {
		return db, blockchain, nil
	}
	if full {
		// Full block-chain requested
		blocks := makeBlockChain(genesis, n, engine, db, canonicalSeed)
		_, err := blockchain.InsertChain(blocks)
		return db, blockchain, err
	}
	// Header-only chain requested
	headers := makeHeaderChain(genesis.Header(), n, engine, db, canonicalSeed)
	_, err := blockchain.InsertHeaderChain(headers, 1, true)
	return db, blockchain, err
}

// Test fork of length N starting from block i
func testFork(t *testing.T, blockchain *BlockChain, i, n int, full bool, comparator func(td1, td2 *big.Int)) {
	// Copy old chain up to #i into a new db
	db, blockchain2, err := newCanonical(mockEngine.NewFaker(), i, full)
	if err != nil {
		t.Fatal("could not make new canonical in testFork", err)
	}
	defer blockchain2.Stop()

	// Assert the chains have the same header/block at #i
	var hash1, hash2 common.Hash
	if full {
		hash1 = blockchain.GetBlockByNumber(uint64(i)).Hash()
		hash2 = blockchain2.GetBlockByNumber(uint64(i)).Hash()
	} else {
		hash1 = blockchain.GetHeaderByNumber(uint64(i)).Hash()
		hash2 = blockchain2.GetHeaderByNumber(uint64(i)).Hash()
	}
	if hash1 != hash2 {
		t.Errorf("chain content mismatch at %d: have hash %v, want hash %v", i, hash2, hash1)
	}
	// Extend the newly created chain
	var (
		blockChainB  []*types.Block
		headerChainB []*types.Header
	)
	if full {
		blockChainB = makeBlockChain(blockchain2.CurrentBlock(), n, mockEngine.NewFaker(), db, forkSeed)
		if _, err := blockchain2.InsertChain(blockChainB); err != nil {
			t.Fatalf("failed to insert forking chain: %v", err)
		}
	} else {
		headerChainB = makeHeaderChain(blockchain2.CurrentHeader(), n, mockEngine.NewFaker(), db, forkSeed)
		if _, err := blockchain2.InsertHeaderChain(headerChainB, 1, true); err != nil {
			t.Fatalf("failed to insert forking chain: %v", err)
		}
	}
	// Sanity check that the forked chain can be imported into the original
	var tdPre, tdPost *big.Int

	if full {
		tdPre = blockchain.GetTdByHash(blockchain.CurrentBlock().Hash())
		if err := testBlockChainImport(blockChainB, blockchain); err != nil {
			t.Fatalf("failed to import forked block chain: %v", err)
		}
		tdPost = blockchain.GetTdByHash(blockChainB[len(blockChainB)-1].Hash())
	} else {
		tdPre = blockchain.GetTdByHash(blockchain.CurrentHeader().Hash())
		if err := testHeaderChainImport(headerChainB, blockchain); err != nil {
			t.Fatalf("failed to import forked header chain: %v", err)
		}
		tdPost = blockchain.GetTdByHash(headerChainB[len(headerChainB)-1].Hash())
	}
	// Compare the total difficulties of the chains
	comparator(tdPre, tdPost)
}

// testBlockChainImport tries to process a chain of blocks, writing them into
// the database if successful.
func testBlockChainImport(chain types.Blocks, blockchain *BlockChain) error {
	for _, block := range chain {
		// Try and process the block
		err := blockchain.engine.VerifyHeader(blockchain, block.Header(), true)
		if err == nil {
			err = blockchain.validator.ValidateBody(block)
		}
		if err != nil {
			if err == ErrKnownBlock {
				continue
			}
			return err
		}
		statedb, err := state.New(blockchain.GetBlockByHash(block.ParentHash()).Root(), blockchain.stateCache, nil)
		if err != nil {
			return err
		}
		receipts, _, usedGas, err := blockchain.processor.Process(block, statedb, vm.Config{})
		if err != nil {
			blockchain.reportBlock(block, receipts, err)
			return err
		}
		err = blockchain.validator.ValidateState(block, statedb, receipts, usedGas)
		if err != nil {
			blockchain.reportBlock(block, receipts, err)
			return err
		}
		blockchain.chainmu.Lock()
		rawdb.WriteTd(blockchain.db, block.Hash(), block.NumberU64(), block.TotalDifficulty())
		rawdb.WriteBlock(blockchain.db, block)
		statedb.Commit(false)
		blockchain.chainmu.Unlock()
	}
	return nil
}

// testHeaderChainImport tries to process a chain of header, writing them into
// the database if successful.
func testHeaderChainImport(chain []*types.Header, blockchain *BlockChain) error {
	for _, header := range chain {
		// Try and validate the header
		if err := blockchain.engine.VerifyHeader(blockchain, header, false); err != nil {
			return err
		}
		// Manually insert the header into the database, but don't reorganise (allows subsequent testing)
		blockchain.chainmu.Lock()
		rawdb.WriteTd(blockchain.db, header.Hash(), header.Number.Uint64(), new(big.Int).Add(header.Number, big.NewInt(1)))
		rawdb.WriteHeader(blockchain.db, header)
		blockchain.chainmu.Unlock()
	}
	return nil
}

func TestLastBlock(t *testing.T) {
	_, blockchain, err := newCanonical(mockEngine.NewFaker(), 0, true)
	if err != nil {
		t.Fatalf("failed to create pristine chain: %v", err)
	}
	defer blockchain.Stop()

	blocks := makeBlockChain(blockchain.CurrentBlock(), 1, mockEngine.NewFullFaker(), blockchain.db, 0)
	if _, err := blockchain.InsertChain(blocks); err != nil {
		t.Fatalf("Failed to insert block: %v", err)
	}
	if blocks[len(blocks)-1].Hash() != rawdb.ReadHeadBlockHash(blockchain.db) {
		t.Fatalf("Write/Get HeadBlockHash failed")
	}
}

// Tests that given a starting canonical chain of a given size, it can be extended
// with various length chains.
func TestExtendCanonicalHeaders(t *testing.T) { testExtendCanonical(t, false) }
func TestExtendCanonicalBlocks(t *testing.T)  { testExtendCanonical(t, true) }

func testExtendCanonical(t *testing.T, full bool) {
	length := 5

	// Make first chain starting from genesis
	_, processor, err := newCanonical(mockEngine.NewFaker(), length, full)
	if err != nil {
		t.Fatalf("failed to make new canonical chain: %v", err)
	}
	defer processor.Stop()

	// Define the difficulty comparator
	better := func(td1, td2 *big.Int) {
		if td2.Cmp(td1) <= 0 {
			t.Errorf("total difficulty mismatch: have %v, expected more than %v", td2, td1)
		}
	}
	// Start fork from current height
	testFork(t, processor, length, 1, full, better)
	testFork(t, processor, length, 2, full, better)
	testFork(t, processor, length, 5, full, better)
	testFork(t, processor, length, 10, full, better)
}

// Tests that given a starting canonical chain of a given size, creating shorter
// forks do not take canonical ownership.
func TestShorterForkHeaders(t *testing.T) { testShorterFork(t, false) }
func TestShorterForkBlocks(t *testing.T)  { testShorterFork(t, true) }

func testShorterFork(t *testing.T, full bool) {
	length := 10

	// Make first chain starting from genesis
	_, processor, err := newCanonical(mockEngine.NewFaker(), length, full)
	if err != nil {
		t.Fatalf("failed to make new canonical chain: %v", err)
	}
	defer processor.Stop()

	// Define the difficulty comparator
	worse := func(td1, td2 *big.Int) {
		if td2.Cmp(td1) >= 0 {
			t.Errorf("total difficulty mismatch: have %v, expected less than %v", td2, td1)
		}
	}
	// Sum of numbers must be less than `length` for this to be a shorter fork
	testFork(t, processor, 0, 3, full, worse)
	testFork(t, processor, 0, 7, full, worse)
	testFork(t, processor, 1, 1, full, worse)
	testFork(t, processor, 1, 7, full, worse)
	testFork(t, processor, 5, 3, full, worse)
	testFork(t, processor, 5, 4, full, worse)
}

// Tests that given a starting canonical chain of a given size, creating longer
// forks do take canonical ownership.
func TestLongerForkHeaders(t *testing.T) { testLongerFork(t, false) }
func TestLongerForkBlocks(t *testing.T)  { testLongerFork(t, true) }

func testLongerFork(t *testing.T, full bool) {
	length := 10

	// Make first chain starting from genesis
	_, processor, err := newCanonical(mockEngine.NewFaker(), length, full)
	if err != nil {
		t.Fatalf("failed to make new canonical chain: %v", err)
	}
	defer processor.Stop()

	// Define the difficulty comparator
	better := func(td1, td2 *big.Int) {
		if td2.Cmp(td1) <= 0 {
			t.Errorf("total difficulty mismatch: have %v, expected more than %v", td2, td1)
		}
	}
	// Sum of numbers must be greater than `length` for this to be a longer fork
	testFork(t, processor, 0, 11, full, better)
	testFork(t, processor, 0, 15, full, better)
	testFork(t, processor, 1, 10, full, better)
	testFork(t, processor, 1, 12, full, better)
	testFork(t, processor, 5, 6, full, better)
	testFork(t, processor, 5, 8, full, better)
}

// Tests that given a starting canonical chain of a given size, creating equal
// forks do take canonical ownership.
func TestEqualForkHeaders(t *testing.T) { testEqualFork(t, false) }
func TestEqualForkBlocks(t *testing.T)  { testEqualFork(t, true) }

func testEqualFork(t *testing.T, full bool) {
	length := 10

	// Make first chain starting from genesis
	_, processor, err := newCanonical(mockEngine.NewFaker(), length, full)
	if err != nil {
		t.Fatalf("failed to make new canonical chain: %v", err)
	}
	defer processor.Stop()

	// Define the difficulty comparator
	equal := func(td1, td2 *big.Int) {
		if td2.Cmp(td1) != 0 {
			t.Errorf("total difficulty mismatch: have %v, want %v", td2, td1)
		}
	}
	// Sum of numbers must be equal to `length` for this to be an equal fork
	testFork(t, processor, 0, 10, full, equal)
	testFork(t, processor, 1, 9, full, equal)
	testFork(t, processor, 2, 8, full, equal)
	testFork(t, processor, 5, 5, full, equal)
	testFork(t, processor, 6, 4, full, equal)
	testFork(t, processor, 9, 1, full, equal)
}

// Tests that chains missing links do not get accepted by the processor.
func TestBrokenHeaderChain(t *testing.T) { testBrokenChain(t, false) }
func TestBrokenBlockChain(t *testing.T)  { testBrokenChain(t, true) }

func testBrokenChain(t *testing.T, full bool) {
	// Make chain starting from genesis
	db, blockchain, err := newCanonical(mockEngine.NewFaker(), 10, full)
	if err != nil {
		t.Fatalf("failed to make new canonical chain: %v", err)
	}
	defer blockchain.Stop()

	// Create a forked chain, and try to insert with a missing link
	if full {
		chain := makeBlockChain(blockchain.CurrentBlock(), 5, mockEngine.NewFaker(), db, forkSeed)[1:]
		if err := testBlockChainImport(chain, blockchain); err == nil {
			t.Errorf("broken block chain not reported")
		}
	} else {
		chain := makeHeaderChain(blockchain.CurrentHeader(), 5, mockEngine.NewFaker(), db, forkSeed)[1:]
		if err := testHeaderChainImport(chain, blockchain); err == nil {
			t.Errorf("broken header chain not reported")
		}
	}
}

// Tests that the insertion functions detect banned hashes.
func TestBadHeaderHashes(t *testing.T) { testBadHashes(t, false) }
func TestBadBlockHashes(t *testing.T)  { testBadHashes(t, true) }

func testBadHashes(t *testing.T, full bool) {
	// Create a pristine chain and database
	db, blockchain, err := newCanonical(mockEngine.NewFaker(), 0, full)
	if err != nil {
		t.Fatalf("failed to create pristine chain: %v", err)
	}
	defer blockchain.Stop()

	// Create a chain, ban a hash and try to import
	if full {
		blocks := makeBlockChain(blockchain.CurrentBlock(), 3, mockEngine.NewFaker(), db, 10)

		BadHashes[blocks[2].Header().Hash()] = true
		defer func() { delete(BadHashes, blocks[2].Header().Hash()) }()

		_, err = blockchain.InsertChain(blocks)
	} else {
		headers := makeHeaderChain(blockchain.CurrentHeader(), 3, mockEngine.NewFaker(), db, 10)

		BadHashes[headers[2].Hash()] = true
		defer func() { delete(BadHashes, headers[2].Hash()) }()

		_, err = blockchain.InsertHeaderChain(headers, 1, true)
	}
	if err != ErrBlacklistedHash {
		t.Errorf("error mismatch: have: %v, want: %v", err, ErrBlacklistedHash)
	}
}

// Tests that bad hashes are detected on boot, and the chain rolled back to a
// good state prior to the bad hash.
func TestReorgBadHeaderHashes(t *testing.T) { testReorgBadHashes(t, false) }
func TestReorgBadBlockHashes(t *testing.T)  { testReorgBadHashes(t, true) }

func testReorgBadHashes(t *testing.T, full bool) {
	// Create a pristine chain and database
	db, blockchain, err := newCanonical(mockEngine.NewFaker(), 0, full)
	if err != nil {
		t.Fatalf("failed to create pristine chain: %v", err)
	}
	// Create a chain, import and ban afterwards
	headers := makeHeaderChain(blockchain.CurrentHeader(), 4, mockEngine.NewFaker(), db, 10)
	blocks := makeBlockChain(blockchain.CurrentBlock(), 4, mockEngine.NewFaker(), db, 10)

	if full {
		if _, err = blockchain.InsertChain(blocks); err != nil {
			t.Errorf("failed to import blocks: %v", err)
		}
		if blockchain.CurrentBlock().Hash() != blocks[3].Hash() {
			t.Errorf("last block hash mismatch: have: %x, want %x", blockchain.CurrentBlock().Hash(), blocks[3].Header().Hash())
		}
		BadHashes[blocks[3].Header().Hash()] = true
		defer func() { delete(BadHashes, blocks[3].Header().Hash()) }()
	} else {
		if _, err = blockchain.InsertHeaderChain(headers, 1, true); err != nil {
			t.Errorf("failed to import headers: %v", err)
		}
		if blockchain.CurrentHeader().Hash() != headers[3].Hash() {
			t.Errorf("last header hash mismatch: have: %x, want %x", blockchain.CurrentHeader().Hash(), headers[3].Hash())
		}
		BadHashes[headers[3].Hash()] = true
		defer func() { delete(BadHashes, headers[3].Hash()) }()
	}
	blockchain.Stop()

	// Create a new BlockChain and check that it rolled back the state.
	ncm, err := NewBlockChain(blockchain.db, nil, blockchain.chainConfig, mockEngine.NewFaker(), vm.Config{}, nil, nil)
	if err != nil {
		t.Fatalf("failed to create new chain manager: %v", err)
	}
	if full {
		if ncm.CurrentBlock().Hash() != blocks[2].Header().Hash() {
			t.Errorf("last block hash mismatch: have: %x, want %x", ncm.CurrentBlock().Hash(), blocks[2].Header().Hash())
		}
	} else {
		if ncm.CurrentHeader().Hash() != headers[2].Hash() {
			t.Errorf("last header hash mismatch: have: %x, want %x", ncm.CurrentHeader().Hash(), headers[2].Hash())
		}
	}
	ncm.Stop()
}

// Tests chain insertions in the face of one entity containing an invalid nonce.
func TestHeadersInsertNonceError(t *testing.T) { testInsertNonceError(t, false) }
func TestBlocksInsertNonceError(t *testing.T)  { testInsertNonceError(t, true) }

func testInsertNonceError(t *testing.T, full bool) {
	for i := 1; i < 25 && !t.Failed(); i++ {
		// Create a pristine chain and database
		db, blockchain, err := newCanonical(mockEngine.NewFaker(), 0, full)
		if err != nil {
			t.Fatalf("failed to create pristine chain: %v", err)
		}
		defer blockchain.Stop()

		// Create and insert a chain with a failing nonce
		var (
			failAt  int
			failRes int
			failNum uint64
		)
		if full {
			blocks := makeBlockChain(blockchain.CurrentBlock(), i, mockEngine.NewFaker(), db, 0)

			failAt = rand.Int() % len(blocks)
			failNum = blocks[failAt].NumberU64()

			blockchain.engine = mockEngine.NewFakeFailer(failNum)
			failRes, err = blockchain.InsertChain(blocks)
		} else {
			headers := makeHeaderChain(blockchain.CurrentHeader(), i, mockEngine.NewFaker(), db, 0)

			failAt = rand.Int() % len(headers)
			failNum = headers[failAt].Number.Uint64()

			blockchain.engine = mockEngine.NewFakeFailer(failNum)
			blockchain.hc.engine = blockchain.engine
			failRes, err = blockchain.InsertHeaderChain(headers, 1, true)
		}
		// Check that the returned error indicates the failure
		if failRes != failAt {
			t.Errorf("test %d: failure (%v) index mismatch: have %d, want %d", i, err, failRes, failAt)
		}
		// Check that all blocks after the failing block have been inserted
		for j := 0; j < i-failAt; j++ {
			if full {
				if block := blockchain.GetBlockByNumber(failNum + uint64(j)); block != nil {
					t.Errorf("test %d: invalid block in chain: %v", i, block)
				}
			} else {
				if header := blockchain.GetHeaderByNumber(failNum + uint64(j)); header != nil {
					t.Errorf("test %d: invalid header in chain: %v", i, header)
				}
			}
		}
	}
}

// Tests that fast importing a block chain produces the same chain data as the
// classical full block processing.
func TestFastVsFullChains(t *testing.T) {
	// Configure and generate a sample block chain
	var (
		gendb   = rawdb.NewMemoryDatabase()
		key, _  = crypto.HexToECDSA("b71c71a67e1177ad4e901695e1b4b9ee17ae16c6668d313eac2f96dbcda3f291")
		address = crypto.PubkeyToAddress(key.PublicKey)
		funds   = big.NewInt(1000000000)
		gspec   = &Genesis{
			Config: params.IstanbulTestChainConfig,
			Alloc:  GenesisAlloc{address: {Balance: funds}},
		}
		genesis = gspec.MustCommit(gendb)
		signer  = types.NewEIP155Signer(gspec.Config.ChainID)
	)
	blocks, receipts := GenerateChain(gspec.Config, genesis, mockEngine.NewFaker(), gendb, 1024, func(i int, block *BlockGen) {
		block.SetCoinbase(common.Address{0x00})

		// If the block number is multiple of 3, send a few bonus transactions to the miner
		if i%3 == 2 {
			for j := 0; j < i%4+1; j++ {
				tx, err := types.SignTx(types.NewTransaction(block.TxNonce(address), common.Address{0x00}, big.NewInt(1000), params.TxGas, nil, nil, nil, nil, nil), signer, key)
				if err != nil {
					panic(err)
				}
				block.AddTx(tx)
			}
		}
	})
	// Import the chain as an archive node for the comparison baseline
	archiveDb := rawdb.NewMemoryDatabase()
	gspec.MustCommit(archiveDb)
	archive, _ := NewBlockChain(archiveDb, nil, gspec.Config, mockEngine.NewFaker(), vm.Config{}, nil, nil)
	defer archive.Stop()

	if n, err := archive.InsertChain(blocks); err != nil {
		t.Fatalf("failed to process block %d: %v", n, err)
	}
	// Fast import the chain as a non-archive node to test
	fastDb := rawdb.NewMemoryDatabase()
	gspec.MustCommit(fastDb)
	fast, _ := NewBlockChain(fastDb, nil, gspec.Config, mockEngine.NewFaker(), vm.Config{}, nil, nil)
	defer fast.Stop()

	headers := make([]*types.Header, len(blocks))
	for i, block := range blocks {
		headers[i] = block.Header()
	}
	if n, err := fast.InsertHeaderChain(headers, 1, true); err != nil {
		t.Fatalf("failed to insert header %d: %v", n, err)
	}
	if n, err := fast.InsertReceiptChain(blocks, receipts, 0); err != nil {
		t.Fatalf("failed to insert receipt %d: %v", n, err)
	}
	// Freezer style fast import the chain.
	frdir, err := ioutil.TempDir("", "")
	if err != nil {
		t.Fatalf("failed to create temp freezer dir: %v", err)
	}
	defer os.Remove(frdir)
	ancientDb, err := rawdb.NewDatabaseWithFreezer(rawdb.NewMemoryDatabase(), frdir, "")
	if err != nil {
		t.Fatalf("failed to create temp freezer db: %v", err)
	}
	gspec.MustCommit(ancientDb)
	ancient, _ := NewBlockChain(ancientDb, nil, gspec.Config, mockEngine.NewFaker(), vm.Config{}, nil, nil)
	defer ancient.Stop()

	if n, err := ancient.InsertHeaderChain(headers, 1, true); err != nil {
		t.Fatalf("failed to insert header %d: %v", n, err)
	}
	if n, err := ancient.InsertReceiptChain(blocks, receipts, uint64(len(blocks)/2)); err != nil {
		t.Fatalf("failed to insert receipt %d: %v", n, err)
	}
	// Iterate over all chain data components, and cross reference
	for i := 0; i < len(blocks); i++ {
		num, hash := blocks[i].NumberU64(), blocks[i].Hash()

		if ftd, atd := fast.GetTdByHash(hash), archive.GetTdByHash(hash); ftd.Cmp(atd) != 0 {
			t.Errorf("block #%d [%x]: td mismatch: fastdb %v, archivedb %v", num, hash, ftd, atd)
		}
		if antd, artd := ancient.GetTdByHash(hash), archive.GetTdByHash(hash); antd.Cmp(artd) != 0 {
			t.Errorf("block #%d [%x]: td mismatch: ancientdb %v, archivedb %v", num, hash, antd, artd)
		}
		if fheader, aheader := fast.GetHeaderByHash(hash), archive.GetHeaderByHash(hash); fheader.Hash() != aheader.Hash() {
			t.Errorf("block #%d [%x]: header mismatch: fastdb %v, archivedb %v", num, hash, fheader, aheader)
		}
		if anheader, arheader := ancient.GetHeaderByHash(hash), archive.GetHeaderByHash(hash); anheader.Hash() != arheader.Hash() {
			t.Errorf("block #%d [%x]: header mismatch: ancientdb %v, archivedb %v", num, hash, anheader, arheader)
		}
		if fblock, arblock, anblock := fast.GetBlockByHash(hash), archive.GetBlockByHash(hash), ancient.GetBlockByHash(hash); fblock.Hash() != arblock.Hash() || anblock.Hash() != arblock.Hash() {
			t.Errorf("block #%d [%x]: block mismatch: fastdb %v, ancientdb %v, archivedb %v", num, hash, fblock, anblock, arblock)
		} else if types.DeriveSha(fblock.Transactions()) != types.DeriveSha(arblock.Transactions()) || types.DeriveSha(anblock.Transactions()) != types.DeriveSha(arblock.Transactions()) {
			t.Errorf("block #%d [%x]: transactions mismatch: fastdb %v, ancientdb %v, archivedb %v", num, hash, fblock.Transactions(), anblock.Transactions(), arblock.Transactions())
		}
		if freceipts, anreceipts, areceipts := rawdb.ReadReceipts(fastDb, hash, *rawdb.ReadHeaderNumber(fastDb, hash), fast.Config()), rawdb.ReadReceipts(ancientDb, hash, *rawdb.ReadHeaderNumber(ancientDb, hash), fast.Config()), rawdb.ReadReceipts(archiveDb, hash, *rawdb.ReadHeaderNumber(archiveDb, hash), fast.Config()); types.DeriveSha(freceipts) != types.DeriveSha(areceipts) {
			t.Errorf("block #%d [%x]: receipts mismatch: fastdb %v, ancientdb %v, archivedb %v", num, hash, freceipts, anreceipts, areceipts)
		}
	}
	// Check that the canonical chains are the same between the databases
	for i := 0; i < len(blocks)+1; i++ {
		if fhash, ahash := rawdb.ReadCanonicalHash(fastDb, uint64(i)), rawdb.ReadCanonicalHash(archiveDb, uint64(i)); fhash != ahash {
			t.Errorf("block #%d: canonical hash mismatch: fastdb %v, archivedb %v", i, fhash, ahash)
		}
		if anhash, arhash := rawdb.ReadCanonicalHash(ancientDb, uint64(i)), rawdb.ReadCanonicalHash(archiveDb, uint64(i)); anhash != arhash {
			t.Errorf("block #%d: canonical hash mismatch: ancientdb %v, archivedb %v", i, anhash, arhash)
		}
	}
}

// Tests that various import methods move the chain head pointers to the correct
// positions.
func TestLightVsFastVsFullChainHeads(t *testing.T) {
	// Configure and generate a sample block chain
	var (
		gendb   = rawdb.NewMemoryDatabase()
		key, _  = crypto.HexToECDSA("b71c71a67e1177ad4e901695e1b4b9ee17ae16c6668d313eac2f96dbcda3f291")
		address = crypto.PubkeyToAddress(key.PublicKey)
		funds   = big.NewInt(1000000000)
		gspec   = &Genesis{Config: params.IstanbulTestChainConfig, Alloc: GenesisAlloc{address: {Balance: funds}}}
		genesis = gspec.MustCommit(gendb)
	)
	height := uint64(1024)
	blocks, receipts := GenerateChain(gspec.Config, genesis, mockEngine.NewFaker(), gendb, int(height), nil)

	// makeDb creates a db instance for testing.
	makeDb := func() (ethdb.Database, func()) {
		dir, err := ioutil.TempDir("", "")
		if err != nil {
			t.Fatalf("failed to create temp freezer dir: %v", err)
		}
		defer os.Remove(dir)
		db, err := rawdb.NewDatabaseWithFreezer(rawdb.NewMemoryDatabase(), dir, "")
		if err != nil {
			t.Fatalf("failed to create temp freezer db: %v", err)
		}
		gspec.MustCommit(db)
		return db, func() { os.RemoveAll(dir) }
	}
	// Configure a subchain to roll back
	remove := blocks[height/2].NumberU64()

	// Create a small assertion method to check the three heads
	assert := func(t *testing.T, kind string, chain *BlockChain, header uint64, fast uint64, block uint64) {
		t.Helper()

		if num := chain.CurrentBlock().NumberU64(); num != block {
			t.Errorf("%s head block mismatch: have #%v, want #%v", kind, num, block)
		}
		if num := chain.CurrentFastBlock().NumberU64(); num != fast {
			t.Errorf("%s head fast-block mismatch: have #%v, want #%v", kind, num, fast)
		}
		if num := chain.CurrentHeader().Number.Uint64(); num != header {
			t.Errorf("%s head header mismatch: have #%v, want #%v", kind, num, header)
		}
	}
	// Import the chain as an archive node and ensure all pointers are updated
	archiveDb, delfn := makeDb()
	defer delfn()

	archiveCaching := *defaultCacheConfig
	archiveCaching.TrieDirtyDisabled = true

	archive, _ := NewBlockChain(archiveDb, &archiveCaching, gspec.Config, mockEngine.NewFaker(), vm.Config{}, nil, nil)
	if n, err := archive.InsertChain(blocks); err != nil {
		t.Fatalf("failed to process block %d: %v", n, err)
	}
	defer archive.Stop()

	assert(t, "archive", archive, height, height, height)
	archive.SetHead(remove - 1)
	assert(t, "archive", archive, height/2, height/2, height/2)

	// Import the chain as a non-archive node and ensure all pointers are updated
	fastDb, delfn := makeDb()
	defer delfn()
	fast, _ := NewBlockChain(fastDb, nil, gspec.Config, mockEngine.NewFaker(), vm.Config{}, nil, nil)
	defer fast.Stop()

	headers := make([]*types.Header, len(blocks))
	for i, block := range blocks {
		headers[i] = block.Header()
	}
	if n, err := fast.InsertHeaderChain(headers, 1, true); err != nil {
		t.Fatalf("failed to insert header %d: %v", n, err)
	}
	if n, err := fast.InsertReceiptChain(blocks, receipts, 0); err != nil {
		t.Fatalf("failed to insert receipt %d: %v", n, err)
	}
	assert(t, "fast", fast, height, height, 0)
	fast.SetHead(remove - 1)
	assert(t, "fast", fast, height/2, height/2, 0)

	// Import the chain as a ancient-first node and ensure all pointers are updated
	ancientDb, delfn := makeDb()
	defer delfn()
	ancient, _ := NewBlockChain(ancientDb, nil, gspec.Config, mockEngine.NewFaker(), vm.Config{}, nil, nil)
	defer ancient.Stop()

	if n, err := ancient.InsertHeaderChain(headers, 1, true); err != nil {
		t.Fatalf("failed to insert header %d: %v", n, err)
	}
	if n, err := ancient.InsertReceiptChain(blocks, receipts, uint64(3*len(blocks)/4)); err != nil {
		t.Fatalf("failed to insert receipt %d: %v", n, err)
	}
	assert(t, "ancient", ancient, height, height, 0)
	ancient.SetHead(remove - 1)
	assert(t, "ancient", ancient, 0, 0, 0)

	if frozen, err := ancientDb.Ancients(); err != nil || frozen != 1 {
		t.Fatalf("failed to truncate ancient store, want %v, have %v", 1, frozen)
	}
	// Import the chain as a light node and ensure all pointers are updated
	lightDb, delfn := makeDb()
	defer delfn()
	light, _ := NewBlockChain(lightDb, nil, gspec.Config, mockEngine.NewFaker(), vm.Config{}, nil, nil)
	if n, err := light.InsertHeaderChain(headers, 1, true); err != nil {
		t.Fatalf("failed to insert header %d: %v", n, err)
	}
	defer light.Stop()

	assert(t, "light", light, height, 0, 0)
	light.SetHead(remove - 1)
	assert(t, "light", light, height/2, 0, 0)
}

<<<<<<< HEAD
=======
// Tests that chain reorganisations handle transaction removals and reinsertions.
func TestChainTxReorgs(t *testing.T) {
	var (
		key1, _ = crypto.HexToECDSA("b71c71a67e1177ad4e901695e1b4b9ee17ae16c6668d313eac2f96dbcda3f291")
		key2, _ = crypto.HexToECDSA("8a1f9a8f95be41cd7ccb6168179afb4504aefe388d1e14474d32c45c72ce7b7a")
		key3, _ = crypto.HexToECDSA("49a7b37aa6f6645917e7b807e9d1c00d4fa71f18343b0d4122a4d2df64dd6fee")
		addr1   = crypto.PubkeyToAddress(key1.PublicKey)
		addr2   = crypto.PubkeyToAddress(key2.PublicKey)
		addr3   = crypto.PubkeyToAddress(key3.PublicKey)
		db      = rawdb.NewMemoryDatabase()
		gspec   = &Genesis{
			Config: params.IstanbulTestChainConfig,
			Alloc: GenesisAlloc{
				addr1: {Balance: big.NewInt(1000000)},
				addr2: {Balance: big.NewInt(1000000)},
				addr3: {Balance: big.NewInt(1000000)},
			},
		}
		genesis = gspec.MustCommit(db)
		signer  = types.NewEIP155Signer(gspec.Config.ChainID)
	)

	// Create two transactions shared between the chains:
	//  - postponed: transaction included at a later block in the forked chain
	//  - swapped: transaction included at the same block number in the forked chain
	postponed, _ := types.SignTx(types.NewTransaction(0, addr1, big.NewInt(1000), params.TxGas, nil, nil, nil, nil, nil), signer, key1)
	swapped, _ := types.SignTx(types.NewTransaction(1, addr1, big.NewInt(1000), params.TxGas, nil, nil, nil, nil, nil), signer, key1)

	// Create two transactions that will be dropped by the forked chain:
	//  - pastDrop: transaction dropped retroactively from a past block
	//  - freshDrop: transaction dropped exactly at the block where the reorg is detected
	var pastDrop, freshDrop *types.Transaction

	// Create three transactions that will be added in the forked chain:
	//  - pastAdd:   transaction added before the reorganization is detected
	//  - freshAdd:  transaction added at the exact block the reorg is detected
	//  - futureAdd: transaction added after the reorg has already finished
	var pastAdd, freshAdd, futureAdd *types.Transaction

	chain, _ := GenerateChain(gspec.Config, genesis, mockEngine.NewFaker(), db, 3, func(i int, gen *BlockGen) {
		switch i {
		case 0:
			pastDrop, _ = types.SignTx(types.NewTransaction(gen.TxNonce(addr2), addr2, big.NewInt(1000), params.TxGas, nil, nil, nil, nil, nil), signer, key2)

			gen.AddTx(pastDrop)  // This transaction will be dropped in the fork from below the split point
			gen.AddTx(postponed) // This transaction will be postponed till block #3 in the fork

		case 2:
			freshDrop, _ = types.SignTx(types.NewTransaction(gen.TxNonce(addr2), addr2, big.NewInt(1000), params.TxGas, nil, nil, nil, nil, nil), signer, key2)

			gen.AddTx(freshDrop) // This transaction will be dropped in the fork from exactly at the split point
			gen.AddTx(swapped)   // This transaction will be swapped out at the exact height

			gen.OffsetTime(9) // Lower the block difficulty to simulate a weaker chain
		}
	})
	// Import the chain. This runs all block validation rules.
	blockchain, _ := NewBlockChain(db, nil, gspec.Config, mockEngine.NewFaker(), vm.Config{}, nil, nil)
	if i, err := blockchain.InsertChain(chain); err != nil {
		t.Fatalf("failed to insert original chain[%d]: %v", i, err)
	}
	defer blockchain.Stop()

	// overwrite the old chain
	chain, _ = GenerateChain(gspec.Config, genesis, mockEngine.NewFaker(), db, 5, func(i int, gen *BlockGen) {
		switch i {
		case 0:
			pastAdd, _ = types.SignTx(types.NewTransaction(gen.TxNonce(addr3), addr3, big.NewInt(1000), params.TxGas, nil, nil, nil, nil, nil), signer, key3)
			gen.AddTx(pastAdd) // This transaction needs to be injected during reorg

		case 2:
			gen.AddTx(postponed) // This transaction was postponed from block #1 in the original chain
			gen.AddTx(swapped)   // This transaction was swapped from the exact current spot in the original chain

			freshAdd, _ = types.SignTx(types.NewTransaction(gen.TxNonce(addr3), addr3, big.NewInt(1000), params.TxGas, nil, nil, nil, nil, nil), signer, key3)
			gen.AddTx(freshAdd) // This transaction will be added exactly at reorg time

		case 3:
			futureAdd, _ = types.SignTx(types.NewTransaction(gen.TxNonce(addr3), addr3, big.NewInt(1000), params.TxGas, nil, nil, nil, nil, nil), signer, key3)
			gen.AddTx(futureAdd) // This transaction will be added after a full reorg
		}
	})
	if _, err := blockchain.InsertChain(chain); err != nil {
		t.Fatalf("failed to insert forked chain: %v", err)
	}

	// removed tx
	for i, tx := range (types.Transactions{pastDrop, freshDrop}) {
		if txn, _, _, _ := rawdb.ReadTransaction(db, tx.Hash()); txn != nil {
			t.Errorf("drop %d: tx %v found while shouldn't have been", i, txn)
		}
		if rcpt, _, _, _ := rawdb.ReadReceipt(db, tx.Hash(), blockchain.Config()); rcpt != nil {
			t.Errorf("drop %d: receipt %v found while shouldn't have been", i, rcpt)
		}
	}
	// added tx
	for i, tx := range (types.Transactions{pastAdd, freshAdd, futureAdd}) {
		if txn, _, _, _ := rawdb.ReadTransaction(db, tx.Hash()); txn == nil {
			t.Errorf("add %d: expected tx to be found", i)
		}
		if rcpt, _, _, _ := rawdb.ReadReceipt(db, tx.Hash(), blockchain.Config()); rcpt == nil {
			t.Errorf("add %d: expected receipt to be found", i)
		}
	}
	// shared tx
	for i, tx := range (types.Transactions{postponed, swapped}) {
		if txn, _, _, _ := rawdb.ReadTransaction(db, tx.Hash()); txn == nil {
			t.Errorf("share %d: expected tx to be found", i)
		}
		if rcpt, _, _, _ := rawdb.ReadReceipt(db, tx.Hash(), blockchain.Config()); rcpt == nil {
			t.Errorf("share %d: expected receipt to be found", i)
		}
	}
}

func TestLogReorgs(t *testing.T) {
	var (
		key1, _ = crypto.HexToECDSA("b71c71a67e1177ad4e901695e1b4b9ee17ae16c6668d313eac2f96dbcda3f291")
		addr1   = crypto.PubkeyToAddress(key1.PublicKey)
		db      = rawdb.NewMemoryDatabase()
		// this code generates a log
		code    = common.Hex2Bytes("60606040525b7f24ec1d3ff24c2f6ff210738839dbc339cd45a5294d85c79361016243157aae7b60405180905060405180910390a15b600a8060416000396000f360606040526008565b00")
		gspec   = &Genesis{Config: params.IstanbulTestChainConfig, Alloc: GenesisAlloc{addr1: {Balance: big.NewInt(10000000000000)}}}
		genesis = gspec.MustCommit(db)
		signer  = types.NewEIP155Signer(gspec.Config.ChainID)
	)

	blockchain, _ := NewBlockChain(db, nil, gspec.Config, mockEngine.NewFaker(), vm.Config{}, nil, nil)
	defer blockchain.Stop()

	rmLogsCh := make(chan RemovedLogsEvent, 100)
	blockchain.SubscribeRemovedLogsEvent(rmLogsCh)
	chain, _ := GenerateChain(params.IstanbulTestChainConfig, genesis, mockEngine.NewFaker(), db, 2, func(i int, gen *BlockGen) {
		if i == 1 {
			tx, err := types.SignTx(types.NewContractCreation(gen.TxNonce(addr1), new(big.Int), 1000000, new(big.Int), nil, nil, nil, code), signer, key1)
			if err != nil {
				t.Fatalf("failed to create tx: %v", err)
			}
			gen.AddTx(tx)
		}
	})
	if _, err := blockchain.InsertChain(chain); err != nil {
		t.Fatalf("failed to insert chain: %v", err)
	}

	chain, _ = GenerateChain(params.IstanbulTestChainConfig, genesis, mockEngine.NewFaker(), db, 3, func(i int, gen *BlockGen) {})
	if _, err := blockchain.InsertChain(chain); err != nil {
		t.Fatalf("failed to insert forked chain: %v", err)
	}
	timeout := time.NewTimer(1 * time.Second)
	defer timeout.Stop()
	select {
	case ev := <-rmLogsCh:
		if len(ev.Logs) == 0 {
			t.Error("expected logs")
		}
	case <-timeout.C:
		t.Fatal("Timeout. There is no RemovedLogsEvent has been sent.")
	}
}

// This EVM code generates a log when the contract is created.
var logCode = common.Hex2Bytes("60606040525b7f24ec1d3ff24c2f6ff210738839dbc339cd45a5294d85c79361016243157aae7b60405180905060405180910390a15b600a8060416000396000f360606040526008565b00")

// This test checks that log events and RemovedLogsEvent are sent
// when the chain reorganizes.
func TestLogRebirth(t *testing.T) {
	var (
		key1, _       = crypto.HexToECDSA("b71c71a67e1177ad4e901695e1b4b9ee17ae16c6668d313eac2f96dbcda3f291")
		addr1         = crypto.PubkeyToAddress(key1.PublicKey)
		db            = rawdb.NewMemoryDatabase()
		gspec         = &Genesis{Config: params.IstanbulTestChainConfig, Alloc: GenesisAlloc{addr1: {Balance: big.NewInt(10000000000000)}}}
		genesis       = gspec.MustCommit(db)
		signer        = types.NewEIP155Signer(gspec.Config.ChainID)
		engine        = mockEngine.NewFaker()
		blockchain, _ = NewBlockChain(db, nil, gspec.Config, engine, vm.Config{}, nil, nil)
	)

	defer blockchain.Stop()

	// The event channels.
	newLogCh := make(chan []*types.Log, 10)
	rmLogsCh := make(chan RemovedLogsEvent, 10)
	blockchain.SubscribeLogsEvent(newLogCh)
	blockchain.SubscribeRemovedLogsEvent(rmLogsCh)

	// This chain contains a single log.
	chain, _ := GenerateChain(params.IstanbulTestChainConfig, genesis, engine, db, 2, func(i int, gen *BlockGen) {
		if i == 1 {
			tx, err := types.SignTx(types.NewContractCreation(gen.TxNonce(addr1), new(big.Int), 1000000, new(big.Int), nil, nil, nil, logCode), signer, key1)
			if err != nil {
				t.Fatalf("failed to create tx: %v", err)
			}
			gen.AddTx(tx)
		}
	})
	if _, err := blockchain.InsertChain(chain); err != nil {
		t.Fatalf("failed to insert chain: %v", err)
	}
	checkLogEvents(t, newLogCh, rmLogsCh, 1, 0)

	// Generate long reorg chain containing another log. Inserting the
	// chain removes one log and adds one.
	forkChain, _ := GenerateChain(params.IstanbulTestChainConfig, genesis, engine, db, 3, func(i int, gen *BlockGen) {
		if i == 1 {
			tx, err := types.SignTx(types.NewContractCreation(gen.TxNonce(addr1), new(big.Int), 1000000, new(big.Int), nil, nil, nil, logCode), signer, key1)
			if err != nil {
				t.Fatalf("failed to create tx: %v", err)
			}
			gen.AddTx(tx)
			gen.OffsetTime(-9) // higher block difficulty
		}
	})
	if _, err := blockchain.InsertChain(forkChain); err != nil {
		t.Fatalf("failed to insert forked chain: %v", err)
	}
	checkLogEvents(t, newLogCh, rmLogsCh, 1, 1)

	// This chain segment is rooted in the original chain, but doesn't contain any logs.
	// When inserting it, the canonical chain switches away from forkChain and re-emits
	// the log event for the old chain, as well as a RemovedLogsEvent for forkChain.
	newBlocks, _ := GenerateChain(params.IstanbulTestChainConfig, chain[len(chain)-1], engine, db, 2, func(i int, gen *BlockGen) {})
	if _, err := blockchain.InsertChain(newBlocks); err != nil {
		t.Fatalf("failed to insert forked chain: %v", err)
	}
	checkLogEvents(t, newLogCh, rmLogsCh, 1, 1)
}

// This test is a variation of TestLogRebirth. It verifies that log events are emitted
// when a side chain containing log events overtakes the canonical chain.
func TestSideLogRebirth(t *testing.T) {
	var (
		key1, _       = crypto.HexToECDSA("b71c71a67e1177ad4e901695e1b4b9ee17ae16c6668d313eac2f96dbcda3f291")
		addr1         = crypto.PubkeyToAddress(key1.PublicKey)
		db            = rawdb.NewMemoryDatabase()
		gspec         = &Genesis{Config: params.IstanbulTestChainConfig, Alloc: GenesisAlloc{addr1: {Balance: big.NewInt(10000000000000)}}}
		genesis       = gspec.MustCommit(db)
		signer        = types.NewEIP155Signer(gspec.Config.ChainID)
		blockchain, _ = NewBlockChain(db, nil, gspec.Config, mockEngine.NewFaker(), vm.Config{}, nil, nil)
	)

	defer blockchain.Stop()

	newLogCh := make(chan []*types.Log, 10)
	rmLogsCh := make(chan RemovedLogsEvent, 10)
	blockchain.SubscribeLogsEvent(newLogCh)
	blockchain.SubscribeRemovedLogsEvent(rmLogsCh)

	chain, _ := GenerateChain(params.IstanbulTestChainConfig, genesis, mockEngine.NewFaker(), db, 3, func(i int, gen *BlockGen) {
		if i == 1 {
			gen.OffsetTime(-9) // higher block difficulty

		}
	})
	if _, err := blockchain.InsertChain(chain); err != nil {
		t.Fatalf("failed to insert forked chain: %v", err)
	}
	checkLogEvents(t, newLogCh, rmLogsCh, 0, 0)

	// Generate side chain with lower difficulty
	sideChain, _ := GenerateChain(params.IstanbulTestChainConfig, genesis, mockEngine.NewFaker(), db, 2, func(i int, gen *BlockGen) {
		if i == 1 {
			tx, err := types.SignTx(types.NewContractCreation(gen.TxNonce(addr1), new(big.Int), 1000000, new(big.Int), nil, nil, nil, logCode), signer, key1)
			if err != nil {
				t.Fatalf("failed to create tx: %v", err)
			}
			gen.AddTx(tx)
		}
	})
	if _, err := blockchain.InsertChain(sideChain); err != nil {
		t.Fatalf("failed to insert forked chain: %v", err)
	}
	checkLogEvents(t, newLogCh, rmLogsCh, 0, 0)

	// Generate two new blocks based on side chain, to trigger a reorg
	newBlocks, _ := GenerateChain(params.IstanbulTestChainConfig, sideChain[len(sideChain)-1], mockEngine.NewFaker(), db, 2, func(i int, gen *BlockGen) {})
	if _, err := blockchain.InsertChain(newBlocks); err != nil {
		t.Fatalf("failed to insert forked chain: %v", err)
	}
	checkLogEvents(t, newLogCh, rmLogsCh, 1, 0)
}

func checkLogEvents(t *testing.T, logsCh <-chan []*types.Log, rmLogsCh <-chan RemovedLogsEvent, wantNew, wantRemoved int) {
	t.Helper()

	if len(logsCh) != wantNew {
		t.Fatalf("wrong number of log events: got %d, want %d", len(logsCh), wantNew)
	}
	if len(rmLogsCh) != wantRemoved {
		t.Fatalf("wrong number of removed log events: got %d, want %d", len(rmLogsCh), wantRemoved)
	}
	// Drain events.
	for i := 0; i < len(logsCh); i++ {
		<-logsCh
	}
	for i := 0; i < len(rmLogsCh); i++ {
		<-rmLogsCh
	}
}

func TestReorgSideEvent(t *testing.T) {
	var (
		db      = rawdb.NewMemoryDatabase()
		key1, _ = crypto.HexToECDSA("b71c71a67e1177ad4e901695e1b4b9ee17ae16c6668d313eac2f96dbcda3f291")
		addr1   = crypto.PubkeyToAddress(key1.PublicKey)
		gspec   = &Genesis{
			Config: params.IstanbulTestChainConfig,
			Alloc:  GenesisAlloc{addr1: {Balance: big.NewInt(10000000000000)}},
		}
		genesis = gspec.MustCommit(db)
		signer  = types.NewEIP155Signer(gspec.Config.ChainID)
	)

	blockchain, _ := NewBlockChain(db, nil, gspec.Config, mockEngine.NewFaker(), vm.Config{}, nil, nil)
	defer blockchain.Stop()

	chain, _ := GenerateChain(gspec.Config, genesis, mockEngine.NewFaker(), db, 3, func(i int, gen *BlockGen) {})
	if _, err := blockchain.InsertChain(chain); err != nil {
		t.Fatalf("failed to insert chain: %v", err)
	}

	replacementBlocks, _ := GenerateChain(gspec.Config, genesis, mockEngine.NewFaker(), db, 4, func(i int, gen *BlockGen) {
		tx, err := types.SignTx(types.NewContractCreation(gen.TxNonce(addr1), new(big.Int), 1000000, new(big.Int), nil, nil, nil, nil), signer, key1)
		if i == 2 {
			gen.OffsetTime(-9)
		}
		if err != nil {
			t.Fatalf("failed to create tx: %v", err)
		}
		gen.AddTx(tx)
	})
	chainSideCh := make(chan ChainSideEvent, 64)
	blockchain.SubscribeChainSideEvent(chainSideCh)
	if _, err := blockchain.InsertChain(replacementBlocks); err != nil {
		t.Fatalf("failed to insert chain: %v", err)
	}

	// first two block of the secondary chain are for a brief moment considered
	// side chains because up to that point the first one is considered the
	// heavier chain.
	// the third may or may not be, depending on whether it triggers a reorg (the
	// difficulties of the two chains are equal at this time).
	// the boolean value indicates whether we are still waiting for that block's event.
	expectedSideHashes := map[common.Hash]bool{
		replacementBlocks[0].Hash(): true,
		replacementBlocks[1].Hash(): true,
		replacementBlocks[2].Hash(): false, // may not be sent (if reorg was on the 3rd block)
		chain[0].Hash():             true,
		chain[1].Hash():             true,
		chain[2].Hash():             true,
	}

	i := 0

	const timeoutDura = 10 * time.Second
	timeout := time.NewTimer(timeoutDura)
done:
	for {
		select {
		case ev := <-chainSideCh:
			block := ev.Block
			if _, ok := expectedSideHashes[block.Hash()]; !ok {
				t.Errorf("%d: didn't expect %x to be in side chain", i, block.Hash())
			}
			expectedSideHashes[block.Hash()] = false
			i++

			numLeft := 0
			for _, isLeft := range expectedSideHashes {
				if isLeft {
					numLeft += 1
				}
			}
			if numLeft == 0 {
				timeout.Stop()

				break done
			}
			timeout.Reset(timeoutDura)

		case <-timeout.C:
			t.Fatal("Timeout. Possibly not all blocks were triggered for sideevent")
		}
	}

	// make sure no more events are fired
	select {
	case e := <-chainSideCh:
		t.Errorf("unexpected event fired: %v", e)
	case <-time.After(250 * time.Millisecond):
	}

}

>>>>>>> 1ee5ec74
// Tests if the canonical block can be fetched from the database during chain insertion.
func TestCanonicalBlockRetrieval(t *testing.T) {
	_, blockchain, err := newCanonical(mockEngine.NewFaker(), 0, true)
	if err != nil {
		t.Fatalf("failed to create pristine chain: %v", err)
	}
	defer blockchain.Stop()

	chain, _ := GenerateChain(blockchain.chainConfig, blockchain.genesisBlock, mockEngine.NewFaker(), blockchain.db, 10, func(i int, gen *BlockGen) {})

	var pend sync.WaitGroup
	pend.Add(len(chain))

	for i := range chain {
		go func(block *types.Block) {
			defer pend.Done()

			// try to retrieve a block by its canonical hash and see if the block data can be retrieved.
			for {
				ch := rawdb.ReadCanonicalHash(blockchain.db, block.NumberU64())
				if ch == (common.Hash{}) {
					continue // busy wait for canonical hash to be written
				}
				if ch != block.Hash() {
					t.Errorf("unknown canonical hash, want %s, got %s", block.Hash().Hex(), ch.Hex())
					return
				}
				fb := rawdb.ReadBlock(blockchain.db, ch, block.NumberU64())
				if fb == nil {
					t.Errorf("unable to retrieve block %d for canonical hash: %s", block.NumberU64(), ch.Hex())
					return
				}
				if fb.Hash() != block.Hash() {
					t.Errorf("invalid block hash for block %d, want %s, got %s", block.NumberU64(), block.Hash().Hex(), fb.Hash().Hex())
					return
				}
				return
			}
		}(chain[i])

		if _, err := blockchain.InsertChain(types.Blocks{chain[i]}); err != nil {
			t.Fatalf("failed to insert block %d: %v", i, err)
		}
	}
	pend.Wait()
}

func TestEIP155Transition(t *testing.T) {
	// Configure and generate a sample block chain
	var (
		db         = rawdb.NewMemoryDatabase()
		key, _     = crypto.HexToECDSA("b71c71a67e1177ad4e901695e1b4b9ee17ae16c6668d313eac2f96dbcda3f291")
		address    = crypto.PubkeyToAddress(key.PublicKey)
		funds      = big.NewInt(1000000000)
		deleteAddr = common.Address{1}
		gspec      = &Genesis{
			Config: &params.ChainConfig{ChainID: big.NewInt(1), EIP150Block: big.NewInt(0), EIP155Block: big.NewInt(2), HomesteadBlock: new(big.Int)},
			Alloc:  GenesisAlloc{address: {Balance: funds}, deleteAddr: {Balance: new(big.Int)}},
		}
		genesis = gspec.MustCommit(db)
	)

	blockchain, _ := NewBlockChain(db, nil, gspec.Config, mockEngine.NewFaker(), vm.Config{}, nil, nil)
	defer blockchain.Stop()

	blocks, _ := GenerateChain(gspec.Config, genesis, mockEngine.NewFaker(), db, 4, func(i int, block *BlockGen) {
		var (
			tx      *types.Transaction
			err     error
			basicTx = func(signer types.Signer) (*types.Transaction, error) {
				return types.SignTx(types.NewTransaction(block.TxNonce(address), common.Address{}, new(big.Int), 21000, new(big.Int), nil, nil, nil, nil), signer, key)
			}
		)
		switch i {
		case 0:
			tx, err = basicTx(types.HomesteadSigner{})
			if err != nil {
				t.Fatal(err)
			}
			block.AddTx(tx)
		case 2:
			tx, err = basicTx(types.HomesteadSigner{})
			if err != nil {
				t.Fatal(err)
			}
			block.AddTx(tx)

			tx, err = basicTx(types.NewEIP155Signer(gspec.Config.ChainID))
			if err != nil {
				t.Fatal(err)
			}
			block.AddTx(tx)
		case 3:
			tx, err = basicTx(types.HomesteadSigner{})
			if err != nil {
				t.Fatal(err)
			}
			block.AddTx(tx)

			tx, err = basicTx(types.NewEIP155Signer(gspec.Config.ChainID))
			if err != nil {
				t.Fatal(err)
			}
			block.AddTx(tx)
		}
	})

	if _, err := blockchain.InsertChain(blocks); err != nil {
		t.Fatal(err)
	}
	block := blockchain.GetBlockByNumber(1)
	if block.Transactions()[0].Protected() {
		t.Error("Expected block[0].txs[0] to not be replay protected")
	}

	block = blockchain.GetBlockByNumber(3)
	if block.Transactions()[0].Protected() {
		t.Error("Expected block[3].txs[0] to not be replay protected")
	}
	if !block.Transactions()[1].Protected() {
		t.Error("Expected block[3].txs[1] to be replay protected")
	}
	if _, err := blockchain.InsertChain(blocks[4:]); err != nil {
		t.Fatal(err)
	}

	// generate an invalid chain id transaction
	config := &params.ChainConfig{ChainID: big.NewInt(2), EIP150Block: big.NewInt(0), EIP155Block: big.NewInt(2), HomesteadBlock: new(big.Int)}
	blocks, _ = GenerateChain(config, blocks[len(blocks)-1], mockEngine.NewFaker(), db, 4, func(i int, block *BlockGen) {
		var (
			tx      *types.Transaction
			err     error
			basicTx = func(signer types.Signer) (*types.Transaction, error) {
				return types.SignTx(types.NewTransaction(block.TxNonce(address), common.Address{}, new(big.Int), 21000, new(big.Int), nil, nil, nil, nil), signer, key)
			}
		)
		if i == 0 {
			tx, err = basicTx(types.NewEIP155Signer(big.NewInt(2)))
			if err != nil {
				t.Fatal(err)
			}
			block.AddTx(tx)
		}
	})
	_, err := blockchain.InsertChain(blocks)
	if err != types.ErrInvalidChainId {
		t.Error("expected error:", types.ErrInvalidChainId)
	}
}

func TestEIP161AccountRemoval(t *testing.T) {
	// Configure and generate a sample block chain
	var (
		db      = rawdb.NewMemoryDatabase()
		key, _  = crypto.HexToECDSA("b71c71a67e1177ad4e901695e1b4b9ee17ae16c6668d313eac2f96dbcda3f291")
		address = crypto.PubkeyToAddress(key.PublicKey)
		funds   = big.NewInt(1000000000)
		theAddr = common.Address{1}
		gspec   = &Genesis{
			Config: &params.ChainConfig{
				ChainID:        big.NewInt(1),
				HomesteadBlock: new(big.Int),
				EIP155Block:    new(big.Int),
				EIP150Block:    new(big.Int),
				EIP158Block:    big.NewInt(2),
			},
			Alloc: GenesisAlloc{address: {Balance: funds}},
		}
		genesis = gspec.MustCommit(db)
	)
	blockchain, _ := NewBlockChain(db, nil, gspec.Config, mockEngine.NewFaker(), vm.Config{}, nil, nil)
	defer blockchain.Stop()

	blocks, _ := GenerateChain(gspec.Config, genesis, mockEngine.NewFaker(), db, 3, func(i int, block *BlockGen) {
		var (
			tx     *types.Transaction
			err    error
			signer = types.NewEIP155Signer(gspec.Config.ChainID)
		)
		switch i {
		case 0:
			tx, err = types.SignTx(types.NewTransaction(block.TxNonce(address), theAddr, new(big.Int), 21000, new(big.Int), nil, nil, nil, nil), signer, key)
		case 1:
			tx, err = types.SignTx(types.NewTransaction(block.TxNonce(address), theAddr, new(big.Int), 21000, new(big.Int), nil, nil, nil, nil), signer, key)
		case 2:
			tx, err = types.SignTx(types.NewTransaction(block.TxNonce(address), theAddr, new(big.Int), 21000, new(big.Int), nil, nil, nil, nil), signer, key)
		}
		if err != nil {
			t.Fatal(err)
		}
		block.AddTx(tx)
	})
	// account must exist pre eip 161
	if _, err := blockchain.InsertChain(types.Blocks{blocks[0]}); err != nil {
		t.Fatal(err)
	}
	if st, _ := blockchain.State(); !st.Exist(theAddr) {
		t.Error("expected account to exist")
	}

	// account needs to be deleted post eip 161
	if _, err := blockchain.InsertChain(types.Blocks{blocks[1]}); err != nil {
		t.Fatal(err)
	}
	if st, _ := blockchain.State(); st.Exist(theAddr) {
		t.Error("account should not exist")
	}

	// account mustn't be created post eip 161
	if _, err := blockchain.InsertChain(types.Blocks{blocks[2]}); err != nil {
		t.Fatal(err)
	}
	if st, _ := blockchain.State(); st.Exist(theAddr) {
		t.Error("account should not exist")
	}
}

<<<<<<< HEAD
=======
// This is a regression test (i.e. as weird as it is, don't delete it ever), which
// tests that under weird reorg conditions the blockchain and its internal header-
// chain return the same latest block/header.
//
// https://github.com/celo-org/celo-blockchain/pull/15941
func TestBlockchainHeaderchainReorgConsistency(t *testing.T) {
	// Generate a canonical chain to act as the main dataset
	engine := mockEngine.NewFaker()

	db := rawdb.NewMemoryDatabase()
	genesis := new(Genesis).MustCommit(db)
	blocks, _ := GenerateChain(params.IstanbulTestChainConfig, genesis, engine, db, 64, func(i int, b *BlockGen) { b.SetCoinbase(common.Address{1}) })

	// Generate a bunch of fork blocks, each side forking from the canonical chain
	forks := make([]*types.Block, len(blocks))
	for i := 0; i < len(forks); i++ {
		parent := genesis
		if i > 0 {
			parent = blocks[i-1]
		}
		fork, _ := GenerateChain(params.IstanbulTestChainConfig, parent, engine, db, 1, func(i int, b *BlockGen) { b.SetCoinbase(common.Address{2}) })
		forks[i] = fork[0]
	}
	// Import the canonical and fork chain side by side, verifying the current block
	// and current header consistency
	diskdb := rawdb.NewMemoryDatabase()
	new(Genesis).MustCommit(diskdb)

	chain, err := NewBlockChain(diskdb, nil, params.IstanbulTestChainConfig, engine, vm.Config{}, nil, nil)
	if err != nil {
		t.Fatalf("failed to create tester chain: %v", err)
	}
	for i := 0; i < len(blocks); i++ {
		if _, err := chain.InsertChain(blocks[i : i+1]); err != nil {
			t.Fatalf("block %d: failed to insert into chain: %v", i, err)
		}
		if chain.CurrentBlock().Hash() != chain.CurrentHeader().Hash() {
			t.Errorf("block %d: current block/header mismatch: block #%d [%x…], header #%d [%x…]", i, chain.CurrentBlock().Number(), chain.CurrentBlock().Hash().Bytes()[:4], chain.CurrentHeader().Number, chain.CurrentHeader().Hash().Bytes()[:4])
		}
		if _, err := chain.InsertChain(forks[i : i+1]); err != nil {
			t.Fatalf(" fork %d: failed to insert into chain: %v", i, err)
		}
		if chain.CurrentBlock().Hash() != chain.CurrentHeader().Hash() {
			t.Errorf(" fork %d: current block/header mismatch: block #%d [%x…], header #%d [%x…]", i, chain.CurrentBlock().Number(), chain.CurrentBlock().Hash().Bytes()[:4], chain.CurrentHeader().Number, chain.CurrentHeader().Hash().Bytes()[:4])
		}
	}
}

// Tests that importing small side forks doesn't leave junk in the trie database
// cache (which would eventually cause memory issues).
func TestTrieForkGC(t *testing.T) {
	// Generate a canonical chain to act as the main dataset
	engine := mockEngine.NewFaker()

	db := rawdb.NewMemoryDatabase()
	genesis := new(Genesis).MustCommit(db)
	blocks, _ := GenerateChain(params.IstanbulTestChainConfig, genesis, engine, db, 2*TriesInMemory, func(i int, b *BlockGen) { b.SetCoinbase(common.Address{1}) })

	// Generate a bunch of fork blocks, each side forking from the canonical chain
	forks := make([]*types.Block, len(blocks))
	for i := 0; i < len(forks); i++ {
		parent := genesis
		if i > 0 {
			parent = blocks[i-1]
		}
		fork, _ := GenerateChain(params.IstanbulTestChainConfig, parent, engine, db, 1, func(i int, b *BlockGen) { b.SetCoinbase(common.Address{2}) })
		forks[i] = fork[0]
	}
	// Import the canonical and fork chain side by side, forcing the trie cache to cache both
	diskdb := rawdb.NewMemoryDatabase()
	new(Genesis).MustCommit(diskdb)

	chain, err := NewBlockChain(diskdb, nil, params.IstanbulTestChainConfig, engine, vm.Config{}, nil, nil)
	if err != nil {
		t.Fatalf("failed to create tester chain: %v", err)
	}
	for i := 0; i < len(blocks); i++ {
		if _, err := chain.InsertChain(blocks[i : i+1]); err != nil {
			t.Fatalf("block %d: failed to insert into chain: %v", i, err)
		}
		if _, err := chain.InsertChain(forks[i : i+1]); err != nil {
			t.Fatalf("fork %d: failed to insert into chain: %v", i, err)
		}
	}
	// Dereference all the recent tries and ensure no past trie is left in
	for i := 0; i < TriesInMemory; i++ {
		chain.stateCache.TrieDB().Dereference(blocks[len(blocks)-1-i].Root())
		chain.stateCache.TrieDB().Dereference(forks[len(blocks)-1-i].Root())
	}
	if len(chain.stateCache.TrieDB().Nodes()) > 0 {
		t.Fatalf("stale tries still alive after garbase collection")
	}
}

// Tests that doing large reorgs works even if the state associated with the
// forking point is not available any more.
func TestLargeReorgTrieGC(t *testing.T) {
	// Generate the original common chain segment and the two competing forks
	engine := mockEngine.NewFaker()

	db := rawdb.NewMemoryDatabase()
	genesis := new(Genesis).MustCommit(db)

	shared, _ := GenerateChain(params.IstanbulTestChainConfig, genesis, engine, db, 64, func(i int, b *BlockGen) { b.SetCoinbase(common.Address{1}) })
	original, _ := GenerateChain(params.IstanbulTestChainConfig, shared[len(shared)-1], engine, db, 2*TriesInMemory, func(i int, b *BlockGen) { b.SetCoinbase(common.Address{2}) })
	competitor, _ := GenerateChain(params.IstanbulTestChainConfig, shared[len(shared)-1], engine, db, 2*TriesInMemory+1, func(i int, b *BlockGen) { b.SetCoinbase(common.Address{3}) })

	// Import the shared chain and the original canonical one
	diskdb := rawdb.NewMemoryDatabase()
	new(Genesis).MustCommit(diskdb)

	chain, err := NewBlockChain(diskdb, nil, params.IstanbulTestChainConfig, engine, vm.Config{}, nil, nil)
	if err != nil {
		t.Fatalf("failed to create tester chain: %v", err)
	}
	if _, err := chain.InsertChain(shared); err != nil {
		t.Fatalf("failed to insert shared chain: %v", err)
	}
	if _, err := chain.InsertChain(original); err != nil {
		t.Fatalf("failed to insert original chain: %v", err)
	}
	// Ensure that the state associated with the forking point is pruned away
	if node, _ := chain.stateCache.TrieDB().Node(shared[len(shared)-1].Root()); node != nil {
		t.Fatalf("common-but-old ancestor still cache")
	}
	// Import the competitor chain without exceeding the canonical's TD and ensure
	// we have not processed any of the blocks (protection against malicious blocks)
	if _, err := chain.InsertChain(competitor[:len(competitor)-2]); err != nil {
		t.Fatalf("failed to insert competitor chain: %v", err)
	}
	for i, block := range competitor[:len(competitor)-2] {
		if node, _ := chain.stateCache.TrieDB().Node(block.Root()); node != nil {
			t.Fatalf("competitor %d: low TD chain became processed", i)
		}
	}
	// Import the head of the competitor chain, triggering the reorg and ensure we
	// successfully reprocess all the stashed away blocks.
	if _, err := chain.InsertChain(competitor[len(competitor)-2:]); err != nil {
		t.Fatalf("failed to finalize competitor chain: %v", err)
	}
	for i, block := range competitor[:len(competitor)-TriesInMemory] {
		if node, _ := chain.stateCache.TrieDB().Node(block.Root()); node != nil {
			t.Fatalf("competitor %d: competing chain state missing", i)
		}
	}
}

>>>>>>> 1ee5ec74
func TestBlockchainRecovery(t *testing.T) {
	// Configure and generate a sample block chain
	var (
		gendb   = rawdb.NewMemoryDatabase()
		key, _  = crypto.HexToECDSA("b71c71a67e1177ad4e901695e1b4b9ee17ae16c6668d313eac2f96dbcda3f291")
		address = crypto.PubkeyToAddress(key.PublicKey)
		funds   = big.NewInt(1000000000)
		gspec   = &Genesis{Config: params.IstanbulTestChainConfig, Alloc: GenesisAlloc{address: {Balance: funds}}}
		genesis = gspec.MustCommit(gendb)
	)
	height := uint64(1024)
	blocks, receipts := GenerateChain(gspec.Config, genesis, mockEngine.NewFaker(), gendb, int(height), nil)

	// Import the chain as a ancient-first node and ensure all pointers are updated
	frdir, err := ioutil.TempDir("", "")
	if err != nil {
		t.Fatalf("failed to create temp freezer dir: %v", err)
	}
	defer os.Remove(frdir)

	ancientDb, err := rawdb.NewDatabaseWithFreezer(rawdb.NewMemoryDatabase(), frdir, "")
	if err != nil {
		t.Fatalf("failed to create temp freezer db: %v", err)
	}
	gspec.MustCommit(ancientDb)
	ancient, _ := NewBlockChain(ancientDb, nil, gspec.Config, mockEngine.NewFaker(), vm.Config{}, nil, nil)

	headers := make([]*types.Header, len(blocks))
	for i, block := range blocks {
		headers[i] = block.Header()
	}
	if n, err := ancient.InsertHeaderChain(headers, 1, true); err != nil {
		t.Fatalf("failed to insert header %d: %v", n, err)
	}
	if n, err := ancient.InsertReceiptChain(blocks, receipts, uint64(3*len(blocks)/4)); err != nil {
		t.Fatalf("failed to insert receipt %d: %v", n, err)
	}
	rawdb.WriteLastPivotNumber(ancientDb, blocks[len(blocks)-1].NumberU64()) // Force fast sync behavior
	ancient.Stop()

	// Destroy head fast block manually
	midBlock := blocks[len(blocks)/2]
	rawdb.WriteHeadFastBlockHash(ancientDb, midBlock.Hash())

	// Reopen broken blockchain again
	ancient, _ = NewBlockChain(ancientDb, nil, gspec.Config, mockEngine.NewFaker(), vm.Config{}, nil, nil)
	defer ancient.Stop()
	if num := ancient.CurrentBlock().NumberU64(); num != 0 {
		t.Errorf("head block mismatch: have #%v, want #%v", num, 0)
	}
	if num := ancient.CurrentFastBlock().NumberU64(); num != midBlock.NumberU64() {
		t.Errorf("head fast-block mismatch: have #%v, want #%v", num, midBlock.NumberU64())
	}
	if num := ancient.CurrentHeader().Number.Uint64(); num != midBlock.NumberU64() {
		t.Errorf("head header mismatch: have #%v, want #%v", num, midBlock.NumberU64())
	}
}

func TestIncompleteAncientReceiptChainInsertion(t *testing.T) {
	// Configure and generate a sample block chain
	var (
		gendb   = rawdb.NewMemoryDatabase()
		key, _  = crypto.HexToECDSA("b71c71a67e1177ad4e901695e1b4b9ee17ae16c6668d313eac2f96dbcda3f291")
		address = crypto.PubkeyToAddress(key.PublicKey)
		funds   = big.NewInt(1000000000)
		gspec   = &Genesis{Config: params.IstanbulTestChainConfig, Alloc: GenesisAlloc{address: {Balance: funds}}}
		genesis = gspec.MustCommit(gendb)
	)
	height := uint64(1024)
	blocks, receipts := GenerateChain(gspec.Config, genesis, mockEngine.NewFaker(), gendb, int(height), nil)

	// Import the chain as a ancient-first node and ensure all pointers are updated
	frdir, err := ioutil.TempDir("", "")
	if err != nil {
		t.Fatalf("failed to create temp freezer dir: %v", err)
	}
	defer os.Remove(frdir)
	ancientDb, err := rawdb.NewDatabaseWithFreezer(rawdb.NewMemoryDatabase(), frdir, "")
	if err != nil {
		t.Fatalf("failed to create temp freezer db: %v", err)
	}
	gspec.MustCommit(ancientDb)
	ancient, _ := NewBlockChain(ancientDb, nil, gspec.Config, mockEngine.NewFaker(), vm.Config{}, nil, nil)
	defer ancient.Stop()

	headers := make([]*types.Header, len(blocks))
	for i, block := range blocks {
		headers[i] = block.Header()
	}
	if n, err := ancient.InsertHeaderChain(headers, 1, true); err != nil {
		t.Fatalf("failed to insert header %d: %v", n, err)
	}
	// Abort ancient receipt chain insertion deliberately
	ancient.terminateInsert = func(hash common.Hash, number uint64) bool {
		return number == blocks[len(blocks)/2].NumberU64()
	}
	previousFastBlock := ancient.CurrentFastBlock()
	if n, err := ancient.InsertReceiptChain(blocks, receipts, uint64(3*len(blocks)/4)); err == nil {
		t.Fatalf("failed to insert receipt %d: %v", n, err)
	}
	if ancient.CurrentFastBlock().NumberU64() != previousFastBlock.NumberU64() {
		t.Fatalf("failed to rollback ancient data, want %d, have %d", previousFastBlock.NumberU64(), ancient.CurrentFastBlock().NumberU64())
	}
	if frozen, err := ancient.db.Ancients(); err != nil || frozen != 1 {
		t.Fatalf("failed to truncate ancient data")
	}
	ancient.terminateInsert = nil
	if n, err := ancient.InsertReceiptChain(blocks, receipts, uint64(3*len(blocks)/4)); err != nil {
		t.Fatalf("failed to insert receipt %d: %v", n, err)
	}
	if ancient.CurrentFastBlock().NumberU64() != blocks[len(blocks)-1].NumberU64() {
		t.Fatalf("failed to insert ancient recept chain after rollback")
	}
}
<<<<<<< HEAD
=======

// Tests that importing a very large side fork, which is larger than the canon chain,
// but where the difficulty per block is kept low: this means that it will not
// overtake the 'canon' chain until after it's passed canon by about 200 blocks.
//
// Details at:
//  - https://github.com/celo-org/celo-blockchain/issues/18977
//  - https://github.com/celo-org/celo-blockchain/pull/18988
func TestLowDiffLongChain(t *testing.T) {
	// Generate a canonical chain to act as the main dataset
	engine := mockEngine.NewFaker()
	db := rawdb.NewMemoryDatabase()
	genesis := new(Genesis).MustCommit(db)

	// We must use a pretty long chain to ensure that the fork doesn't overtake us
	// until after at least 128 blocks post tip
	blocks, _ := GenerateChain(params.IstanbulTestChainConfig, genesis, engine, db, 6*TriesInMemory, func(i int, b *BlockGen) {
		b.SetCoinbase(common.Address{1})
		b.OffsetTime(-9)
	})

	// Import the canonical chain
	diskdb := rawdb.NewMemoryDatabase()
	new(Genesis).MustCommit(diskdb)

	chain, err := NewBlockChain(diskdb, nil, params.IstanbulTestChainConfig, engine, vm.Config{}, nil, nil)
	if err != nil {
		t.Fatalf("failed to create tester chain: %v", err)
	}
	if n, err := chain.InsertChain(blocks); err != nil {
		t.Fatalf("block %d: failed to insert into chain: %v", n, err)
	}
	// Generate fork chain, starting from an early block
	parent := blocks[10]
	fork, _ := GenerateChain(params.IstanbulTestChainConfig, parent, engine, db, 8*TriesInMemory, func(i int, b *BlockGen) {
		b.SetCoinbase(common.Address{2})
	})

	// And now import the fork
	if i, err := chain.InsertChain(fork); err != nil {
		t.Fatalf("block %d: failed to insert into chain: %v", i, err)
	}
	head := chain.CurrentBlock()
	if got := fork[len(fork)-1].Hash(); got != head.Hash() {
		t.Fatalf("head wrong, expected %x got %x", head.Hash(), got)
	}
	// Sanity check that all the canonical numbers are present
	header := chain.CurrentHeader()
	for number := head.NumberU64(); number > 0; number-- {
		if hash := chain.GetHeaderByNumber(number).Hash(); hash != header.Hash() {
			t.Fatalf("header %d: canonical hash mismatch: have %x, want %x", number, hash, header.Hash())
		}
		header = chain.GetHeader(header.ParentHash, number-1)
	}
}

// Tests that importing a sidechain (S), where
// - S is sidechain, containing blocks [Sn...Sm]
// - C is canon chain, containing blocks [G..Cn..Cm]
// - A common ancestor is placed at prune-point + blocksBetweenCommonAncestorAndPruneblock
// - The sidechain S is prepended with numCanonBlocksInSidechain blocks from the canon chain
func testSideImport(t *testing.T, numCanonBlocksInSidechain, blocksBetweenCommonAncestorAndPruneblock int) {

	// Generate a canonical chain to act as the main dataset
	engine := mockEngine.NewFaker()
	db := rawdb.NewMemoryDatabase()
	genesis := new(Genesis).MustCommit(db)

	// Generate and import the canonical chain
	blocks, _ := GenerateChain(params.TestChainConfig, genesis, engine, db, 2*TriesInMemory, nil)
	diskdb := rawdb.NewMemoryDatabase()
	new(Genesis).MustCommit(diskdb)
	chain, err := NewBlockChain(diskdb, nil, params.TestChainConfig, engine, vm.Config{}, nil, nil)
	if err != nil {
		t.Fatalf("failed to create tester chain: %v", err)
	}
	if n, err := chain.InsertChain(blocks); err != nil {
		t.Fatalf("block %d: failed to insert into chain: %v", n, err)
	}

	lastPrunedIndex := len(blocks) - TriesInMemory - 1
	lastPrunedBlock := blocks[lastPrunedIndex]
	firstNonPrunedBlock := blocks[len(blocks)-TriesInMemory]

	// Verify pruning of lastPrunedBlock
	if chain.HasBlockAndState(lastPrunedBlock.Hash(), lastPrunedBlock.NumberU64()) {
		t.Errorf("Block %d not pruned", lastPrunedBlock.NumberU64())
	}
	// Verify firstNonPrunedBlock is not pruned
	if !chain.HasBlockAndState(firstNonPrunedBlock.Hash(), firstNonPrunedBlock.NumberU64()) {
		t.Errorf("Block %d pruned", firstNonPrunedBlock.NumberU64())
	}
	// Generate the sidechain
	// First block should be a known block, block after should be a pruned block. So
	// canon(pruned), side, side...

	// Generate fork chain, make it longer than canon
	parentIndex := lastPrunedIndex + blocksBetweenCommonAncestorAndPruneblock
	parent := blocks[parentIndex]
	fork, _ := GenerateChain(params.TestChainConfig, parent, engine, db, 2*TriesInMemory, func(i int, b *BlockGen) {
		b.SetCoinbase(common.Address{2})
	})
	// Prepend the parent(s)
	var sidechain []*types.Block
	for i := numCanonBlocksInSidechain; i > 0; i-- {
		sidechain = append(sidechain, blocks[parentIndex+1-i])
	}
	sidechain = append(sidechain, fork...)
	_, err = chain.InsertChain(sidechain)
	if err != nil {
		t.Errorf("Got error, %v", err)
	}
	head := chain.CurrentBlock()
	if got := fork[len(fork)-1].Hash(); got != head.Hash() {
		t.Fatalf("head wrong, expected %x got %x", head.Hash(), got)
	}
}

// Tests that importing a sidechain (S), where
// - S is sidechain, containing blocks [Sn...Sm]
// - C is canon chain, containing blocks [G..Cn..Cm]
// - The common ancestor Cc is pruned
// - The first block in S: Sn, is == Cn
// That is: the sidechain for import contains some blocks already present in canon chain.
// So the blocks are
// [ Cn, Cn+1, Cc, Sn+3 ... Sm]
//   ^    ^    ^  pruned
func TestPrunedImportSide(t *testing.T) {
	//glogger := log.NewGlogHandler(log.StreamHandler(os.Stdout, log.TerminalFormat(false)))
	//glogger.Verbosity(3)
	//log.Root().SetHandler(log.Handler(glogger))
	testSideImport(t, 3, 3)
	testSideImport(t, 3, -3)
	testSideImport(t, 10, 0)
	testSideImport(t, 1, 10)
	testSideImport(t, 1, -10)
}

>>>>>>> 1ee5ec74
func TestInsertKnownHeaders(t *testing.T)      { testInsertKnownChainData(t, "headers") }
func TestInsertKnownReceiptChain(t *testing.T) { testInsertKnownChainData(t, "receipts") }
func TestInsertKnownBlocks(t *testing.T)       { testInsertKnownChainData(t, "blocks") }

func testInsertKnownChainData(t *testing.T, typ string) {
	engine := mockEngine.NewFaker()

	db := rawdb.NewMemoryDatabase()
	genesis := new(Genesis).MustCommit(db)

	blocks, receipts := GenerateChain(params.TestChainConfig, genesis, engine, db, 32, func(i int, b *BlockGen) { b.SetCoinbase(common.Address{1}) })
	blocks2, receipts2 := GenerateChain(params.TestChainConfig, blocks[len(blocks)-1], engine, db, 65, func(i int, b *BlockGen) { b.SetCoinbase(common.Address{1}) })
	// Total difficulty is higher.
	blocks3, receipts3 := GenerateChain(params.TestChainConfig, blocks[len(blocks)-1], engine, db, 66, func(i int, b *BlockGen) {
		b.SetCoinbase(common.Address{1})
		b.OffsetTime(-9)
	})
	// Import the shared chain and the original canonical one
	dir, err := ioutil.TempDir("", "")
	if err != nil {
		t.Fatalf("failed to create temp freezer dir: %v", err)
	}
	defer os.Remove(dir)
	chaindb, err := rawdb.NewDatabaseWithFreezer(rawdb.NewMemoryDatabase(), dir, "")
	if err != nil {
		t.Fatalf("failed to create temp freezer db: %v", err)
	}
	new(Genesis).MustCommit(chaindb)
	defer os.RemoveAll(dir)

	chain, err := NewBlockChain(chaindb, nil, params.TestChainConfig, engine, vm.Config{}, nil, nil)
	if err != nil {
		t.Fatalf("failed to create tester chain: %v", err)
	}

	var (
		inserter func(blocks []*types.Block, receipts []types.Receipts) error
		asserter func(t *testing.T, block *types.Block)
	)
	if typ == "headers" {
		inserter = func(blocks []*types.Block, receipts []types.Receipts) error {
			headers := make([]*types.Header, 0, len(blocks))
			for _, block := range blocks {
				headers = append(headers, block.Header())
			}
			_, err := chain.InsertHeaderChain(headers, 1, true)
			return err
		}
		asserter = func(t *testing.T, block *types.Block) {
			if chain.CurrentHeader().Hash() != block.Hash() {
				t.Fatalf("current head header mismatch, have %v, want %v", chain.CurrentHeader().Hash().Hex(), block.Hash().Hex())
			}
		}
	} else if typ == "receipts" {
		inserter = func(blocks []*types.Block, receipts []types.Receipts) error {
			headers := make([]*types.Header, 0, len(blocks))
			for _, block := range blocks {
				headers = append(headers, block.Header())
			}
			_, err := chain.InsertHeaderChain(headers, 1, true)
			if err != nil {
				return err
			}
			_, err = chain.InsertReceiptChain(blocks, receipts, 0)
			return err
		}
		asserter = func(t *testing.T, block *types.Block) {
			if chain.CurrentFastBlock().Hash() != block.Hash() {
				t.Fatalf("current head fast block mismatch, have %v, want %v", chain.CurrentFastBlock().Hash().Hex(), block.Hash().Hex())
			}
		}
	} else {
		inserter = func(blocks []*types.Block, receipts []types.Receipts) error {
			_, err := chain.InsertChain(blocks)
			return err
		}
		asserter = func(t *testing.T, block *types.Block) {
			if chain.CurrentBlock().Hash() != block.Hash() {
				t.Fatalf("current head block mismatch, have %v, want %v", chain.CurrentBlock().Hash().Hex(), block.Hash().Hex())
			}
		}
	}

	if err := inserter(blocks, receipts); err != nil {
		t.Fatalf("failed to insert chain data: %v", err)
	}

	// Reimport the chain data again. All the imported
	// chain data are regarded "known" data.
	if err := inserter(blocks, receipts); err != nil {
		t.Fatalf("failed to insert chain data: %v", err)
	}
	asserter(t, blocks[len(blocks)-1])

	// Import a long canonical chain with some known data as prefix.
	rollback := blocks[len(blocks)/2].NumberU64()

	chain.SetHead(rollback - 1)
	if err := inserter(append(blocks, blocks2...), append(receipts, receipts2...)); err != nil {
		t.Fatalf("failed to insert chain data: %v", err)
	}
	asserter(t, blocks2[len(blocks2)-1])

	fmt.Printf("Current hash antes: %s\n", chain.CurrentBlock().Hash().String())

	// Import a heavier shorter but higher total difficulty chain with some known data as prefix.
	if err := inserter(append(blocks, blocks3...), append(receipts, receipts3...)); err == nil {
		t.Fatalf("Sidechain insertion should fail")
	}

	// blocks2 and not block3, because we disabled the reorgs
	asserter(t, blocks2[len(blocks2)-1])

	// Import a longer but lower total difficulty chain with some known data as prefix.
	if err := inserter(append(blocks, blocks2...), append(receipts, receipts2...)); err != nil {
		t.Fatalf("failed to insert chain data: %v", err)
	}

	// The head shouldn't change. (again, without reorgs)
	asserter(t, blocks2[len(blocks2)-1])

	// Rollback the heavier chain and re-insert the longer chain again
	chain.SetHead(rollback - 1)
	if err := inserter(append(blocks, blocks2...), append(receipts, receipts2...)); err != nil {
		t.Fatalf("failed to insert chain data: %v", err)
	}
	asserter(t, blocks2[len(blocks2)-1])
}

<<<<<<< HEAD
func TestInsertDifferentHeadersAfterReset(t *testing.T) {
	testInsertDifferentChainDataAfterReset(t, "headers", 32, 64)
}
func TestInsertDifferentReceiptChainAfterReset(t *testing.T) {
	testInsertDifferentChainDataAfterReset(t, "receipts", 32, 64)
}
func TestInsertDifferentBlocksAfterReset(t *testing.T) {
	testInsertDifferentChainDataAfterReset(t, "blocks", 32, 64)
}

// testInsertDifferentChainDataAfterReset checks that after rolling back the chain to a specific block
// a new canonical chain can be imported.
func testInsertDifferentChainDataAfterReset(t *testing.T, typ string, setHeadBlock int, chainsBlocksNumber int) {
	// log.Root().SetHandler(log.LvlFilterHandler(log.LvlTrace, log.StreamHandler(os.Stderr, log.TerminalFormat(true))))

	engine := mockEngine.NewFaker()

	db := rawdb.NewMemoryDatabase()
	genesis := new(Genesis).MustCommit(db)

	originalBlocks, originalReceipts := GenerateChain(params.TestChainConfig, genesis, engine, db, chainsBlocksNumber, func(i int, b *BlockGen) {
		b.SetCoinbase(common.Address{1})
	})
	// Block offsetTime different to create a different chain.
	newerBlocks, newerReceipts := GenerateChain(params.TestChainConfig, originalBlocks[setHeadBlock], engine, db, (chainsBlocksNumber - (setHeadBlock + 1)), func(i int, b *BlockGen) {
		b.SetCoinbase(common.Address{1})
		b.OffsetTime(-9)
	})
	// Import the shared chain and the original canonical one
	dir, err := ioutil.TempDir("", "")
	if err != nil {
		t.Fatalf("failed to create temp freezer dir: %v", err)
	}
	defer os.Remove(dir)
	chaindb, err := rawdb.NewDatabaseWithFreezer(rawdb.NewMemoryDatabase(), dir, "")
	if err != nil {
		t.Fatalf("failed to create temp freezer db: %v", err)
	}
	new(Genesis).MustCommit(chaindb)
	defer os.RemoveAll(dir)

	chain, err := NewBlockChain(chaindb, nil, params.TestChainConfig, engine, vm.Config{}, nil)
	if err != nil {
		t.Fatalf("failed to create tester chain: %v", err)
	}

	var (
		inserter func(blocks []*types.Block, receipts []types.Receipts) error
		asserter func(t *testing.T, block *types.Block)
	)
	if typ == "headers" {
		inserter = func(blocks []*types.Block, receipts []types.Receipts) error {
			headers := make([]*types.Header, 0, len(blocks))
			for _, block := range blocks {
				headers = append(headers, block.Header())
			}
			_, err := chain.InsertHeaderChain(headers, 1, true)
			return err
		}
		asserter = func(t *testing.T, block *types.Block) {
			if chain.CurrentHeader().Hash() != block.Hash() {
				t.Fatalf("current head header mismatch, have %v, want %v", chain.CurrentHeader().Hash().Hex(), block.Hash().Hex())
			}
		}
	} else if typ == "receipts" {
		inserter = func(blocks []*types.Block, receipts []types.Receipts) error {
			headers := make([]*types.Header, 0, len(blocks))
			for _, block := range blocks {
				headers = append(headers, block.Header())
			}
			_, err := chain.InsertHeaderChain(headers, 1, true)
			if err != nil {
				return err
			}
			_, err = chain.InsertReceiptChain(blocks, receipts, 0)
			return err
		}
		asserter = func(t *testing.T, block *types.Block) {
			if chain.CurrentFastBlock().Hash() != block.Hash() {
				t.Fatalf("current head fast block mismatch, have %v, want %v", chain.CurrentFastBlock().Hash().Hex(), block.Hash().Hex())
			}
		}
	} else {
		inserter = func(blocks []*types.Block, receipts []types.Receipts) error {
			_, err := chain.InsertChain(blocks)
			return err
		}
		asserter = func(t *testing.T, block *types.Block) {
			if chain.CurrentBlock().Hash() != block.Hash() {
				t.Fatalf("current head block mismatch, have %v, want %v", chain.CurrentBlock().Hash().Hex(), block.Hash().Hex())
			}
		}
	}

	if err := inserter(originalBlocks, originalReceipts); err != nil {
		t.Fatalf("failed to insert chain data: %v", err)
	}
	// Import a long canonical chain with some known data as prefix.
	rollback := originalBlocks[setHeadBlock].NumberU64()
	chain.SetHead(rollback)

	// Import a heavier shorter but higher total difficulty chain with some known data as prefix.
	auxArray := append([]*types.Block{}, originalBlocks[:setHeadBlock+1]...)
	if err := inserter(append(auxArray, newerBlocks...), append(originalReceipts[:(setHeadBlock+1)], newerReceipts...)); err != nil {
		t.Fatalf("failed to insert chain data: %v", err)
	}
	asserter(t, newerBlocks[len(newerBlocks)-1])

	// Import a heavier shorter but higher total difficulty chain with some known data as prefix.
	if err := inserter(originalBlocks, originalReceipts); err == nil {
		t.Fatalf("should failed, adding a side chain")
	}
	asserter(t, newerBlocks[len(newerBlocks)-1])
=======
func TestTransactionIndices(t *testing.T) {
	// Configure and generate a sample block chain
	var (
		gendb   = rawdb.NewMemoryDatabase()
		key, _  = crypto.HexToECDSA("b71c71a67e1177ad4e901695e1b4b9ee17ae16c6668d313eac2f96dbcda3f291")
		address = crypto.PubkeyToAddress(key.PublicKey)
		funds   = big.NewInt(1000000000)
		gspec   = &Genesis{Config: params.TestChainConfig, Alloc: GenesisAlloc{address: {Balance: funds}}}
		genesis = gspec.MustCommit(gendb)
		signer  = types.NewEIP155Signer(gspec.Config.ChainID)
	)
	height := uint64(128)
	blocks, receipts := GenerateChain(gspec.Config, genesis, mockEngine.NewFaker(), gendb, int(height), func(i int, block *BlockGen) {
		tx, err := types.SignTx(types.NewTransaction(block.TxNonce(address), common.Address{0x00}, big.NewInt(1000), params.TxGas, nil, nil, nil, nil, nil), signer, key)
		if err != nil {
			panic(err)
		}
		block.AddTx(tx)
	})
	blocks2, _ := GenerateChain(gspec.Config, blocks[len(blocks)-1], mockEngine.NewFaker(), gendb, 10, nil)

	check := func(tail *uint64, chain *BlockChain) {
		stored := rawdb.ReadTxIndexTail(chain.db)
		if tail == nil && stored != nil {
			t.Fatalf("Oldest indexded block mismatch, want nil, have %d", *stored)
		}
		if tail != nil && *stored != *tail {
			t.Fatalf("Oldest indexded block mismatch, want %d, have %d", *tail, *stored)
		}
		if tail != nil {
			for i := *tail; i <= chain.CurrentBlock().NumberU64(); i++ {
				block := rawdb.ReadBlock(chain.db, rawdb.ReadCanonicalHash(chain.db, i), i)
				if block.Transactions().Len() == 0 {
					continue
				}
				for _, tx := range block.Transactions() {
					if index := rawdb.ReadTxLookupEntry(chain.db, tx.Hash()); index == nil {
						t.Fatalf("Miss transaction indice, number %d hash %s", i, tx.Hash().Hex())
					}
				}
			}
			for i := uint64(0); i < *tail; i++ {
				block := rawdb.ReadBlock(chain.db, rawdb.ReadCanonicalHash(chain.db, i), i)
				if block.Transactions().Len() == 0 {
					continue
				}
				for _, tx := range block.Transactions() {
					if index := rawdb.ReadTxLookupEntry(chain.db, tx.Hash()); index != nil {
						t.Fatalf("Transaction indice should be deleted, number %d hash %s", i, tx.Hash().Hex())
					}
				}
			}
		}
	}
	frdir, err := ioutil.TempDir("", "")
	if err != nil {
		t.Fatalf("failed to create temp freezer dir: %v", err)
	}
	defer os.Remove(frdir)
	ancientDb, err := rawdb.NewDatabaseWithFreezer(rawdb.NewMemoryDatabase(), frdir, "")
	if err != nil {
		t.Fatalf("failed to create temp freezer db: %v", err)
	}
	gspec.MustCommit(ancientDb)

	// Import all blocks into ancient db
	l := uint64(0)
	chain, err := NewBlockChain(ancientDb, nil, params.TestChainConfig, mockEngine.NewFaker(), vm.Config{}, nil, &l)
	if err != nil {
		t.Fatalf("failed to create tester chain: %v", err)
	}
	headers := make([]*types.Header, len(blocks))
	for i, block := range blocks {
		headers[i] = block.Header()
	}
	if n, err := chain.InsertHeaderChain(headers, 0, true); err != nil {
		t.Fatalf("failed to insert header %d: %v", n, err)
	}
	if n, err := chain.InsertReceiptChain(blocks, receipts, 128); err != nil {
		t.Fatalf("block %d: failed to insert into chain: %v", n, err)
	}
	chain.Stop()
	ancientDb.Close()

	// Init block chain with external ancients, check all needed indices has been indexed.
	limit := []uint64{0, 32, 64, 128}
	for _, l := range limit {
		ancientDb, err = rawdb.NewDatabaseWithFreezer(rawdb.NewMemoryDatabase(), frdir, "")
		if err != nil {
			t.Fatalf("failed to create temp freezer db: %v", err)
		}
		gspec.MustCommit(ancientDb)
		chain, err = NewBlockChain(ancientDb, nil, params.TestChainConfig, mockEngine.NewFaker(), vm.Config{}, nil, &l)
		if err != nil {
			t.Fatalf("failed to create tester chain: %v", err)
		}
		time.Sleep(50 * time.Millisecond) // Wait for indices initialisation
		var tail uint64
		if l != 0 {
			tail = uint64(128) - l + 1
		}
		check(&tail, chain)
		chain.Stop()
		ancientDb.Close()
	}

	// Reconstruct a block chain which only reserves HEAD-64 tx indices
	ancientDb, err = rawdb.NewDatabaseWithFreezer(rawdb.NewMemoryDatabase(), frdir, "")
	if err != nil {
		t.Fatalf("failed to create temp freezer db: %v", err)
	}
	gspec.MustCommit(ancientDb)

	limit = []uint64{0, 64 /* drop stale */, 32 /* shorten history */, 64 /* extend history */, 0 /* restore all */}
	tails := []uint64{0, 67 /* 130 - 64 + 1 */, 100 /* 131 - 32 + 1 */, 69 /* 132 - 64 + 1 */, 0}
	for i, l := range limit {
		chain, err = NewBlockChain(ancientDb, nil, params.TestChainConfig, mockEngine.NewFaker(), vm.Config{}, nil, &l)
		if err != nil {
			t.Fatalf("failed to create tester chain: %v", err)
		}
		chain.InsertChain(blocks2[i : i+1]) // Feed chain a higher block to trigger indices updater.
		time.Sleep(50 * time.Millisecond)   // Wait for indices initialisation
		check(&tails[i], chain)
		chain.Stop()
	}
}

func TestSkipStaleTxIndicesInFastSync(t *testing.T) {
	// Configure and generate a sample block chain
	var (
		gendb   = rawdb.NewMemoryDatabase()
		key, _  = crypto.HexToECDSA("b71c71a67e1177ad4e901695e1b4b9ee17ae16c6668d313eac2f96dbcda3f291")
		address = crypto.PubkeyToAddress(key.PublicKey)
		funds   = big.NewInt(1000000000)
		gspec   = &Genesis{Config: params.TestChainConfig, Alloc: GenesisAlloc{address: {Balance: funds}}}
		genesis = gspec.MustCommit(gendb)
		signer  = types.NewEIP155Signer(gspec.Config.ChainID)
	)
	height := uint64(128)
	blocks, receipts := GenerateChain(gspec.Config, genesis, mockEngine.NewFaker(), gendb, int(height), func(i int, block *BlockGen) {
		tx, err := types.SignTx(types.NewTransaction(block.TxNonce(address), common.Address{0x00}, big.NewInt(1000), params.TxGas, nil, nil, nil, nil, nil), signer, key)
		if err != nil {
			panic(err)
		}
		block.AddTx(tx)
	})

	check := func(tail *uint64, chain *BlockChain) {
		stored := rawdb.ReadTxIndexTail(chain.db)
		if tail == nil && stored != nil {
			t.Fatalf("Oldest indexded block mismatch, want nil, have %d", *stored)
		}
		if tail != nil && *stored != *tail {
			t.Fatalf("Oldest indexded block mismatch, want %d, have %d", *tail, *stored)
		}
		if tail != nil {
			for i := *tail; i <= chain.CurrentBlock().NumberU64(); i++ {
				block := rawdb.ReadBlock(chain.db, rawdb.ReadCanonicalHash(chain.db, i), i)
				if block.Transactions().Len() == 0 {
					continue
				}
				for _, tx := range block.Transactions() {
					if index := rawdb.ReadTxLookupEntry(chain.db, tx.Hash()); index == nil {
						t.Fatalf("Miss transaction indice, number %d hash %s", i, tx.Hash().Hex())
					}
				}
			}
			for i := uint64(0); i < *tail; i++ {
				block := rawdb.ReadBlock(chain.db, rawdb.ReadCanonicalHash(chain.db, i), i)
				if block.Transactions().Len() == 0 {
					continue
				}
				for _, tx := range block.Transactions() {
					if index := rawdb.ReadTxLookupEntry(chain.db, tx.Hash()); index != nil {
						t.Fatalf("Transaction indice should be deleted, number %d hash %s", i, tx.Hash().Hex())
					}
				}
			}
		}
	}

	frdir, err := ioutil.TempDir("", "")
	if err != nil {
		t.Fatalf("failed to create temp freezer dir: %v", err)
	}
	defer os.Remove(frdir)
	ancientDb, err := rawdb.NewDatabaseWithFreezer(rawdb.NewMemoryDatabase(), frdir, "")
	if err != nil {
		t.Fatalf("failed to create temp freezer db: %v", err)
	}
	gspec.MustCommit(ancientDb)

	// Import all blocks into ancient db, only HEAD-32 indices are kept.
	l := uint64(32)
	chain, err := NewBlockChain(ancientDb, nil, params.TestChainConfig, mockEngine.NewFaker(), vm.Config{}, nil, &l)
	if err != nil {
		t.Fatalf("failed to create tester chain: %v", err)
	}
	headers := make([]*types.Header, len(blocks))
	for i, block := range blocks {
		headers[i] = block.Header()
	}
	if n, err := chain.InsertHeaderChain(headers, 0, true); err != nil {
		t.Fatalf("failed to insert header %d: %v", n, err)
	}
	// The indices before ancient-N(32) should be ignored. After that all blocks should be indexed.
	if n, err := chain.InsertReceiptChain(blocks, receipts, 64); err != nil {
		t.Fatalf("block %d: failed to insert into chain: %v", n, err)
	}
	tail := uint64(32)
	check(&tail, chain)
>>>>>>> 1ee5ec74
}

// Benchmarks large blocks with value transfers to non-existing accounts
func benchmarkLargeNumberOfValueToNonexisting(b *testing.B, numTxs, numBlocks int, recipientFn func(uint64) common.Address, dataFn func(uint64) []byte) {
	var (
		signer          = types.HomesteadSigner{}
		testBankKey, _  = crypto.HexToECDSA("b71c71a67e1177ad4e901695e1b4b9ee17ae16c6668d313eac2f96dbcda3f291")
		testBankAddress = crypto.PubkeyToAddress(testBankKey.PublicKey)
		bankFunds       = big.NewInt(100000000000000000)
		gspec           = Genesis{
			Config: params.IstanbulTestChainConfig,
			Alloc: GenesisAlloc{
				testBankAddress: {Balance: bankFunds},
				common.HexToAddress("0xc0de"): {
					Code:    []byte{0x60, 0x01, 0x50},
					Balance: big.NewInt(0),
				}, // push 1, pop
			},
		}
	)
	// Generate the original common chain segment and the two competing forks
	engine := mockEngine.NewFaker()
	db := rawdb.NewMemoryDatabase()
	genesis := gspec.MustCommit(db)

	blockGenerator := func(i int, block *BlockGen) {
		block.SetCoinbase(common.Address{1})
		for txi := 0; txi < numTxs; txi++ {
			uniq := uint64(i*numTxs + txi)
			recipient := recipientFn(uniq)
			//recipient := common.BigToAddress(big.NewInt(0).SetUint64(1337 + uniq))
			tx, err := types.SignTx(types.NewTransaction(uniq, recipient, big.NewInt(1), params.TxGas, big.NewInt(1), nil, nil, nil, nil), signer, testBankKey)
			if err != nil {
				b.Error(err)
			}
			block.AddTx(tx)
		}
	}

	shared, _ := GenerateChain(params.IstanbulTestChainConfig, genesis, engine, db, numBlocks, blockGenerator)
	b.StopTimer()
	b.ResetTimer()
	for i := 0; i < b.N; i++ {
		// Import the shared chain and the original canonical one
		diskdb := rawdb.NewMemoryDatabase()
		gspec.MustCommit(diskdb)

		chain, err := NewBlockChain(diskdb, nil, params.IstanbulTestChainConfig, engine, vm.Config{}, nil, nil)
		if err != nil {
			b.Fatalf("failed to create tester chain: %v", err)
		}
		b.StartTimer()
		if _, err := chain.InsertChain(shared); err != nil {
			b.Fatalf("failed to insert shared chain: %v", err)
		}
		b.StopTimer()
		if got := chain.CurrentBlock().Transactions().Len(); got != numTxs*numBlocks {
			b.Fatalf("Transactions were not included, expected %d, got %d", numTxs*numBlocks, got)

		}
	}
}

func BenchmarkBlockChain_1x1000ValueTransferToNonexisting(b *testing.B) {
	var (
		numTxs    = 1000
		numBlocks = 1
	)
	recipientFn := func(nonce uint64) common.Address {
		return common.BigToAddress(big.NewInt(0).SetUint64(1337 + nonce))
	}
	dataFn := func(nonce uint64) []byte {
		return nil
	}
	benchmarkLargeNumberOfValueToNonexisting(b, numTxs, numBlocks, recipientFn, dataFn)
}

func BenchmarkBlockChain_1x1000ValueTransferToExisting(b *testing.B) {
	var (
		numTxs    = 1000
		numBlocks = 1
	)
	b.StopTimer()
	b.ResetTimer()

	recipientFn := func(nonce uint64) common.Address {
		return common.BigToAddress(big.NewInt(0).SetUint64(1337))
	}
	dataFn := func(nonce uint64) []byte {
		return nil
	}
	benchmarkLargeNumberOfValueToNonexisting(b, numTxs, numBlocks, recipientFn, dataFn)
}

func BenchmarkBlockChain_1x1000Executions(b *testing.B) {
	var (
		numTxs    = 1000
		numBlocks = 1
	)
	b.StopTimer()
	b.ResetTimer()

	recipientFn := func(nonce uint64) common.Address {
		return common.BigToAddress(big.NewInt(0).SetUint64(0xc0de))
	}
	dataFn := func(nonce uint64) []byte {
		return nil
	}
	benchmarkLargeNumberOfValueToNonexisting(b, numTxs, numBlocks, recipientFn, dataFn)
}

// Tests that importing a some old blocks, where all blocks are before the
// pruning point.
// This internally leads to a sidechain import, since the blocks trigger an
// ErrPrunedAncestor error.
// This may e.g. happen if
//   1. Downloader rollbacks a batch of inserted blocks and exits
//   2. Downloader starts to sync again
//   3. The blocks fetched are all known and canonical blocks
func TestSideImportPrunedBlocks(t *testing.T) {
	//t.Skip("disabled temporarily, do not merge.")
	// Generate a canonical chain to act as the main dataset
	engine := mockEngine.NewFaker()
	db := rawdb.NewMemoryDatabase()
	genesis := new(Genesis).MustCommit(db)

	// Generate and import the canonical chain
	blocks, _ := GenerateChain(params.IstanbulTestChainConfig, genesis, engine, db, 2*TriesInMemory, nil)
	diskdb := rawdb.NewMemoryDatabase()
	new(Genesis).MustCommit(diskdb)
	chain, err := NewBlockChain(diskdb, nil, params.IstanbulTestChainConfig, engine, vm.Config{}, nil, nil)
	if err != nil {
		t.Fatalf("failed to create tester chain: %v", err)
	}
	if n, err := chain.InsertChain(blocks); err != nil {
		t.Fatalf("block %d: failed to insert into chain: %v", n, err)
	}

	lastPrunedIndex := len(blocks) - TriesInMemory - 1
	lastPrunedBlock := blocks[lastPrunedIndex]

	// Verify pruning of lastPrunedBlock
	if chain.HasBlockAndState(lastPrunedBlock.Hash(), lastPrunedBlock.NumberU64()) {
		t.Errorf("Block %d not pruned", lastPrunedBlock.NumberU64())
	}
	firstNonPrunedBlock := blocks[len(blocks)-TriesInMemory]
	// Verify firstNonPrunedBlock is not pruned
	if !chain.HasBlockAndState(firstNonPrunedBlock.Hash(), firstNonPrunedBlock.NumberU64()) {
		t.Errorf("Block %d pruned", firstNonPrunedBlock.NumberU64())
	}
	// Now re-import some old blocks
	blockToReimport := blocks[5:8]
	_, err = chain.InsertChain(blockToReimport)
	if err != nil {
		t.Errorf("Got error, %v", err)
	}
}

// TestDeleteCreateRevert tests a weird state transition corner case that we hit
// while changing the internals of statedb. The workflow is that a contract is
// self destructed, then in a followup transaction (but same block) it's created
// again and the transaction reverted.
//
// The original statedb implementation flushed dirty objects to the tries after
// each transaction, so this works ok. The rework accumulated writes in memory
// first, but the journal wiped the entire state object on create-revert.
func TestDeleteCreateRevert(t *testing.T) {
	var (
		aa = common.HexToAddress("0x000000000000000000000000000000000000aaaa")
		bb = common.HexToAddress("0x000000000000000000000000000000000000bbbb")
		// Generate a canonical chain to act as the main dataset
		engine = mockEngine.NewFaker()
		db     = rawdb.NewMemoryDatabase()

		// A sender who makes transactions, has some funds
		key, _  = crypto.HexToECDSA("b71c71a67e1177ad4e901695e1b4b9ee17ae16c6668d313eac2f96dbcda3f291")
		address = crypto.PubkeyToAddress(key.PublicKey)
		funds   = big.NewInt(1000000000)
		gspec   = &Genesis{
			Config: params.IstanbulTestChainConfig,
			Alloc: GenesisAlloc{
				address: {Balance: funds},
				// The address 0xAAAAA selfdestructs if called
				aa: {
					// Code needs to just selfdestruct
					Code:    []byte{byte(vm.PC), byte(vm.SELFDESTRUCT)},
					Nonce:   1,
					Balance: big.NewInt(0),
				},
				// The address 0xBBBB send 1 wei to 0xAAAA, then reverts
				bb: {
					Code: []byte{
						byte(vm.PC),          // [0]
						byte(vm.DUP1),        // [0,0]
						byte(vm.DUP1),        // [0,0,0]
						byte(vm.DUP1),        // [0,0,0,0]
						byte(vm.PUSH1), 0x01, // [0,0,0,0,1] (value)
						byte(vm.PUSH2), 0xaa, 0xaa, // [0,0,0,0,1, 0xaaaa]
						byte(vm.GAS),
						byte(vm.CALL),
						byte(vm.REVERT),
					},
					Balance: big.NewInt(1),
				},
			},
		}
		genesis = gspec.MustCommit(db)
	)

	blocks, _ := GenerateChain(params.IstanbulTestChainConfig, genesis, engine, db, 1, func(i int, b *BlockGen) {
		b.SetCoinbase(common.Address{1})
		// One transaction to AAAA
		tx, _ := types.SignTx(types.NewTransaction(0, aa,
			big.NewInt(0), 50000, big.NewInt(1), nil, nil, nil, nil), types.HomesteadSigner{}, key)
		b.AddTx(tx)
		// One transaction to BBBB
		tx, _ = types.SignTx(types.NewTransaction(1, bb,
			big.NewInt(0), 100000, big.NewInt(1), nil, nil, nil, nil), types.HomesteadSigner{}, key)
		b.AddTx(tx)
	})
	// Import the canonical chain
	diskdb := rawdb.NewMemoryDatabase()
	gspec.MustCommit(diskdb)

	chain, err := NewBlockChain(diskdb, nil, params.IstanbulTestChainConfig, engine, vm.Config{}, nil, nil)
	if err != nil {
		t.Fatalf("failed to create tester chain: %v", err)
	}
	if n, err := chain.InsertChain(blocks); err != nil {
		t.Fatalf("block %d: failed to insert into chain: %v", n, err)
	}
}

// TestDeleteRecreateSlots tests a state-transition that contains both deletion
// and recreation of contract state.
// Contract A exists, has slots 1 and 2 set
// Tx 1: Selfdestruct A
// Tx 2: Re-create A, set slots 3 and 4
// Expected outcome is that _all_ slots are cleared from A, due to the selfdestruct,
// and then the new slots exist
func TestDeleteRecreateSlots(t *testing.T) {
	var (
		// Generate a canonical chain to act as the main dataset
		engine = mockEngine.NewFaker()
		db     = rawdb.NewMemoryDatabase()
		// A sender who makes transactions, has some funds
		key, _    = crypto.HexToECDSA("b71c71a67e1177ad4e901695e1b4b9ee17ae16c6668d313eac2f96dbcda3f291")
		address   = crypto.PubkeyToAddress(key.PublicKey)
		funds     = big.NewInt(1000000000)
		bb        = common.HexToAddress("0x000000000000000000000000000000000000bbbb")
		aaStorage = make(map[common.Hash]common.Hash)          // Initial storage in AA
		aaCode    = []byte{byte(vm.PC), byte(vm.SELFDESTRUCT)} // Code for AA (simple selfdestruct)
	)
	// Populate two slots
	aaStorage[common.HexToHash("01")] = common.HexToHash("01")
	aaStorage[common.HexToHash("02")] = common.HexToHash("02")

	// The bb-code needs to CREATE2 the aa contract. It consists of
	// both initcode and deployment code
	// initcode:
	// 1. Set slots 3=3, 4=4,
	// 2. Return aaCode

	initCode := []byte{
		byte(vm.PUSH1), 0x3, // value
		byte(vm.PUSH1), 0x3, // location
		byte(vm.SSTORE),     // Set slot[3] = 1
		byte(vm.PUSH1), 0x4, // value
		byte(vm.PUSH1), 0x4, // location
		byte(vm.SSTORE), // Set slot[4] = 1
		// Slots are set, now return the code
		byte(vm.PUSH2), byte(vm.PC), byte(vm.SELFDESTRUCT), // Push code on stack
		byte(vm.PUSH1), 0x0, // memory start on stack
		byte(vm.MSTORE),
		// Code is now in memory.
		byte(vm.PUSH1), 0x2, // size
		byte(vm.PUSH1), byte(32 - 2), // offset
		byte(vm.RETURN),
	}
	if l := len(initCode); l > 32 {
		t.Fatalf("init code is too long for a pushx, need a more elaborate deployer")
	}
	bbCode := []byte{
		// Push initcode onto stack
		byte(vm.PUSH1) + byte(len(initCode)-1)}
	bbCode = append(bbCode, initCode...)
	bbCode = append(bbCode, []byte{
		byte(vm.PUSH1), 0x0, // memory start on stack
		byte(vm.MSTORE),
		byte(vm.PUSH1), 0x00, // salt
		byte(vm.PUSH1), byte(len(initCode)), // size
		byte(vm.PUSH1), byte(32 - len(initCode)), // offset
		byte(vm.PUSH1), 0x00, // endowment
		byte(vm.CREATE2),
	}...)

	initHash := crypto.Keccak256Hash(initCode)
	aa := crypto.CreateAddress2(bb, [32]byte{}, initHash[:])
	t.Logf("Destination address: %x\n", aa)

	gspec := &Genesis{
		Config: params.TestChainConfig,
		Alloc: GenesisAlloc{
			address: {Balance: funds},
			// The address 0xAAAAA selfdestructs if called
			aa: {
				// Code needs to just selfdestruct
				Code:    aaCode,
				Nonce:   1,
				Balance: big.NewInt(0),
				Storage: aaStorage,
			},
			// The contract BB recreates AA
			bb: {
				Code:    bbCode,
				Balance: big.NewInt(1),
			},
		},
	}
	genesis := gspec.MustCommit(db)

	blocks, _ := GenerateChain(params.TestChainConfig, genesis, engine, db, 1, func(i int, b *BlockGen) {
		b.SetCoinbase(common.Address{1})
		// One transaction to AA, to kill it
		tx, _ := types.SignTx(types.NewTransaction(0, aa,
			big.NewInt(0), 50000, big.NewInt(1), nil, nil, nil, nil), types.HomesteadSigner{}, key)
		b.AddTx(tx)
		// One transaction to BB, to recreate AA
		tx, _ = types.SignTx(types.NewTransaction(1, bb,
			big.NewInt(0), 100000, big.NewInt(1), nil, nil, nil, nil), types.HomesteadSigner{}, key)
		b.AddTx(tx)
	})
	// Import the canonical chain
	diskdb := rawdb.NewMemoryDatabase()
	gspec.MustCommit(diskdb)
	chain, err := NewBlockChain(diskdb, nil, params.TestChainConfig, engine, vm.Config{
		Debug:  true,
		Tracer: vm.NewJSONLogger(nil, os.Stdout),
	}, nil, nil)
	if err != nil {
		t.Fatalf("failed to create tester chain: %v", err)
	}
	if n, err := chain.InsertChain(blocks); err != nil {
		t.Fatalf("block %d: failed to insert into chain: %v", n, err)
	}
	statedb, _ := chain.State()

	// If all is correct, then slot 1 and 2 are zero
	if got, exp := statedb.GetState(aa, common.HexToHash("01")), (common.Hash{}); got != exp {
		t.Errorf("got %x exp %x", got, exp)
	}
	if got, exp := statedb.GetState(aa, common.HexToHash("02")), (common.Hash{}); got != exp {
		t.Errorf("got %x exp %x", got, exp)
	}
	// Also, 3 and 4 should be set
	if got, exp := statedb.GetState(aa, common.HexToHash("03")), common.HexToHash("03"); got != exp {
		t.Fatalf("got %x exp %x", got, exp)
	}
	if got, exp := statedb.GetState(aa, common.HexToHash("04")), common.HexToHash("04"); got != exp {
		t.Fatalf("got %x exp %x", got, exp)
	}
}

// TestDeleteRecreateAccount tests a state-transition that contains deletion of a
// contract with storage, and a recreate of the same contract via a
// regular value-transfer
// Expected outcome is that _all_ slots are cleared from A
func TestDeleteRecreateAccount(t *testing.T) {
	var (
		// Generate a canonical chain to act as the main dataset
		engine = mockEngine.NewFaker()
		db     = rawdb.NewMemoryDatabase()
		// A sender who makes transactions, has some funds
		key, _  = crypto.HexToECDSA("b71c71a67e1177ad4e901695e1b4b9ee17ae16c6668d313eac2f96dbcda3f291")
		address = crypto.PubkeyToAddress(key.PublicKey)
		funds   = big.NewInt(1000000000)

		aa        = common.HexToAddress("0x7217d81b76bdd8707601e959454e3d776aee5f43")
		aaStorage = make(map[common.Hash]common.Hash)          // Initial storage in AA
		aaCode    = []byte{byte(vm.PC), byte(vm.SELFDESTRUCT)} // Code for AA (simple selfdestruct)
	)
	// Populate two slots
	aaStorage[common.HexToHash("01")] = common.HexToHash("01")
	aaStorage[common.HexToHash("02")] = common.HexToHash("02")

	gspec := &Genesis{
		Config: params.TestChainConfig,
		Alloc: GenesisAlloc{
			address: {Balance: funds},
			// The address 0xAAAAA selfdestructs if called
			aa: {
				// Code needs to just selfdestruct
				Code:    aaCode,
				Nonce:   1,
				Balance: big.NewInt(0),
				Storage: aaStorage,
			},
		},
	}
	genesis := gspec.MustCommit(db)

	blocks, _ := GenerateChain(params.TestChainConfig, genesis, engine, db, 1, func(i int, b *BlockGen) {
		b.SetCoinbase(common.Address{1})
		// One transaction to AA, to kill it
		tx, _ := types.SignTx(types.NewTransaction(0, aa,
			big.NewInt(0), 50000, big.NewInt(1), nil, nil, nil, nil), types.HomesteadSigner{}, key)
		b.AddTx(tx)
		// One transaction to AA, to recreate it (but without storage
		tx, _ = types.SignTx(types.NewTransaction(1, aa,
			big.NewInt(1), 100000, big.NewInt(1), nil, nil, nil, nil), types.HomesteadSigner{}, key)
		b.AddTx(tx)
	})
	// Import the canonical chain
	diskdb := rawdb.NewMemoryDatabase()
	gspec.MustCommit(diskdb)
	chain, err := NewBlockChain(diskdb, nil, params.TestChainConfig, engine, vm.Config{
		Debug:  true,
		Tracer: vm.NewJSONLogger(nil, os.Stdout),
	}, nil, nil)
	if err != nil {
		t.Fatalf("failed to create tester chain: %v", err)
	}
	if n, err := chain.InsertChain(blocks); err != nil {
		t.Fatalf("block %d: failed to insert into chain: %v", n, err)
	}
	statedb, _ := chain.State()

	// If all is correct, then both slots are zero
	if got, exp := statedb.GetState(aa, common.HexToHash("01")), (common.Hash{}); got != exp {
		t.Errorf("got %x exp %x", got, exp)
	}
	if got, exp := statedb.GetState(aa, common.HexToHash("02")), (common.Hash{}); got != exp {
		t.Errorf("got %x exp %x", got, exp)
	}
}

// TestDeleteRecreateSlotsAcrossManyBlocks tests multiple state-transition that contains both deletion
// and recreation of contract state.
// Contract A exists, has slots 1 and 2 set
// Tx 1: Selfdestruct A
// Tx 2: Re-create A, set slots 3 and 4
// Expected outcome is that _all_ slots are cleared from A, due to the selfdestruct,
// and then the new slots exist
func TestDeleteRecreateSlotsAcrossManyBlocks(t *testing.T) {
	var (
		// Generate a canonical chain to act as the main dataset
		engine = mockEngine.NewFaker()
		db     = rawdb.NewMemoryDatabase()
		// A sender who makes transactions, has some funds
		key, _    = crypto.HexToECDSA("b71c71a67e1177ad4e901695e1b4b9ee17ae16c6668d313eac2f96dbcda3f291")
		address   = crypto.PubkeyToAddress(key.PublicKey)
		funds     = big.NewInt(1000000000)
		bb        = common.HexToAddress("0x000000000000000000000000000000000000bbbb")
		aaStorage = make(map[common.Hash]common.Hash)          // Initial storage in AA
		aaCode    = []byte{byte(vm.PC), byte(vm.SELFDESTRUCT)} // Code for AA (simple selfdestruct)
	)
	// Populate two slots
	aaStorage[common.HexToHash("01")] = common.HexToHash("01")
	aaStorage[common.HexToHash("02")] = common.HexToHash("02")

	// The bb-code needs to CREATE2 the aa contract. It consists of
	// both initcode and deployment code
	// initcode:
	// 1. Set slots 3=blocknum+1, 4=4,
	// 2. Return aaCode

	initCode := []byte{
		byte(vm.PUSH1), 0x1, //
		byte(vm.NUMBER),     // value = number + 1
		byte(vm.ADD),        //
		byte(vm.PUSH1), 0x3, // location
		byte(vm.SSTORE),     // Set slot[3] = number + 1
		byte(vm.PUSH1), 0x4, // value
		byte(vm.PUSH1), 0x4, // location
		byte(vm.SSTORE), // Set slot[4] = 4
		// Slots are set, now return the code
		byte(vm.PUSH2), byte(vm.PC), byte(vm.SELFDESTRUCT), // Push code on stack
		byte(vm.PUSH1), 0x0, // memory start on stack
		byte(vm.MSTORE),
		// Code is now in memory.
		byte(vm.PUSH1), 0x2, // size
		byte(vm.PUSH1), byte(32 - 2), // offset
		byte(vm.RETURN),
	}
	if l := len(initCode); l > 32 {
		t.Fatalf("init code is too long for a pushx, need a more elaborate deployer")
	}
	bbCode := []byte{
		// Push initcode onto stack
		byte(vm.PUSH1) + byte(len(initCode)-1)}
	bbCode = append(bbCode, initCode...)
	bbCode = append(bbCode, []byte{
		byte(vm.PUSH1), 0x0, // memory start on stack
		byte(vm.MSTORE),
		byte(vm.PUSH1), 0x00, // salt
		byte(vm.PUSH1), byte(len(initCode)), // size
		byte(vm.PUSH1), byte(32 - len(initCode)), // offset
		byte(vm.PUSH1), 0x00, // endowment
		byte(vm.CREATE2),
	}...)

	initHash := crypto.Keccak256Hash(initCode)
	aa := crypto.CreateAddress2(bb, [32]byte{}, initHash[:])
	t.Logf("Destination address: %x\n", aa)
	gspec := &Genesis{
		Config: params.TestChainConfig,
		Alloc: GenesisAlloc{
			address: {Balance: funds},
			// The address 0xAAAAA selfdestructs if called
			aa: {
				// Code needs to just selfdestruct
				Code:    aaCode,
				Nonce:   1,
				Balance: big.NewInt(0),
				Storage: aaStorage,
			},
			// The contract BB recreates AA
			bb: {
				Code:    bbCode,
				Balance: big.NewInt(1),
			},
		},
	}
	genesis := gspec.MustCommit(db)
	var nonce uint64

	type expectation struct {
		exist    bool
		blocknum int
		values   map[int]int
	}
	var current = &expectation{
		exist:    true, // exists in genesis
		blocknum: 0,
		values:   map[int]int{1: 1, 2: 2},
	}
	var expectations []*expectation
	var newDestruct = func(e *expectation) *types.Transaction {
		tx, _ := types.SignTx(types.NewTransaction(nonce, aa,
			big.NewInt(0), 50000, big.NewInt(1), nil, nil, nil, nil), types.HomesteadSigner{}, key)
		nonce++
		if e.exist {
			e.exist = false
			e.values = nil
		}
		t.Logf("block %d; adding destruct\n", e.blocknum)
		return tx
	}
	var newResurrect = func(e *expectation) *types.Transaction {
		tx, _ := types.SignTx(types.NewTransaction(nonce, bb,
			big.NewInt(0), 100000, big.NewInt(1), nil, nil, nil, nil), types.HomesteadSigner{}, key)
		nonce++
		if !e.exist {
			e.exist = true
			e.values = map[int]int{3: e.blocknum + 1, 4: 4}
		}
		t.Logf("block %d; adding resurrect\n", e.blocknum)
		return tx
	}

	blocks, _ := GenerateChain(params.TestChainConfig, genesis, engine, db, 150, func(i int, b *BlockGen) {
		var exp = new(expectation)
		exp.blocknum = i + 1
		exp.values = make(map[int]int)
		for k, v := range current.values {
			exp.values[k] = v
		}
		exp.exist = current.exist

		b.SetCoinbase(common.Address{1})
		if i%2 == 0 {
			b.AddTx(newDestruct(exp))
		}
		if i%3 == 0 {
			b.AddTx(newResurrect(exp))
		}
		if i%5 == 0 {
			b.AddTx(newDestruct(exp))
		}
		if i%7 == 0 {
			b.AddTx(newResurrect(exp))
		}
		expectations = append(expectations, exp)
		current = exp
	})
	// Import the canonical chain
	diskdb := rawdb.NewMemoryDatabase()
	gspec.MustCommit(diskdb)
	chain, err := NewBlockChain(diskdb, nil, params.TestChainConfig, engine, vm.Config{
		//Debug:  true,
		//Tracer: vm.NewJSONLogger(nil, os.Stdout),
	}, nil, nil)
	if err != nil {
		t.Fatalf("failed to create tester chain: %v", err)
	}
	var asHash = func(num int) common.Hash {
		return common.BytesToHash([]byte{byte(num)})
	}
	for i, block := range blocks {
		blockNum := i + 1
		if n, err := chain.InsertChain([]*types.Block{block}); err != nil {
			t.Fatalf("block %d: failed to insert into chain: %v", n, err)
		}
		statedb, _ := chain.State()
		// If all is correct, then slot 1 and 2 are zero
		if got, exp := statedb.GetState(aa, common.HexToHash("01")), (common.Hash{}); got != exp {
			t.Errorf("block %d, got %x exp %x", blockNum, got, exp)
		}
		if got, exp := statedb.GetState(aa, common.HexToHash("02")), (common.Hash{}); got != exp {
			t.Errorf("block %d, got %x exp %x", blockNum, got, exp)
		}
		exp := expectations[i]
		if exp.exist {
			if !statedb.Exist(aa) {
				t.Fatalf("block %d, expected %v to exist, it did not", blockNum, aa)
			}
			for slot, val := range exp.values {
				if gotValue, expValue := statedb.GetState(aa, asHash(slot)), asHash(val); gotValue != expValue {
					t.Fatalf("block %d, slot %d, got %x exp %x", blockNum, slot, gotValue, expValue)
				}
			}
		} else {
			if statedb.Exist(aa) {
				t.Fatalf("block %d, expected %v to not exist, it did", blockNum, aa)
			}
		}
	}
}

// TestInitThenFailCreateContract tests a pretty notorious case that happened
// on mainnet over blocks 7338108, 7338110 and 7338115.
// - Block 7338108: address e771789f5cccac282f23bb7add5690e1f6ca467c is initiated
//   with 0.001 ether (thus created but no code)
// - Block 7338110: a CREATE2 is attempted. The CREATE2 would deploy code on
//   the same address e771789f5cccac282f23bb7add5690e1f6ca467c. However, the
//   deployment fails due to OOG during initcode execution
// - Block 7338115: another tx checks the balance of
//   e771789f5cccac282f23bb7add5690e1f6ca467c, and the snapshotter returned it as
//   zero.
//
// The problem being that the snapshotter maintains a destructset, and adds items
// to the destructset in case something is created "onto" an existing item.
// We need to either roll back the snapDestructs, or not place it into snapDestructs
// in the first place.
//
func TestInitThenFailCreateContract(t *testing.T) {
	var (
		// Generate a canonical chain to act as the main dataset
		engine = mockEngine.NewFaker()
		db     = rawdb.NewMemoryDatabase()
		// A sender who makes transactions, has some funds
		key, _  = crypto.HexToECDSA("b71c71a67e1177ad4e901695e1b4b9ee17ae16c6668d313eac2f96dbcda3f291")
		address = crypto.PubkeyToAddress(key.PublicKey)
		funds   = big.NewInt(1000000000)
		bb      = common.HexToAddress("0x000000000000000000000000000000000000bbbb")
	)

	// The bb-code needs to CREATE2 the aa contract. It consists of
	// both initcode and deployment code
	// initcode:
	// 1. If blocknum < 1, error out (e.g invalid opcode)
	// 2. else, return a snippet of code
	initCode := []byte{
		byte(vm.PUSH1), 0x1, // y (2)
		byte(vm.NUMBER), // x (number)
		byte(vm.GT),     // x > y?
		byte(vm.PUSH1), byte(0x8),
		byte(vm.JUMPI), // jump to label if number > 2
		byte(0xFE),     // illegal opcode
		byte(vm.JUMPDEST),
		byte(vm.PUSH1), 0x2, // size
		byte(vm.PUSH1), 0x0, // offset
		byte(vm.RETURN), // return 2 bytes of zero-code
	}
	if l := len(initCode); l > 32 {
		t.Fatalf("init code is too long for a pushx, need a more elaborate deployer")
	}
	bbCode := []byte{
		// Push initcode onto stack
		byte(vm.PUSH1) + byte(len(initCode)-1)}
	bbCode = append(bbCode, initCode...)
	bbCode = append(bbCode, []byte{
		byte(vm.PUSH1), 0x0, // memory start on stack
		byte(vm.MSTORE),
		byte(vm.PUSH1), 0x00, // salt
		byte(vm.PUSH1), byte(len(initCode)), // size
		byte(vm.PUSH1), byte(32 - len(initCode)), // offset
		byte(vm.PUSH1), 0x00, // endowment
		byte(vm.CREATE2),
	}...)

	initHash := crypto.Keccak256Hash(initCode)
	aa := crypto.CreateAddress2(bb, [32]byte{}, initHash[:])
	t.Logf("Destination address: %x\n", aa)

	gspec := &Genesis{
		Config: params.TestChainConfig,
		Alloc: GenesisAlloc{
			address: {Balance: funds},
			// The address aa has some funds
			aa: {Balance: big.NewInt(100000)},
			// The contract BB tries to create code onto AA
			bb: {
				Code:    bbCode,
				Balance: big.NewInt(1),
			},
		},
	}
	genesis := gspec.MustCommit(db)
	nonce := uint64(0)
	blocks, _ := GenerateChain(params.TestChainConfig, genesis, engine, db, 4, func(i int, b *BlockGen) {
		b.SetCoinbase(common.Address{1})
		// One transaction to BB
		tx, _ := types.SignTx(types.NewTransaction(nonce, bb,
			big.NewInt(0), 100000, big.NewInt(1), nil, nil, nil, nil), types.HomesteadSigner{}, key)
		b.AddTx(tx)
		nonce++
	})

	// Import the canonical chain
	diskdb := rawdb.NewMemoryDatabase()
	gspec.MustCommit(diskdb)
	chain, err := NewBlockChain(diskdb, nil, params.TestChainConfig, engine, vm.Config{
		//Debug:  true,
		//Tracer: vm.NewJSONLogger(nil, os.Stdout),
	}, nil, nil)
	if err != nil {
		t.Fatalf("failed to create tester chain: %v", err)
	}
	statedb, _ := chain.State()
	if got, exp := statedb.GetBalance(aa), big.NewInt(100000); got.Cmp(exp) != 0 {
		t.Fatalf("Genesis err, got %v exp %v", got, exp)
	}
	// First block tries to create, but fails
	{
		block := blocks[0]
		if _, err := chain.InsertChain([]*types.Block{blocks[0]}); err != nil {
			t.Fatalf("block %d: failed to insert into chain: %v", block.NumberU64(), err)
		}
		statedb, _ = chain.State()
		if got, exp := statedb.GetBalance(aa), big.NewInt(100000); got.Cmp(exp) != 0 {
			t.Fatalf("block %d: got %v exp %v", block.NumberU64(), got, exp)
		}
	}
	// Import the rest of the blocks
	for _, block := range blocks[1:] {
		if _, err := chain.InsertChain([]*types.Block{block}); err != nil {
			t.Fatalf("block %d: failed to insert into chain: %v", block.NumberU64(), err)
		}
	}
}<|MERGE_RESOLUTION|>--- conflicted
+++ resolved
@@ -23,6 +23,7 @@
 	"os"
 	"sync"
 	"testing"
+	"time"
 
 	"github.com/celo-org/celo-blockchain/common"
 	"github.com/celo-org/celo-blockchain/consensus"
@@ -710,403 +711,6 @@
 	assert(t, "light", light, height/2, 0, 0)
 }
 
-<<<<<<< HEAD
-=======
-// Tests that chain reorganisations handle transaction removals and reinsertions.
-func TestChainTxReorgs(t *testing.T) {
-	var (
-		key1, _ = crypto.HexToECDSA("b71c71a67e1177ad4e901695e1b4b9ee17ae16c6668d313eac2f96dbcda3f291")
-		key2, _ = crypto.HexToECDSA("8a1f9a8f95be41cd7ccb6168179afb4504aefe388d1e14474d32c45c72ce7b7a")
-		key3, _ = crypto.HexToECDSA("49a7b37aa6f6645917e7b807e9d1c00d4fa71f18343b0d4122a4d2df64dd6fee")
-		addr1   = crypto.PubkeyToAddress(key1.PublicKey)
-		addr2   = crypto.PubkeyToAddress(key2.PublicKey)
-		addr3   = crypto.PubkeyToAddress(key3.PublicKey)
-		db      = rawdb.NewMemoryDatabase()
-		gspec   = &Genesis{
-			Config: params.IstanbulTestChainConfig,
-			Alloc: GenesisAlloc{
-				addr1: {Balance: big.NewInt(1000000)},
-				addr2: {Balance: big.NewInt(1000000)},
-				addr3: {Balance: big.NewInt(1000000)},
-			},
-		}
-		genesis = gspec.MustCommit(db)
-		signer  = types.NewEIP155Signer(gspec.Config.ChainID)
-	)
-
-	// Create two transactions shared between the chains:
-	//  - postponed: transaction included at a later block in the forked chain
-	//  - swapped: transaction included at the same block number in the forked chain
-	postponed, _ := types.SignTx(types.NewTransaction(0, addr1, big.NewInt(1000), params.TxGas, nil, nil, nil, nil, nil), signer, key1)
-	swapped, _ := types.SignTx(types.NewTransaction(1, addr1, big.NewInt(1000), params.TxGas, nil, nil, nil, nil, nil), signer, key1)
-
-	// Create two transactions that will be dropped by the forked chain:
-	//  - pastDrop: transaction dropped retroactively from a past block
-	//  - freshDrop: transaction dropped exactly at the block where the reorg is detected
-	var pastDrop, freshDrop *types.Transaction
-
-	// Create three transactions that will be added in the forked chain:
-	//  - pastAdd:   transaction added before the reorganization is detected
-	//  - freshAdd:  transaction added at the exact block the reorg is detected
-	//  - futureAdd: transaction added after the reorg has already finished
-	var pastAdd, freshAdd, futureAdd *types.Transaction
-
-	chain, _ := GenerateChain(gspec.Config, genesis, mockEngine.NewFaker(), db, 3, func(i int, gen *BlockGen) {
-		switch i {
-		case 0:
-			pastDrop, _ = types.SignTx(types.NewTransaction(gen.TxNonce(addr2), addr2, big.NewInt(1000), params.TxGas, nil, nil, nil, nil, nil), signer, key2)
-
-			gen.AddTx(pastDrop)  // This transaction will be dropped in the fork from below the split point
-			gen.AddTx(postponed) // This transaction will be postponed till block #3 in the fork
-
-		case 2:
-			freshDrop, _ = types.SignTx(types.NewTransaction(gen.TxNonce(addr2), addr2, big.NewInt(1000), params.TxGas, nil, nil, nil, nil, nil), signer, key2)
-
-			gen.AddTx(freshDrop) // This transaction will be dropped in the fork from exactly at the split point
-			gen.AddTx(swapped)   // This transaction will be swapped out at the exact height
-
-			gen.OffsetTime(9) // Lower the block difficulty to simulate a weaker chain
-		}
-	})
-	// Import the chain. This runs all block validation rules.
-	blockchain, _ := NewBlockChain(db, nil, gspec.Config, mockEngine.NewFaker(), vm.Config{}, nil, nil)
-	if i, err := blockchain.InsertChain(chain); err != nil {
-		t.Fatalf("failed to insert original chain[%d]: %v", i, err)
-	}
-	defer blockchain.Stop()
-
-	// overwrite the old chain
-	chain, _ = GenerateChain(gspec.Config, genesis, mockEngine.NewFaker(), db, 5, func(i int, gen *BlockGen) {
-		switch i {
-		case 0:
-			pastAdd, _ = types.SignTx(types.NewTransaction(gen.TxNonce(addr3), addr3, big.NewInt(1000), params.TxGas, nil, nil, nil, nil, nil), signer, key3)
-			gen.AddTx(pastAdd) // This transaction needs to be injected during reorg
-
-		case 2:
-			gen.AddTx(postponed) // This transaction was postponed from block #1 in the original chain
-			gen.AddTx(swapped)   // This transaction was swapped from the exact current spot in the original chain
-
-			freshAdd, _ = types.SignTx(types.NewTransaction(gen.TxNonce(addr3), addr3, big.NewInt(1000), params.TxGas, nil, nil, nil, nil, nil), signer, key3)
-			gen.AddTx(freshAdd) // This transaction will be added exactly at reorg time
-
-		case 3:
-			futureAdd, _ = types.SignTx(types.NewTransaction(gen.TxNonce(addr3), addr3, big.NewInt(1000), params.TxGas, nil, nil, nil, nil, nil), signer, key3)
-			gen.AddTx(futureAdd) // This transaction will be added after a full reorg
-		}
-	})
-	if _, err := blockchain.InsertChain(chain); err != nil {
-		t.Fatalf("failed to insert forked chain: %v", err)
-	}
-
-	// removed tx
-	for i, tx := range (types.Transactions{pastDrop, freshDrop}) {
-		if txn, _, _, _ := rawdb.ReadTransaction(db, tx.Hash()); txn != nil {
-			t.Errorf("drop %d: tx %v found while shouldn't have been", i, txn)
-		}
-		if rcpt, _, _, _ := rawdb.ReadReceipt(db, tx.Hash(), blockchain.Config()); rcpt != nil {
-			t.Errorf("drop %d: receipt %v found while shouldn't have been", i, rcpt)
-		}
-	}
-	// added tx
-	for i, tx := range (types.Transactions{pastAdd, freshAdd, futureAdd}) {
-		if txn, _, _, _ := rawdb.ReadTransaction(db, tx.Hash()); txn == nil {
-			t.Errorf("add %d: expected tx to be found", i)
-		}
-		if rcpt, _, _, _ := rawdb.ReadReceipt(db, tx.Hash(), blockchain.Config()); rcpt == nil {
-			t.Errorf("add %d: expected receipt to be found", i)
-		}
-	}
-	// shared tx
-	for i, tx := range (types.Transactions{postponed, swapped}) {
-		if txn, _, _, _ := rawdb.ReadTransaction(db, tx.Hash()); txn == nil {
-			t.Errorf("share %d: expected tx to be found", i)
-		}
-		if rcpt, _, _, _ := rawdb.ReadReceipt(db, tx.Hash(), blockchain.Config()); rcpt == nil {
-			t.Errorf("share %d: expected receipt to be found", i)
-		}
-	}
-}
-
-func TestLogReorgs(t *testing.T) {
-	var (
-		key1, _ = crypto.HexToECDSA("b71c71a67e1177ad4e901695e1b4b9ee17ae16c6668d313eac2f96dbcda3f291")
-		addr1   = crypto.PubkeyToAddress(key1.PublicKey)
-		db      = rawdb.NewMemoryDatabase()
-		// this code generates a log
-		code    = common.Hex2Bytes("60606040525b7f24ec1d3ff24c2f6ff210738839dbc339cd45a5294d85c79361016243157aae7b60405180905060405180910390a15b600a8060416000396000f360606040526008565b00")
-		gspec   = &Genesis{Config: params.IstanbulTestChainConfig, Alloc: GenesisAlloc{addr1: {Balance: big.NewInt(10000000000000)}}}
-		genesis = gspec.MustCommit(db)
-		signer  = types.NewEIP155Signer(gspec.Config.ChainID)
-	)
-
-	blockchain, _ := NewBlockChain(db, nil, gspec.Config, mockEngine.NewFaker(), vm.Config{}, nil, nil)
-	defer blockchain.Stop()
-
-	rmLogsCh := make(chan RemovedLogsEvent, 100)
-	blockchain.SubscribeRemovedLogsEvent(rmLogsCh)
-	chain, _ := GenerateChain(params.IstanbulTestChainConfig, genesis, mockEngine.NewFaker(), db, 2, func(i int, gen *BlockGen) {
-		if i == 1 {
-			tx, err := types.SignTx(types.NewContractCreation(gen.TxNonce(addr1), new(big.Int), 1000000, new(big.Int), nil, nil, nil, code), signer, key1)
-			if err != nil {
-				t.Fatalf("failed to create tx: %v", err)
-			}
-			gen.AddTx(tx)
-		}
-	})
-	if _, err := blockchain.InsertChain(chain); err != nil {
-		t.Fatalf("failed to insert chain: %v", err)
-	}
-
-	chain, _ = GenerateChain(params.IstanbulTestChainConfig, genesis, mockEngine.NewFaker(), db, 3, func(i int, gen *BlockGen) {})
-	if _, err := blockchain.InsertChain(chain); err != nil {
-		t.Fatalf("failed to insert forked chain: %v", err)
-	}
-	timeout := time.NewTimer(1 * time.Second)
-	defer timeout.Stop()
-	select {
-	case ev := <-rmLogsCh:
-		if len(ev.Logs) == 0 {
-			t.Error("expected logs")
-		}
-	case <-timeout.C:
-		t.Fatal("Timeout. There is no RemovedLogsEvent has been sent.")
-	}
-}
-
-// This EVM code generates a log when the contract is created.
-var logCode = common.Hex2Bytes("60606040525b7f24ec1d3ff24c2f6ff210738839dbc339cd45a5294d85c79361016243157aae7b60405180905060405180910390a15b600a8060416000396000f360606040526008565b00")
-
-// This test checks that log events and RemovedLogsEvent are sent
-// when the chain reorganizes.
-func TestLogRebirth(t *testing.T) {
-	var (
-		key1, _       = crypto.HexToECDSA("b71c71a67e1177ad4e901695e1b4b9ee17ae16c6668d313eac2f96dbcda3f291")
-		addr1         = crypto.PubkeyToAddress(key1.PublicKey)
-		db            = rawdb.NewMemoryDatabase()
-		gspec         = &Genesis{Config: params.IstanbulTestChainConfig, Alloc: GenesisAlloc{addr1: {Balance: big.NewInt(10000000000000)}}}
-		genesis       = gspec.MustCommit(db)
-		signer        = types.NewEIP155Signer(gspec.Config.ChainID)
-		engine        = mockEngine.NewFaker()
-		blockchain, _ = NewBlockChain(db, nil, gspec.Config, engine, vm.Config{}, nil, nil)
-	)
-
-	defer blockchain.Stop()
-
-	// The event channels.
-	newLogCh := make(chan []*types.Log, 10)
-	rmLogsCh := make(chan RemovedLogsEvent, 10)
-	blockchain.SubscribeLogsEvent(newLogCh)
-	blockchain.SubscribeRemovedLogsEvent(rmLogsCh)
-
-	// This chain contains a single log.
-	chain, _ := GenerateChain(params.IstanbulTestChainConfig, genesis, engine, db, 2, func(i int, gen *BlockGen) {
-		if i == 1 {
-			tx, err := types.SignTx(types.NewContractCreation(gen.TxNonce(addr1), new(big.Int), 1000000, new(big.Int), nil, nil, nil, logCode), signer, key1)
-			if err != nil {
-				t.Fatalf("failed to create tx: %v", err)
-			}
-			gen.AddTx(tx)
-		}
-	})
-	if _, err := blockchain.InsertChain(chain); err != nil {
-		t.Fatalf("failed to insert chain: %v", err)
-	}
-	checkLogEvents(t, newLogCh, rmLogsCh, 1, 0)
-
-	// Generate long reorg chain containing another log. Inserting the
-	// chain removes one log and adds one.
-	forkChain, _ := GenerateChain(params.IstanbulTestChainConfig, genesis, engine, db, 3, func(i int, gen *BlockGen) {
-		if i == 1 {
-			tx, err := types.SignTx(types.NewContractCreation(gen.TxNonce(addr1), new(big.Int), 1000000, new(big.Int), nil, nil, nil, logCode), signer, key1)
-			if err != nil {
-				t.Fatalf("failed to create tx: %v", err)
-			}
-			gen.AddTx(tx)
-			gen.OffsetTime(-9) // higher block difficulty
-		}
-	})
-	if _, err := blockchain.InsertChain(forkChain); err != nil {
-		t.Fatalf("failed to insert forked chain: %v", err)
-	}
-	checkLogEvents(t, newLogCh, rmLogsCh, 1, 1)
-
-	// This chain segment is rooted in the original chain, but doesn't contain any logs.
-	// When inserting it, the canonical chain switches away from forkChain and re-emits
-	// the log event for the old chain, as well as a RemovedLogsEvent for forkChain.
-	newBlocks, _ := GenerateChain(params.IstanbulTestChainConfig, chain[len(chain)-1], engine, db, 2, func(i int, gen *BlockGen) {})
-	if _, err := blockchain.InsertChain(newBlocks); err != nil {
-		t.Fatalf("failed to insert forked chain: %v", err)
-	}
-	checkLogEvents(t, newLogCh, rmLogsCh, 1, 1)
-}
-
-// This test is a variation of TestLogRebirth. It verifies that log events are emitted
-// when a side chain containing log events overtakes the canonical chain.
-func TestSideLogRebirth(t *testing.T) {
-	var (
-		key1, _       = crypto.HexToECDSA("b71c71a67e1177ad4e901695e1b4b9ee17ae16c6668d313eac2f96dbcda3f291")
-		addr1         = crypto.PubkeyToAddress(key1.PublicKey)
-		db            = rawdb.NewMemoryDatabase()
-		gspec         = &Genesis{Config: params.IstanbulTestChainConfig, Alloc: GenesisAlloc{addr1: {Balance: big.NewInt(10000000000000)}}}
-		genesis       = gspec.MustCommit(db)
-		signer        = types.NewEIP155Signer(gspec.Config.ChainID)
-		blockchain, _ = NewBlockChain(db, nil, gspec.Config, mockEngine.NewFaker(), vm.Config{}, nil, nil)
-	)
-
-	defer blockchain.Stop()
-
-	newLogCh := make(chan []*types.Log, 10)
-	rmLogsCh := make(chan RemovedLogsEvent, 10)
-	blockchain.SubscribeLogsEvent(newLogCh)
-	blockchain.SubscribeRemovedLogsEvent(rmLogsCh)
-
-	chain, _ := GenerateChain(params.IstanbulTestChainConfig, genesis, mockEngine.NewFaker(), db, 3, func(i int, gen *BlockGen) {
-		if i == 1 {
-			gen.OffsetTime(-9) // higher block difficulty
-
-		}
-	})
-	if _, err := blockchain.InsertChain(chain); err != nil {
-		t.Fatalf("failed to insert forked chain: %v", err)
-	}
-	checkLogEvents(t, newLogCh, rmLogsCh, 0, 0)
-
-	// Generate side chain with lower difficulty
-	sideChain, _ := GenerateChain(params.IstanbulTestChainConfig, genesis, mockEngine.NewFaker(), db, 2, func(i int, gen *BlockGen) {
-		if i == 1 {
-			tx, err := types.SignTx(types.NewContractCreation(gen.TxNonce(addr1), new(big.Int), 1000000, new(big.Int), nil, nil, nil, logCode), signer, key1)
-			if err != nil {
-				t.Fatalf("failed to create tx: %v", err)
-			}
-			gen.AddTx(tx)
-		}
-	})
-	if _, err := blockchain.InsertChain(sideChain); err != nil {
-		t.Fatalf("failed to insert forked chain: %v", err)
-	}
-	checkLogEvents(t, newLogCh, rmLogsCh, 0, 0)
-
-	// Generate two new blocks based on side chain, to trigger a reorg
-	newBlocks, _ := GenerateChain(params.IstanbulTestChainConfig, sideChain[len(sideChain)-1], mockEngine.NewFaker(), db, 2, func(i int, gen *BlockGen) {})
-	if _, err := blockchain.InsertChain(newBlocks); err != nil {
-		t.Fatalf("failed to insert forked chain: %v", err)
-	}
-	checkLogEvents(t, newLogCh, rmLogsCh, 1, 0)
-}
-
-func checkLogEvents(t *testing.T, logsCh <-chan []*types.Log, rmLogsCh <-chan RemovedLogsEvent, wantNew, wantRemoved int) {
-	t.Helper()
-
-	if len(logsCh) != wantNew {
-		t.Fatalf("wrong number of log events: got %d, want %d", len(logsCh), wantNew)
-	}
-	if len(rmLogsCh) != wantRemoved {
-		t.Fatalf("wrong number of removed log events: got %d, want %d", len(rmLogsCh), wantRemoved)
-	}
-	// Drain events.
-	for i := 0; i < len(logsCh); i++ {
-		<-logsCh
-	}
-	for i := 0; i < len(rmLogsCh); i++ {
-		<-rmLogsCh
-	}
-}
-
-func TestReorgSideEvent(t *testing.T) {
-	var (
-		db      = rawdb.NewMemoryDatabase()
-		key1, _ = crypto.HexToECDSA("b71c71a67e1177ad4e901695e1b4b9ee17ae16c6668d313eac2f96dbcda3f291")
-		addr1   = crypto.PubkeyToAddress(key1.PublicKey)
-		gspec   = &Genesis{
-			Config: params.IstanbulTestChainConfig,
-			Alloc:  GenesisAlloc{addr1: {Balance: big.NewInt(10000000000000)}},
-		}
-		genesis = gspec.MustCommit(db)
-		signer  = types.NewEIP155Signer(gspec.Config.ChainID)
-	)
-
-	blockchain, _ := NewBlockChain(db, nil, gspec.Config, mockEngine.NewFaker(), vm.Config{}, nil, nil)
-	defer blockchain.Stop()
-
-	chain, _ := GenerateChain(gspec.Config, genesis, mockEngine.NewFaker(), db, 3, func(i int, gen *BlockGen) {})
-	if _, err := blockchain.InsertChain(chain); err != nil {
-		t.Fatalf("failed to insert chain: %v", err)
-	}
-
-	replacementBlocks, _ := GenerateChain(gspec.Config, genesis, mockEngine.NewFaker(), db, 4, func(i int, gen *BlockGen) {
-		tx, err := types.SignTx(types.NewContractCreation(gen.TxNonce(addr1), new(big.Int), 1000000, new(big.Int), nil, nil, nil, nil), signer, key1)
-		if i == 2 {
-			gen.OffsetTime(-9)
-		}
-		if err != nil {
-			t.Fatalf("failed to create tx: %v", err)
-		}
-		gen.AddTx(tx)
-	})
-	chainSideCh := make(chan ChainSideEvent, 64)
-	blockchain.SubscribeChainSideEvent(chainSideCh)
-	if _, err := blockchain.InsertChain(replacementBlocks); err != nil {
-		t.Fatalf("failed to insert chain: %v", err)
-	}
-
-	// first two block of the secondary chain are for a brief moment considered
-	// side chains because up to that point the first one is considered the
-	// heavier chain.
-	// the third may or may not be, depending on whether it triggers a reorg (the
-	// difficulties of the two chains are equal at this time).
-	// the boolean value indicates whether we are still waiting for that block's event.
-	expectedSideHashes := map[common.Hash]bool{
-		replacementBlocks[0].Hash(): true,
-		replacementBlocks[1].Hash(): true,
-		replacementBlocks[2].Hash(): false, // may not be sent (if reorg was on the 3rd block)
-		chain[0].Hash():             true,
-		chain[1].Hash():             true,
-		chain[2].Hash():             true,
-	}
-
-	i := 0
-
-	const timeoutDura = 10 * time.Second
-	timeout := time.NewTimer(timeoutDura)
-done:
-	for {
-		select {
-		case ev := <-chainSideCh:
-			block := ev.Block
-			if _, ok := expectedSideHashes[block.Hash()]; !ok {
-				t.Errorf("%d: didn't expect %x to be in side chain", i, block.Hash())
-			}
-			expectedSideHashes[block.Hash()] = false
-			i++
-
-			numLeft := 0
-			for _, isLeft := range expectedSideHashes {
-				if isLeft {
-					numLeft += 1
-				}
-			}
-			if numLeft == 0 {
-				timeout.Stop()
-
-				break done
-			}
-			timeout.Reset(timeoutDura)
-
-		case <-timeout.C:
-			t.Fatal("Timeout. Possibly not all blocks were triggered for sideevent")
-		}
-	}
-
-	// make sure no more events are fired
-	select {
-	case e := <-chainSideCh:
-		t.Errorf("unexpected event fired: %v", e)
-	case <-time.After(250 * time.Millisecond):
-	}
-
-}
-
->>>>>>> 1ee5ec74
 // Tests if the canonical block can be fetched from the database during chain insertion.
 func TestCanonicalBlockRetrieval(t *testing.T) {
 	_, blockchain, err := newCanonical(mockEngine.NewFaker(), 0, true)
@@ -1324,156 +928,6 @@
 	}
 }
 
-<<<<<<< HEAD
-=======
-// This is a regression test (i.e. as weird as it is, don't delete it ever), which
-// tests that under weird reorg conditions the blockchain and its internal header-
-// chain return the same latest block/header.
-//
-// https://github.com/celo-org/celo-blockchain/pull/15941
-func TestBlockchainHeaderchainReorgConsistency(t *testing.T) {
-	// Generate a canonical chain to act as the main dataset
-	engine := mockEngine.NewFaker()
-
-	db := rawdb.NewMemoryDatabase()
-	genesis := new(Genesis).MustCommit(db)
-	blocks, _ := GenerateChain(params.IstanbulTestChainConfig, genesis, engine, db, 64, func(i int, b *BlockGen) { b.SetCoinbase(common.Address{1}) })
-
-	// Generate a bunch of fork blocks, each side forking from the canonical chain
-	forks := make([]*types.Block, len(blocks))
-	for i := 0; i < len(forks); i++ {
-		parent := genesis
-		if i > 0 {
-			parent = blocks[i-1]
-		}
-		fork, _ := GenerateChain(params.IstanbulTestChainConfig, parent, engine, db, 1, func(i int, b *BlockGen) { b.SetCoinbase(common.Address{2}) })
-		forks[i] = fork[0]
-	}
-	// Import the canonical and fork chain side by side, verifying the current block
-	// and current header consistency
-	diskdb := rawdb.NewMemoryDatabase()
-	new(Genesis).MustCommit(diskdb)
-
-	chain, err := NewBlockChain(diskdb, nil, params.IstanbulTestChainConfig, engine, vm.Config{}, nil, nil)
-	if err != nil {
-		t.Fatalf("failed to create tester chain: %v", err)
-	}
-	for i := 0; i < len(blocks); i++ {
-		if _, err := chain.InsertChain(blocks[i : i+1]); err != nil {
-			t.Fatalf("block %d: failed to insert into chain: %v", i, err)
-		}
-		if chain.CurrentBlock().Hash() != chain.CurrentHeader().Hash() {
-			t.Errorf("block %d: current block/header mismatch: block #%d [%x…], header #%d [%x…]", i, chain.CurrentBlock().Number(), chain.CurrentBlock().Hash().Bytes()[:4], chain.CurrentHeader().Number, chain.CurrentHeader().Hash().Bytes()[:4])
-		}
-		if _, err := chain.InsertChain(forks[i : i+1]); err != nil {
-			t.Fatalf(" fork %d: failed to insert into chain: %v", i, err)
-		}
-		if chain.CurrentBlock().Hash() != chain.CurrentHeader().Hash() {
-			t.Errorf(" fork %d: current block/header mismatch: block #%d [%x…], header #%d [%x…]", i, chain.CurrentBlock().Number(), chain.CurrentBlock().Hash().Bytes()[:4], chain.CurrentHeader().Number, chain.CurrentHeader().Hash().Bytes()[:4])
-		}
-	}
-}
-
-// Tests that importing small side forks doesn't leave junk in the trie database
-// cache (which would eventually cause memory issues).
-func TestTrieForkGC(t *testing.T) {
-	// Generate a canonical chain to act as the main dataset
-	engine := mockEngine.NewFaker()
-
-	db := rawdb.NewMemoryDatabase()
-	genesis := new(Genesis).MustCommit(db)
-	blocks, _ := GenerateChain(params.IstanbulTestChainConfig, genesis, engine, db, 2*TriesInMemory, func(i int, b *BlockGen) { b.SetCoinbase(common.Address{1}) })
-
-	// Generate a bunch of fork blocks, each side forking from the canonical chain
-	forks := make([]*types.Block, len(blocks))
-	for i := 0; i < len(forks); i++ {
-		parent := genesis
-		if i > 0 {
-			parent = blocks[i-1]
-		}
-		fork, _ := GenerateChain(params.IstanbulTestChainConfig, parent, engine, db, 1, func(i int, b *BlockGen) { b.SetCoinbase(common.Address{2}) })
-		forks[i] = fork[0]
-	}
-	// Import the canonical and fork chain side by side, forcing the trie cache to cache both
-	diskdb := rawdb.NewMemoryDatabase()
-	new(Genesis).MustCommit(diskdb)
-
-	chain, err := NewBlockChain(diskdb, nil, params.IstanbulTestChainConfig, engine, vm.Config{}, nil, nil)
-	if err != nil {
-		t.Fatalf("failed to create tester chain: %v", err)
-	}
-	for i := 0; i < len(blocks); i++ {
-		if _, err := chain.InsertChain(blocks[i : i+1]); err != nil {
-			t.Fatalf("block %d: failed to insert into chain: %v", i, err)
-		}
-		if _, err := chain.InsertChain(forks[i : i+1]); err != nil {
-			t.Fatalf("fork %d: failed to insert into chain: %v", i, err)
-		}
-	}
-	// Dereference all the recent tries and ensure no past trie is left in
-	for i := 0; i < TriesInMemory; i++ {
-		chain.stateCache.TrieDB().Dereference(blocks[len(blocks)-1-i].Root())
-		chain.stateCache.TrieDB().Dereference(forks[len(blocks)-1-i].Root())
-	}
-	if len(chain.stateCache.TrieDB().Nodes()) > 0 {
-		t.Fatalf("stale tries still alive after garbase collection")
-	}
-}
-
-// Tests that doing large reorgs works even if the state associated with the
-// forking point is not available any more.
-func TestLargeReorgTrieGC(t *testing.T) {
-	// Generate the original common chain segment and the two competing forks
-	engine := mockEngine.NewFaker()
-
-	db := rawdb.NewMemoryDatabase()
-	genesis := new(Genesis).MustCommit(db)
-
-	shared, _ := GenerateChain(params.IstanbulTestChainConfig, genesis, engine, db, 64, func(i int, b *BlockGen) { b.SetCoinbase(common.Address{1}) })
-	original, _ := GenerateChain(params.IstanbulTestChainConfig, shared[len(shared)-1], engine, db, 2*TriesInMemory, func(i int, b *BlockGen) { b.SetCoinbase(common.Address{2}) })
-	competitor, _ := GenerateChain(params.IstanbulTestChainConfig, shared[len(shared)-1], engine, db, 2*TriesInMemory+1, func(i int, b *BlockGen) { b.SetCoinbase(common.Address{3}) })
-
-	// Import the shared chain and the original canonical one
-	diskdb := rawdb.NewMemoryDatabase()
-	new(Genesis).MustCommit(diskdb)
-
-	chain, err := NewBlockChain(diskdb, nil, params.IstanbulTestChainConfig, engine, vm.Config{}, nil, nil)
-	if err != nil {
-		t.Fatalf("failed to create tester chain: %v", err)
-	}
-	if _, err := chain.InsertChain(shared); err != nil {
-		t.Fatalf("failed to insert shared chain: %v", err)
-	}
-	if _, err := chain.InsertChain(original); err != nil {
-		t.Fatalf("failed to insert original chain: %v", err)
-	}
-	// Ensure that the state associated with the forking point is pruned away
-	if node, _ := chain.stateCache.TrieDB().Node(shared[len(shared)-1].Root()); node != nil {
-		t.Fatalf("common-but-old ancestor still cache")
-	}
-	// Import the competitor chain without exceeding the canonical's TD and ensure
-	// we have not processed any of the blocks (protection against malicious blocks)
-	if _, err := chain.InsertChain(competitor[:len(competitor)-2]); err != nil {
-		t.Fatalf("failed to insert competitor chain: %v", err)
-	}
-	for i, block := range competitor[:len(competitor)-2] {
-		if node, _ := chain.stateCache.TrieDB().Node(block.Root()); node != nil {
-			t.Fatalf("competitor %d: low TD chain became processed", i)
-		}
-	}
-	// Import the head of the competitor chain, triggering the reorg and ensure we
-	// successfully reprocess all the stashed away blocks.
-	if _, err := chain.InsertChain(competitor[len(competitor)-2:]); err != nil {
-		t.Fatalf("failed to finalize competitor chain: %v", err)
-	}
-	for i, block := range competitor[:len(competitor)-TriesInMemory] {
-		if node, _ := chain.stateCache.TrieDB().Node(block.Root()); node != nil {
-			t.Fatalf("competitor %d: competing chain state missing", i)
-		}
-	}
-}
-
->>>>>>> 1ee5ec74
 func TestBlockchainRecovery(t *testing.T) {
 	// Configure and generate a sample block chain
 	var (
@@ -1588,147 +1042,6 @@
 		t.Fatalf("failed to insert ancient recept chain after rollback")
 	}
 }
-<<<<<<< HEAD
-=======
-
-// Tests that importing a very large side fork, which is larger than the canon chain,
-// but where the difficulty per block is kept low: this means that it will not
-// overtake the 'canon' chain until after it's passed canon by about 200 blocks.
-//
-// Details at:
-//  - https://github.com/celo-org/celo-blockchain/issues/18977
-//  - https://github.com/celo-org/celo-blockchain/pull/18988
-func TestLowDiffLongChain(t *testing.T) {
-	// Generate a canonical chain to act as the main dataset
-	engine := mockEngine.NewFaker()
-	db := rawdb.NewMemoryDatabase()
-	genesis := new(Genesis).MustCommit(db)
-
-	// We must use a pretty long chain to ensure that the fork doesn't overtake us
-	// until after at least 128 blocks post tip
-	blocks, _ := GenerateChain(params.IstanbulTestChainConfig, genesis, engine, db, 6*TriesInMemory, func(i int, b *BlockGen) {
-		b.SetCoinbase(common.Address{1})
-		b.OffsetTime(-9)
-	})
-
-	// Import the canonical chain
-	diskdb := rawdb.NewMemoryDatabase()
-	new(Genesis).MustCommit(diskdb)
-
-	chain, err := NewBlockChain(diskdb, nil, params.IstanbulTestChainConfig, engine, vm.Config{}, nil, nil)
-	if err != nil {
-		t.Fatalf("failed to create tester chain: %v", err)
-	}
-	if n, err := chain.InsertChain(blocks); err != nil {
-		t.Fatalf("block %d: failed to insert into chain: %v", n, err)
-	}
-	// Generate fork chain, starting from an early block
-	parent := blocks[10]
-	fork, _ := GenerateChain(params.IstanbulTestChainConfig, parent, engine, db, 8*TriesInMemory, func(i int, b *BlockGen) {
-		b.SetCoinbase(common.Address{2})
-	})
-
-	// And now import the fork
-	if i, err := chain.InsertChain(fork); err != nil {
-		t.Fatalf("block %d: failed to insert into chain: %v", i, err)
-	}
-	head := chain.CurrentBlock()
-	if got := fork[len(fork)-1].Hash(); got != head.Hash() {
-		t.Fatalf("head wrong, expected %x got %x", head.Hash(), got)
-	}
-	// Sanity check that all the canonical numbers are present
-	header := chain.CurrentHeader()
-	for number := head.NumberU64(); number > 0; number-- {
-		if hash := chain.GetHeaderByNumber(number).Hash(); hash != header.Hash() {
-			t.Fatalf("header %d: canonical hash mismatch: have %x, want %x", number, hash, header.Hash())
-		}
-		header = chain.GetHeader(header.ParentHash, number-1)
-	}
-}
-
-// Tests that importing a sidechain (S), where
-// - S is sidechain, containing blocks [Sn...Sm]
-// - C is canon chain, containing blocks [G..Cn..Cm]
-// - A common ancestor is placed at prune-point + blocksBetweenCommonAncestorAndPruneblock
-// - The sidechain S is prepended with numCanonBlocksInSidechain blocks from the canon chain
-func testSideImport(t *testing.T, numCanonBlocksInSidechain, blocksBetweenCommonAncestorAndPruneblock int) {
-
-	// Generate a canonical chain to act as the main dataset
-	engine := mockEngine.NewFaker()
-	db := rawdb.NewMemoryDatabase()
-	genesis := new(Genesis).MustCommit(db)
-
-	// Generate and import the canonical chain
-	blocks, _ := GenerateChain(params.TestChainConfig, genesis, engine, db, 2*TriesInMemory, nil)
-	diskdb := rawdb.NewMemoryDatabase()
-	new(Genesis).MustCommit(diskdb)
-	chain, err := NewBlockChain(diskdb, nil, params.TestChainConfig, engine, vm.Config{}, nil, nil)
-	if err != nil {
-		t.Fatalf("failed to create tester chain: %v", err)
-	}
-	if n, err := chain.InsertChain(blocks); err != nil {
-		t.Fatalf("block %d: failed to insert into chain: %v", n, err)
-	}
-
-	lastPrunedIndex := len(blocks) - TriesInMemory - 1
-	lastPrunedBlock := blocks[lastPrunedIndex]
-	firstNonPrunedBlock := blocks[len(blocks)-TriesInMemory]
-
-	// Verify pruning of lastPrunedBlock
-	if chain.HasBlockAndState(lastPrunedBlock.Hash(), lastPrunedBlock.NumberU64()) {
-		t.Errorf("Block %d not pruned", lastPrunedBlock.NumberU64())
-	}
-	// Verify firstNonPrunedBlock is not pruned
-	if !chain.HasBlockAndState(firstNonPrunedBlock.Hash(), firstNonPrunedBlock.NumberU64()) {
-		t.Errorf("Block %d pruned", firstNonPrunedBlock.NumberU64())
-	}
-	// Generate the sidechain
-	// First block should be a known block, block after should be a pruned block. So
-	// canon(pruned), side, side...
-
-	// Generate fork chain, make it longer than canon
-	parentIndex := lastPrunedIndex + blocksBetweenCommonAncestorAndPruneblock
-	parent := blocks[parentIndex]
-	fork, _ := GenerateChain(params.TestChainConfig, parent, engine, db, 2*TriesInMemory, func(i int, b *BlockGen) {
-		b.SetCoinbase(common.Address{2})
-	})
-	// Prepend the parent(s)
-	var sidechain []*types.Block
-	for i := numCanonBlocksInSidechain; i > 0; i-- {
-		sidechain = append(sidechain, blocks[parentIndex+1-i])
-	}
-	sidechain = append(sidechain, fork...)
-	_, err = chain.InsertChain(sidechain)
-	if err != nil {
-		t.Errorf("Got error, %v", err)
-	}
-	head := chain.CurrentBlock()
-	if got := fork[len(fork)-1].Hash(); got != head.Hash() {
-		t.Fatalf("head wrong, expected %x got %x", head.Hash(), got)
-	}
-}
-
-// Tests that importing a sidechain (S), where
-// - S is sidechain, containing blocks [Sn...Sm]
-// - C is canon chain, containing blocks [G..Cn..Cm]
-// - The common ancestor Cc is pruned
-// - The first block in S: Sn, is == Cn
-// That is: the sidechain for import contains some blocks already present in canon chain.
-// So the blocks are
-// [ Cn, Cn+1, Cc, Sn+3 ... Sm]
-//   ^    ^    ^  pruned
-func TestPrunedImportSide(t *testing.T) {
-	//glogger := log.NewGlogHandler(log.StreamHandler(os.Stdout, log.TerminalFormat(false)))
-	//glogger.Verbosity(3)
-	//log.Root().SetHandler(log.Handler(glogger))
-	testSideImport(t, 3, 3)
-	testSideImport(t, 3, -3)
-	testSideImport(t, 10, 0)
-	testSideImport(t, 1, 10)
-	testSideImport(t, 1, -10)
-}
-
->>>>>>> 1ee5ec74
 func TestInsertKnownHeaders(t *testing.T)      { testInsertKnownChainData(t, "headers") }
 func TestInsertKnownReceiptChain(t *testing.T) { testInsertKnownChainData(t, "receipts") }
 func TestInsertKnownBlocks(t *testing.T)       { testInsertKnownChainData(t, "blocks") }
@@ -1832,8 +1145,6 @@
 	}
 	asserter(t, blocks2[len(blocks2)-1])
 
-	fmt.Printf("Current hash antes: %s\n", chain.CurrentBlock().Hash().String())
-
 	// Import a heavier shorter but higher total difficulty chain with some known data as prefix.
 	if err := inserter(append(blocks, blocks3...), append(receipts, receipts3...)); err == nil {
 		t.Fatalf("Sidechain insertion should fail")
@@ -1858,7 +1169,6 @@
 	asserter(t, blocks2[len(blocks2)-1])
 }
 
-<<<<<<< HEAD
 func TestInsertDifferentHeadersAfterReset(t *testing.T) {
 	testInsertDifferentChainDataAfterReset(t, "headers", 32, 64)
 }
@@ -1900,7 +1210,7 @@
 	new(Genesis).MustCommit(chaindb)
 	defer os.RemoveAll(dir)
 
-	chain, err := NewBlockChain(chaindb, nil, params.TestChainConfig, engine, vm.Config{}, nil)
+	chain, err := NewBlockChain(chaindb, nil, params.TestChainConfig, engine, vm.Config{}, nil, nil)
 	if err != nil {
 		t.Fatalf("failed to create tester chain: %v", err)
 	}
@@ -1972,7 +1282,8 @@
 		t.Fatalf("should failed, adding a side chain")
 	}
 	asserter(t, newerBlocks[len(newerBlocks)-1])
-=======
+}
+
 func TestTransactionIndices(t *testing.T) {
 	// Configure and generate a sample block chain
 	var (
@@ -2184,7 +1495,6 @@
 	}
 	tail := uint64(32)
 	check(&tail, chain)
->>>>>>> 1ee5ec74
 }
 
 // Benchmarks large blocks with value transfers to non-existing accounts
