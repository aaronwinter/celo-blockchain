--- conflicted
+++ resolved
@@ -242,7 +242,6 @@
 	return nil
 }
 
-<<<<<<< HEAD
 func CreateStreamHandler(consoleFormat string, consoleOutputMode string) log.Handler {
 	if consoleOutputMode == "stdout" {
 		usecolor := useColor(os.Stdout)
@@ -308,10 +307,7 @@
 	panic(fmt.Sprintf("Unexpected value for \"%s\" flag: \"%s\"", consoleFormatFlag.Name, consoleFormat))
 }
 
-func StartPProf(address string) {
-=======
 func StartPProf(address string, withMetrics bool) {
->>>>>>> 490b380a
 	// Hook go-metrics into expvar on any /debug/metrics request, load all vars
 	// from the registry into expvar, and execute regular expvar handler.
 	if withMetrics {
