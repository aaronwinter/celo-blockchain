--- conflicted
+++ resolved
@@ -488,11 +488,7 @@
 	if err != nil {
 		t.Fatalf("failed to create new blockchain: %v", err)
 	}
-<<<<<<< HEAD
-	pm, err := NewProtocolManager(config, cht, syncmode, DefaultConfig.NetworkId, new(event.TypeMux), new(testTxPool), mockEngine.NewFaker(), blockchain, db, 1, nil, nil, nil)
-=======
-	pm, err := NewProtocolManager(config, cht, syncmode, DefaultConfig.NetworkId, new(event.TypeMux), &testTxPool{pool: make(map[common.Hash]*types.Transaction)}, ethash.NewFaker(), blockchain, db, 1, nil)
->>>>>>> 049e1711
+	pm, err := NewProtocolManager(config, cht, syncmode, DefaultConfig.NetworkId, new(event.TypeMux), &testTxPool{pool: make(map[common.Hash]*types.Transaction)}, mockEngine.NewFaker(), blockchain, db, 1, nil, nil, nil)
 	if err != nil {
 		t.Fatalf("failed to start test protocol manager: %v", err)
 	}
@@ -579,11 +575,7 @@
 	if err != nil {
 		t.Fatalf("failed to create new blockchain: %v", err)
 	}
-<<<<<<< HEAD
-	pm, err := NewProtocolManager(config, nil, downloader.FullSync, DefaultConfig.NetworkId, evmux, new(testTxPool), pow, blockchain, db, 1, nil, nil, nil)
-=======
-	pm, err := NewProtocolManager(config, nil, downloader.FullSync, DefaultConfig.NetworkId, evmux, &testTxPool{pool: make(map[common.Hash]*types.Transaction)}, pow, blockchain, db, 1, nil)
->>>>>>> 049e1711
+	pm, err := NewProtocolManager(config, nil, downloader.FullSync, DefaultConfig.NetworkId, evmux, &testTxPool{pool: make(map[common.Hash]*types.Transaction)}, pow, blockchain, db, 1, nil, nil, nil)
 	if err != nil {
 		t.Fatalf("failed to start test protocol manager: %v", err)
 	}
