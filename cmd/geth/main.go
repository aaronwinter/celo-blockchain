--- conflicted
+++ resolved
@@ -135,12 +135,7 @@
 		utils.VMEnableDebugFlag,
 		utils.NetworkIdFlag,
 		utils.CeloStatsURLFlag,
-<<<<<<< HEAD
-		utils.LegacyEthStatsURLFlag,
-		utils.FakePoWFlag,
-=======
 		utils.EthStatsLegacyURLFlag,
->>>>>>> 6272484a
 		utils.NoCompactionFlag,
 		utils.EWASMInterpreterFlag,
 		utils.EVMInterpreterFlag,
