// Copyright 2014 The go-ethereum Authors
// This file is part of the go-ethereum library.
//
// The go-ethereum library is free software: you can redistribute it and/or modify
// it under the terms of the GNU Lesser General Public License as published by
// the Free Software Foundation, either version 3 of the License, or
// (at your option) any later version.
//
// The go-ethereum library is distributed in the hope that it will be useful,
// but WITHOUT ANY WARRANTY; without even the implied warranty of
// MERCHANTABILITY or FITNESS FOR A PARTICULAR PURPOSE. See the
// GNU Lesser General Public License for more details.
//
// You should have received a copy of the GNU Lesser General Public License
// along with the go-ethereum library. If not, see <http://www.gnu.org/licenses/>.

package core

import (
	"errors"
	"math"
	"math/big"
	"sort"
	"strconv"
	"sync"
	"sync/atomic"
	"time"

	"github.com/celo-org/celo-blockchain/common"
	"github.com/celo-org/celo-blockchain/common/prque"
	"github.com/celo-org/celo-blockchain/consensus"
	"github.com/celo-org/celo-blockchain/contract_comm/blockchain_parameters"
	"github.com/celo-org/celo-blockchain/contract_comm/currency"
	"github.com/celo-org/celo-blockchain/core/state"
	"github.com/celo-org/celo-blockchain/core/types"
	"github.com/celo-org/celo-blockchain/core/vm"
	"github.com/celo-org/celo-blockchain/event"
	"github.com/celo-org/celo-blockchain/log"
	"github.com/celo-org/celo-blockchain/metrics"
	"github.com/celo-org/celo-blockchain/params"
)

const (
	// chainHeadChanSize is the size of channel listening to ChainHeadEvent.
	chainHeadChanSize = 10

	// txSlotSize is used to calculate how many data slots a single transaction
	// takes up based on its size. The slots are used as DoS protection, ensuring
	// that validating a new transaction remains a constant operation (in reality
	// O(maxslots), where max slots are 4 currently).
	txSlotSize = 32 * 1024

	// txMaxSize is the maximum size a single transaction can have. This field has
	// non-trivial consequences: larger transactions are significantly harder and
	// more expensive to propagate; larger transactions also take more resources
	// to validate whether they fit into the pool or not.
	txMaxSize = 4 * txSlotSize // 128KB
)

var (
	// ErrAlreadyKnown is returned if the transactions is already contained
	// within the pool.
	ErrAlreadyKnown = errors.New("already known")

	// ErrInvalidSender is returned if the transaction contains an invalid signature.
	ErrInvalidSender = errors.New("invalid sender")

	// ErrUnderpriced is returned if a transaction's gas price is below the minimum
	// configured for the transaction pool.
	ErrUnderpriced = errors.New("transaction underpriced")

	// ErrReplaceUnderpriced is returned if a transaction is attempted to be replaced
	// with a different one without the required price bump.
	ErrReplaceUnderpriced = errors.New("replacement transaction underpriced")

	// ErrGasLimit is returned if a transaction's requested gas limit exceeds the
	// maximum allowance of the current block.
	ErrGasLimit = errors.New("exceeds block gas limit")

	// ErrNegativeValue is a sanity error to ensure no one is able to specify a
	// transaction with a negative value.
	ErrNegativeValue = errors.New("negative value")

	// ErrOversizedData is returned if the input data of a transaction is greater
	// than some meaningful limit a user might use. This is not a consensus error
	// making the transaction invalid, rather a DOS protection.
	ErrOversizedData = errors.New("oversized data")

	// ErrTransfersFrozen is returned if a transaction attempts to transfer between
	// non-whitelisted addresses while transfers are frozen.
	ErrTransfersFrozen = errors.New("transfers are currently frozen")
)

var (
	evictionInterval    = time.Minute     // Time interval to check for evictable transactions
	statsReportInterval = 8 * time.Second // Time interval to report transaction pool stats
)

var (
	// Metrics for the pending pool
	pendingDiscardMeter   = metrics.NewRegisteredMeter("txpool/pending/discard", nil)
	pendingReplaceMeter   = metrics.NewRegisteredMeter("txpool/pending/replace", nil)
	pendingRateLimitMeter = metrics.NewRegisteredMeter("txpool/pending/ratelimit", nil) // Dropped due to rate limiting
	pendingNofundsMeter   = metrics.NewRegisteredMeter("txpool/pending/nofunds", nil)   // Dropped due to out-of-funds

	// Metrics for the queued pool
	queuedDiscardMeter   = metrics.NewRegisteredMeter("txpool/queued/discard", nil)
	queuedReplaceMeter   = metrics.NewRegisteredMeter("txpool/queued/replace", nil)
	queuedRateLimitMeter = metrics.NewRegisteredMeter("txpool/queued/ratelimit", nil) // Dropped due to rate limiting
	queuedNofundsMeter   = metrics.NewRegisteredMeter("txpool/queued/nofunds", nil)   // Dropped due to out-of-funds
	queuedEvictionMeter  = metrics.NewRegisteredMeter("txpool/queued/eviction", nil)  // Dropped due to lifetime

	// General tx metrics
	knownTxMeter       = metrics.NewRegisteredMeter("txpool/known", nil)
	validTxMeter       = metrics.NewRegisteredMeter("txpool/valid", nil)
	invalidTxMeter     = metrics.NewRegisteredMeter("txpool/invalid", nil)
	underpricedTxMeter = metrics.NewRegisteredMeter("txpool/underpriced", nil)

	pendingGauge = metrics.NewRegisteredGauge("txpool/pending", nil)
	queuedGauge  = metrics.NewRegisteredGauge("txpool/queued", nil)
	localGauge   = metrics.NewRegisteredGauge("txpool/local", nil)
	slotsGauge   = metrics.NewRegisteredGauge("txpool/slots", nil)
)

// TxStatus is the current status of a transaction as seen by the pool.
type TxStatus uint

const (
	TxStatusUnknown TxStatus = iota
	TxStatusQueued
	TxStatusPending
	TxStatusIncluded
)

func (s TxStatus) String() string {
	switch s {
	case TxStatusUnknown:
		return "TxStatusUnknown"
	case TxStatusQueued:
		return "TxStatusQueued"
	case TxStatusPending:
		return "TxStatusPending"
	case TxStatusIncluded:
		return "TxStatusIncluded"
	default:
		return strconv.FormatUint(uint64(s), 10)
	}
}

// blockChain provides the state of blockchain and current gas limit to do
// some pre checks in tx pool and event subscribers.
type blockChain interface {
	CurrentBlock() *types.Block
	GetBlock(hash common.Hash, number uint64) *types.Block
	StateAt(root common.Hash) (*state.StateDB, error)

	SubscribeChainHeadEvent(ch chan<- ChainHeadEvent) event.Subscription

	// Engine retrieves the chain's consensus engine.
	Engine() consensus.Engine

	// GetHeader returns the header corresponding to their hash.
	GetHeader(common.Hash, uint64) *types.Header

	GetVMConfig() *vm.Config
}

// TxPoolConfig are the configuration parameters of the transaction pool.
type TxPoolConfig struct {
	Locals    []common.Address // Addresses that should be treated by default as local
	NoLocals  bool             // Whether local transaction handling should be disabled
	Journal   string           // Journal of local transactions to survive node restarts
	Rejournal time.Duration    // Time interval to regenerate the local transaction journal

	PriceLimit uint64 // Minimum gas price to enforce for acceptance into the pool
	PriceBump  uint64 // Minimum price bump percentage to replace an already existing transaction (nonce)

	AccountSlots uint64 // Number of executable transaction slots guaranteed per account
	GlobalSlots  uint64 // Maximum number of executable transaction slots for all accounts
	AccountQueue uint64 // Maximum number of non-executable transaction slots permitted per account
	GlobalQueue  uint64 // Maximum number of non-executable transaction slots for all accounts

	Lifetime time.Duration // Maximum amount of time non-executable transaction are queued
}

// DefaultTxPoolConfig contains the default configurations for the transaction
// pool.
var DefaultTxPoolConfig = TxPoolConfig{
	Journal:   "transactions.rlp",
	Rejournal: time.Hour,

	PriceLimit: 0,
	PriceBump:  10,

	AccountSlots: 16,
	GlobalSlots:  4096,
	AccountQueue: 64,
	GlobalQueue:  1024,

	Lifetime: 3 * time.Hour,
}

// sanitize checks the provided user configurations and changes anything that's
// unreasonable or unworkable.
func (config *TxPoolConfig) sanitize() TxPoolConfig {
	conf := *config
	if conf.Rejournal < time.Second {
		log.Warn("Sanitizing invalid txpool journal time", "provided", conf.Rejournal, "updated", time.Second)
		conf.Rejournal = time.Second
	}
	if conf.PriceBump < 1 {
		log.Warn("Sanitizing invalid txpool price bump", "provided", conf.PriceBump, "updated", DefaultTxPoolConfig.PriceBump)
		conf.PriceBump = DefaultTxPoolConfig.PriceBump
	}
	if conf.AccountSlots < 1 {
		log.Warn("Sanitizing invalid txpool account slots", "provided", conf.AccountSlots, "updated", DefaultTxPoolConfig.AccountSlots)
		conf.AccountSlots = DefaultTxPoolConfig.AccountSlots
	}
	if conf.GlobalSlots < 1 {
		log.Warn("Sanitizing invalid txpool global slots", "provided", conf.GlobalSlots, "updated", DefaultTxPoolConfig.GlobalSlots)
		conf.GlobalSlots = DefaultTxPoolConfig.GlobalSlots
	}
	if conf.AccountQueue < 1 {
		log.Warn("Sanitizing invalid txpool account queue", "provided", conf.AccountQueue, "updated", DefaultTxPoolConfig.AccountQueue)
		conf.AccountQueue = DefaultTxPoolConfig.AccountQueue
	}
	if conf.GlobalQueue < 1 {
		log.Warn("Sanitizing invalid txpool global queue", "provided", conf.GlobalQueue, "updated", DefaultTxPoolConfig.GlobalQueue)
		conf.GlobalQueue = DefaultTxPoolConfig.GlobalQueue
	}
	if conf.Lifetime < 1 {
		log.Warn("Sanitizing invalid txpool lifetime", "provided", conf.Lifetime, "updated", DefaultTxPoolConfig.Lifetime)
		conf.Lifetime = DefaultTxPoolConfig.Lifetime
	}
	return conf
}

type txPoolContext struct {
	BlockContext
	*currency.CurrencyManager
}

// TxPool contains all currently known transactions. Transactions
// enter the pool when they are received from the network or submitted
// locally. They exit the pool when they are included in the blockchain.
//
// The pool separates processable transactions (which can be applied to the
// current state) and future transactions. Transactions move between those
// two states over time as they are received and processed.
type TxPool struct {
	config      TxPoolConfig
	chainconfig *params.ChainConfig
	chain       blockChain
	gasPrice    *big.Int
	txFeed      event.Feed
	scope       event.SubscriptionScope
	signer      types.Signer
	mu          sync.RWMutex

	istanbul bool // Fork indicator whether we are in the istanbul stage.
	donut    bool // Fork indicator for the Donut fork.

	currentState  *state.StateDB // Current state in the blockchain head
	pendingNonces *txNoncer      // Pending state tracking virtual nonces
	currentMaxGas uint64         // Current gas limit for transaction caps
	currentCtx    atomic.Value   // Current block context (holds a txPoolContext)

	locals  *accountSet // Set of local transaction to exempt from eviction rules
	journal *txJournal  // Journal of local transaction to back up to disk

	pending map[common.Address]*txList   // All currently processable transactions
	queue   map[common.Address]*txList   // Queued but non-processable transactions
	beats   map[common.Address]time.Time // Last heartbeat from each known account
	all     *txLookup                    // All transactions to allow lookups
	priced  *txPricedList                // All transactions sorted by price.  One heap per fee currency.

	chainHeadCh     chan ChainHeadEvent
	chainHeadSub    event.Subscription
	reqResetCh      chan *txpoolResetRequest
	reqPromoteCh    chan *accountSet
	queueTxEventCh  chan *types.Transaction
	reorgDoneCh     chan chan struct{}
	reorgShutdownCh chan struct{}  // requests shutdown of scheduleReorgLoop
	wg              sync.WaitGroup // tracks loop, scheduleReorgLoop
}

type txpoolResetRequest struct {
	oldHead, newHead *types.Header
}

// NewTxPool creates a new transaction pool to gather, sort and filter inbound
// transactions from the network.
func NewTxPool(config TxPoolConfig, chainconfig *params.ChainConfig, chain blockChain) *TxPool {
	// Sanitize the input to ensure no vulnerable gas prices are set
	config = (&config).sanitize()

	// Create the transaction pool with its initial settings
	pool := &TxPool{
		config:          config,
		chainconfig:     chainconfig,
		chain:           chain,
		signer:          types.NewEIP155Signer(chainconfig.ChainID),
		pending:         make(map[common.Address]*txList),
		queue:           make(map[common.Address]*txList),
		beats:           make(map[common.Address]time.Time),
		all:             newTxLookup(),
		chainHeadCh:     make(chan ChainHeadEvent, chainHeadChanSize),
		reqResetCh:      make(chan *txpoolResetRequest),
		reqPromoteCh:    make(chan *accountSet),
		queueTxEventCh:  make(chan *types.Transaction),
		reorgDoneCh:     make(chan chan struct{}),
		reorgShutdownCh: make(chan struct{}),
		gasPrice:        new(big.Int).SetUint64(config.PriceLimit),
	}
	pool.locals = newAccountSet(pool.signer)
	for _, addr := range config.Locals {
		log.Info("Setting new local account", "address", addr)
		pool.locals.add(addr)
	}
	pool.priced = newTxPricedList(pool.all, &pool.currentCtx)

	pool.reset(nil, chain.CurrentBlock().Header())

	// Start the reorg loop early so it can handle requests generated during journal loading.
	pool.wg.Add(1)
	go pool.scheduleReorgLoop()

	// If local transactions and journaling is enabled, load from disk
	if !config.NoLocals && config.Journal != "" {
		pool.journal = newTxJournal(config.Journal)

		if err := pool.journal.load(pool.AddLocals); err != nil {
			log.Warn("Failed to load transaction journal", "err", err)
		}
		if err := pool.journal.rotate(pool.local()); err != nil {
			log.Warn("Failed to rotate transaction journal", "err", err)
		}
	}

	// Subscribe events from blockchain and start the main event loop.
	pool.chainHeadSub = pool.chain.SubscribeChainHeadEvent(pool.chainHeadCh)
	pool.wg.Add(1)
	go pool.loop()

	return pool
}

// loop is the transaction pool's main event loop, waiting for and reacting to
// outside blockchain events as well as for various reporting and transaction
// eviction events.
func (pool *TxPool) loop() {
	defer pool.wg.Done()

	var (
		prevPending, prevQueued, prevStales int
		// Start the stats reporting and transaction eviction tickers
		report  = time.NewTicker(statsReportInterval)
		evict   = time.NewTicker(evictionInterval)
		journal = time.NewTicker(pool.config.Rejournal)
		// Track the previous head headers for transaction reorgs
		head = pool.chain.CurrentBlock()
	)
	defer report.Stop()
	defer evict.Stop()
	defer journal.Stop()

	for {
		select {
		// Handle ChainHeadEvent
		case ev := <-pool.chainHeadCh:
			if ev.Block != nil {
				pool.requestReset(head.Header(), ev.Block.Header())
				head = ev.Block
			}

		// System shutdown.
		case <-pool.chainHeadSub.Err():
			close(pool.reorgShutdownCh)
			return

		// Handle stats reporting ticks
		case <-report.C:
			pool.mu.RLock()
			pending, queued := pool.stats()
			stales := pool.priced.stales
			pool.mu.RUnlock()

			if pending != prevPending || queued != prevQueued || stales != prevStales {
				log.Debug("Transaction pool status report", "executable", pending, "queued", queued, "stales", stales)
				prevPending, prevQueued, prevStales = pending, queued, stales
			}

		// Handle inactive account transaction eviction
		case <-evict.C:
			pool.mu.Lock()
			for addr := range pool.queue {
				// Skip local transactions from the eviction mechanism
				if pool.locals.contains(addr) {
					continue
				}
				// Any non-locals old enough should be removed
				if time.Since(pool.beats[addr]) > pool.config.Lifetime {
					list := pool.queue[addr].Flatten()
					for _, tx := range list {
						pool.removeTx(tx.Hash(), true)
					}
					queuedEvictionMeter.Mark(int64(len(list)))
				}
			}
			pool.mu.Unlock()

		// Handle local transaction journal rotation
		case <-journal.C:
			if pool.journal != nil {
				pool.mu.Lock()
				if err := pool.journal.rotate(pool.local()); err != nil {
					log.Warn("Failed to rotate local tx journal", "err", err)
				}
				pool.mu.Unlock()
			}
		}
	}
}

// Stop terminates the transaction pool.
func (pool *TxPool) Stop() {
	// Unsubscribe all subscriptions registered from txpool
	pool.scope.Close()

	// Unsubscribe subscriptions registered from blockchain
	pool.chainHeadSub.Unsubscribe()
	pool.wg.Wait()

	if pool.journal != nil {
		pool.journal.close()
	}
	log.Info("Transaction pool stopped")
}

// SubscribeNewTxsEvent registers a subscription of NewTxsEvent and
// starts sending event to the given channel.
func (pool *TxPool) SubscribeNewTxsEvent(ch chan<- NewTxsEvent) event.Subscription {
	return pool.scope.Track(pool.txFeed.Subscribe(ch))
}

// GasPrice returns the current gas price enforced by the transaction pool.
func (pool *TxPool) GasPrice() *big.Int {
	pool.mu.RLock()
	defer pool.mu.RUnlock()

	return new(big.Int).Set(pool.gasPrice)
}

// SetGasPrice updates the minimum price required by the transaction pool for a
// new transaction, and drops all transactions below this threshold.
func (pool *TxPool) SetGasPrice(price *big.Int) {
	pool.mu.Lock()
	defer pool.mu.Unlock()

	pool.gasPrice = price
	for _, tx := range pool.priced.Cap(price, pool.locals) {
		pool.removeTx(tx.Hash(), false)
	}
	log.Info("Transaction pool price threshold updated", "price", price)
}

// SetGasLimit updates the maximum allowed gas for a new transaction in the
// pool, and drops all transactions above this threshold.
//
// Note: Only useful for testing, as this call will have no effect if
// communication with the blockchain_parameters contract is successful.
func (pool *TxPool) SetGasLimit(gasLimit uint64) {
	pool.mu.Lock()
	defer pool.mu.Unlock()

	limitFromContract, err := blockchain_parameters.GetBlockGasLimit(pool.chain.CurrentBlock().Header(), pool.currentState)
	if err == nil {
		pool.currentMaxGas = limitFromContract
		return
	}

	pool.currentMaxGas = gasLimit

	pool.demoteUnexecutables()

	for _, list := range pool.queue {
		rm, _ := list.FilterOnGasLimit(gasLimit)
		for _, tx := range rm {
			pool.removeTx(tx.Hash(), false)
		}
	}
}

// handleDonutActivation removes from the pool all transactions without EIP-155 replay protection
func (pool *TxPool) handleDonutActivation() {
	toRemove := make(map[common.Hash]struct{})
	pool.all.Range(func(hash common.Hash, tx *types.Transaction) bool {
		if !tx.Protected() {
			toRemove[hash] = struct{}{}
		}
		return true
	})
	for hash := range toRemove {
		pool.removeTx(hash, true)
	}
}

// Nonce returns the next nonce of an account, with all transactions executable
// by the pool already applied on top.
func (pool *TxPool) Nonce(addr common.Address) uint64 {
	pool.mu.RLock()
	defer pool.mu.RUnlock()

	return pool.pendingNonces.get(addr)
}

// Stats retrieves the current pool stats, namely the number of pending and the
// number of queued (non-executable) transactions.
func (pool *TxPool) Stats() (int, int) {
	pool.mu.RLock()
	defer pool.mu.RUnlock()

	return pool.stats()
}

// stats retrieves the current pool stats, namely the number of pending and the
// number of queued (non-executable) transactions.
func (pool *TxPool) stats() (int, int) {
	pending := 0
	for _, list := range pool.pending {
		pending += list.Len()
	}
	queued := 0
	for _, list := range pool.queue {
		queued += list.Len()
	}
	return pending, queued
}

// Content retrieves the data content of the transaction pool, returning all the
// pending as well as queued transactions, grouped by account and sorted by nonce.
func (pool *TxPool) Content() (map[common.Address]types.Transactions, map[common.Address]types.Transactions) {
	pool.mu.Lock()
	defer pool.mu.Unlock()

	pending := make(map[common.Address]types.Transactions)
	for addr, list := range pool.pending {
		pending[addr] = list.Flatten()
	}
	queued := make(map[common.Address]types.Transactions)
	for addr, list := range pool.queue {
		queued[addr] = list.Flatten()
	}
	return pending, queued
}

// Pending retrieves all currently processable transactions, grouped by origin
// account and sorted by nonce. The returned transaction set is a copy and can be
// freely modified by calling code.
func (pool *TxPool) Pending() (map[common.Address]types.Transactions, error) {
	pool.mu.Lock()
	defer pool.mu.Unlock()

	pending := make(map[common.Address]types.Transactions)
	for addr, list := range pool.pending {
		pending[addr] = list.Flatten()
	}
	return pending, nil
}

// Locals retrieves the accounts currently considered local by the pool.
func (pool *TxPool) Locals() []common.Address {
	pool.mu.Lock()
	defer pool.mu.Unlock()

	return pool.locals.flatten()
}

// local retrieves all currently known local transactions, grouped by origin
// account and sorted by nonce. The returned transaction set is a copy and can be
// freely modified by calling code.
func (pool *TxPool) local() map[common.Address]types.Transactions {
	txs := make(map[common.Address]types.Transactions)
	for addr := range pool.locals.accounts {
		if pending := pool.pending[addr]; pending != nil {
			txs[addr] = append(txs[addr], pending.Flatten()...)
		}
		if queued := pool.queue[addr]; queued != nil {
			txs[addr] = append(txs[addr], queued.Flatten()...)
		}
	}
	return txs
}

func (pool *TxPool) ctx() *txPoolContext {
	ctx := pool.currentCtx.Load().(txPoolContext)
	return &ctx
}

// validateTx checks whether a transaction is valid according to the consensus
// rules and adheres to some heuristic limits of the local node (price and size).
func (pool *TxPool) validateTx(tx *types.Transaction, local bool) error {
	if pool.donut && !tx.Protected() {
		return ErrUnprotectedTransaction
	}
	if tx.EthCompatible() && !pool.donut {
		return ErrEthCompatibleTransactionsNotSupported
	}
	if err := tx.CheckEthCompatibility(); err != nil {
		return err
	}
	// Reject transactions over defined size to prevent DOS attacks
	if uint64(tx.Size()) > txMaxSize {
		return ErrOversizedData
	}
	// Transactions can't be negative. This may never happen using RLP decoded
	// transactions but may occur if you create a transaction using the RPC.
	if tx.Value().Sign() < 0 {
		return ErrNegativeValue
	}
	// Ensure the transaction doesn't exceed the current block limit gas.
	if pool.currentMaxGas < tx.Gas() {
		log.Debug("max gas limit exceeded", "pool.currentMaxGas", pool.currentMaxGas, "tx.Gas()", tx.Gas())
		return ErrGasLimit
	}
	// Make sure the transaction is signed properly
	from, err := types.Sender(pool.signer, tx)
	if err != nil {
		return ErrInvalidSender
	}

	isWhitelisted := pool.ctx().IsWhitelisted(tx.FeeCurrency())
	if !isWhitelisted {
		return ErrNonWhitelistedFeeCurrency
	}

	// Drop non-local transactions under our own minimal accepted gas price
	local = local || pool.locals.contains(from) // account may be local even if the transaction arrived from the network
	if !local && pool.ctx().CmpValues(pool.gasPrice, nil, tx.GasPrice(), tx.FeeCurrency()) > 0 {
		return ErrUnderpriced
	}
	// Ensure the transaction adheres to nonce ordering
	if pool.currentState.GetNonce(from) > tx.Nonce() {
		return ErrNonceTooLow
	}
	// Transactor should have enough funds to cover the costs
<<<<<<< HEAD
	err = ValidateTransactorBalanceCoversTx(tx, from, pool.currentState)
	if err != nil {
		return err
=======
	// cost == V + GP * GL
	cost, overflow := tx.CostU64()
	if overflow {
		return ErrInsufficientFunds
	}
	if pool.currentState.GetBalance(from).Uint64() < cost {
		return ErrInsufficientFunds
>>>>>>> af5c97ae
	}

	intrGas, err := IntrinsicGas(tx.Data(), tx.To() == nil, tx.FeeCurrency(), pool.ctx().GetIntrinsicGasForAlternativeFeeCurrency(), pool.istanbul)
	if err != nil {
		log.Debug("validateTx gas less than intrinsic gas", "intrGas", intrGas, "err", err)
		return err
	}
	if tx.Gas() < intrGas {
		log.Debug("validateTx gas less than intrinsic gas", "tx.Gas", tx.Gas(), "intrinsic Gas", intrGas)
		return ErrIntrinsicGas
	}

	return nil
}

// add validates a transaction and inserts it into the non-executable queue for later
// pending promotion and execution. If the transaction is a replacement for an already
// pending or queued one, it overwrites the previous transaction if its price is higher.
//
// If a newly added transaction is marked as local, its sending account will be
// whitelisted, preventing any associated transaction from being dropped out of the pool
// due to pricing constraints.
func (pool *TxPool) add(tx *types.Transaction, local bool) (replaced bool, err error) {
	// If the transaction is already known, discard it
	hash := tx.Hash()
	if pool.all.Get(hash) != nil {
		log.Trace("Discarding already known transaction", "hash", hash)
		knownTxMeter.Mark(1)
		return false, ErrAlreadyKnown
	}
	// If the transaction fails basic validation, discard it
	if err := pool.validateTx(tx, local); err != nil {
		log.Debug("Discarding invalid transaction", "hash", hash, "err", err)
		invalidTxMeter.Mark(1)
		return false, err
	}
	// If the transaction pool is full, discard underpriced transactions
	if uint64(pool.all.Count()) >= pool.config.GlobalSlots+pool.config.GlobalQueue {
		// If the new transaction is underpriced, don't accept it
		if !local && pool.priced.Underpriced(tx, pool.locals) {
			log.Debug("Discarding underpriced transaction", "hash", hash, "price", tx.GasPrice())
			underpricedTxMeter.Mark(1)
			return false, ErrUnderpriced
		}
		// New transaction is better than our worse ones, make room for it
		drop := pool.priced.Discard(pool.all.Slots()-int(pool.config.GlobalSlots+pool.config.GlobalQueue)+numSlots(tx), pool.locals)
		for _, tx := range drop {
			log.Debug("Discarding freshly underpriced transaction", "hash", tx.Hash(), "price", tx.GasPrice())
			underpricedTxMeter.Mark(1)
			pool.removeTx(tx.Hash(), false)
		}
	}
	// Try to replace an existing transaction in the pending pool
	from, _ := types.Sender(pool.signer, tx) // already validated
	if list := pool.pending[from]; list != nil && list.Overlaps(tx) {
		// Nonce already pending, check if required price bump is met
		inserted, old := list.Add(tx, pool.config.PriceBump)
		if !inserted {
			pendingDiscardMeter.Mark(1)
			return false, ErrReplaceUnderpriced
		}
		// New transaction is better, replace old one
		if old != nil {
			pool.all.Remove(old.Hash())
			pool.priced.Removed(1)
			pendingReplaceMeter.Mark(1)
		}
		pool.all.Add(tx)
		pool.priced.Put(tx)
		pool.journalTx(from, tx)
		pool.queueTxEvent(tx)
		log.Trace("Pooled new executable transaction", "hash", hash, "from", from, "to", tx.To())

		// Successful promotion, bump the heartbeat
		pool.beats[from] = time.Now()
		return old != nil, nil
	}
	// New transaction isn't replacing a pending one, push into queue
	replaced, err = pool.enqueueTx(hash, tx)
	if err != nil {
		return false, err
	}
	// Mark local addresses and journal local transactions
	if local {
		if !pool.locals.contains(from) {
			log.Info("Setting new local account", "address", from)
			pool.locals.add(from)
		}
	}
	if local || pool.locals.contains(from) {
		localGauge.Inc(1)
	}
	pool.journalTx(from, tx)

	log.Trace("Pooled new future transaction", "hash", hash, "from", from, "to", tx.To())
	return replaced, nil
}

// enqueueTx inserts a new transaction into the non-executable transaction queue.
//
// Note, this method assumes the pool lock is held!
func (pool *TxPool) enqueueTx(hash common.Hash, tx *types.Transaction) (bool, error) {
	// Try to insert the transaction into the future queue
	from, _ := types.Sender(pool.signer, tx) // already validated
	if pool.queue[from] == nil {
		pool.queue[from] = newTxList(false, &pool.currentCtx)
	}
	inserted, old := pool.queue[from].Add(tx, pool.config.PriceBump)
	if !inserted {
		// An older transaction was better, discard this
		queuedDiscardMeter.Mark(1)
		return false, ErrReplaceUnderpriced
	}
	// Discard any previous transaction and mark this
	if old != nil {
		pool.all.Remove(old.Hash())
		pool.priced.Removed(1)
		queuedReplaceMeter.Mark(1)
	} else {
		// Nothing was replaced, bump the queued counter
		queuedGauge.Inc(1)
	}
	if pool.all.Get(hash) == nil {
		pool.all.Add(tx)
		pool.priced.Put(tx)
	}
	// If we never record the heartbeat, do it right now.
	if _, exist := pool.beats[from]; !exist {
		pool.beats[from] = time.Now()
	}
	return old != nil, nil
}

// journalTx adds the specified transaction to the local disk journal if it is
// deemed to have been sent from a local account.
func (pool *TxPool) journalTx(from common.Address, tx *types.Transaction) {
	// Only journal if it's enabled and the transaction is local
	if pool.journal == nil || !pool.locals.contains(from) {
		return
	}
	if err := pool.journal.insert(tx); err != nil {
		log.Warn("Failed to journal local transaction", "err", err)
	}
}

// promoteTx adds a transaction to the pending (processable) list of transactions
// and returns whether it was inserted or an older was better.
//
// Note, this method assumes the pool lock is held!
func (pool *TxPool) promoteTx(addr common.Address, hash common.Hash, tx *types.Transaction) bool {
	// Try to insert the transaction into the pending queue
	if pool.pending[addr] == nil {
		pool.pending[addr] = newTxList(true, &pool.currentCtx)
	}
	list := pool.pending[addr]

	inserted, old := list.Add(tx, pool.config.PriceBump)
	if !inserted {
		// An older transaction was better, discard this
		pool.all.Remove(hash)
		pool.priced.Removed(1)
		pendingDiscardMeter.Mark(1)
		return false
	}
	// Otherwise discard any previous transaction and mark this
	if old != nil {
		pool.all.Remove(old.Hash())
		pool.priced.Removed(1)
		pendingReplaceMeter.Mark(1)
	} else {
		// Nothing was replaced, bump the pending counter
		pendingGauge.Inc(1)
	}
	// Failsafe to work around direct pending inserts (tests)
	if pool.all.Get(hash) == nil {
		pool.all.Add(tx)
		pool.priced.Put(tx)
	}
	// Set the potentially new pending nonce and notify any subsystems of the new tx
	pool.pendingNonces.set(addr, tx.Nonce()+1)

	// Successful promotion, bump the heartbeat
	pool.beats[addr] = time.Now()
	return true
}

// AddLocals enqueues a batch of transactions into the pool if they are valid, marking the
// senders as a local ones, ensuring they go around the local pricing constraints.
//
// This method is used to add transactions from the RPC API and performs synchronous pool
// reorganization and event propagation.
func (pool *TxPool) AddLocals(txs []*types.Transaction) []error {
	return pool.addTxs(txs, !pool.config.NoLocals, true)
}

// AddLocal enqueues a single local transaction into the pool if it is valid. This is
// a convenience wrapper aroundd AddLocals.
func (pool *TxPool) AddLocal(tx *types.Transaction) error {
	errs := pool.AddLocals([]*types.Transaction{tx})
	return errs[0]
}

// AddRemotes enqueues a batch of transactions into the pool if they are valid. If the
// senders are not among the locally tracked ones, full pricing constraints will apply.
//
// This method is used to add transactions from the p2p network and does not wait for pool
// reorganization and internal event propagation.
func (pool *TxPool) AddRemotes(txs []*types.Transaction) []error {
	return pool.addTxs(txs, false, false)
}

// This is like AddRemotes, but waits for pool reorganization. Tests use this method.
func (pool *TxPool) AddRemotesSync(txs []*types.Transaction) []error {
	return pool.addTxs(txs, false, true)
}

// This is like AddRemotes with a single transaction, but waits for pool reorganization. Tests use this method.
func (pool *TxPool) addRemoteSync(tx *types.Transaction) error {
	errs := pool.AddRemotesSync([]*types.Transaction{tx})
	return errs[0]
}

// AddRemote enqueues a single transaction into the pool if it is valid. This is a convenience
// wrapper around AddRemotes.
//
// Deprecated: use AddRemotes
func (pool *TxPool) AddRemote(tx *types.Transaction) error {
	errs := pool.AddRemotes([]*types.Transaction{tx})
	return errs[0]
}

// addTxs attempts to queue a batch of transactions if they are valid.
func (pool *TxPool) addTxs(txs []*types.Transaction, local, sync bool) []error {
	// Filter out known ones without obtaining the pool lock or recovering signatures
	var (
		errs = make([]error, len(txs))
		news = make([]*types.Transaction, 0, len(txs))
	)
	for i, tx := range txs {
		// If the transaction is known, pre-set the error slot
		if pool.all.Get(tx.Hash()) != nil {
			errs[i] = ErrAlreadyKnown
			knownTxMeter.Mark(1)
			continue
		}
		// Exclude transactions with invalid signatures as soon as
		// possible and cache senders in transactions before
		// obtaining lock
		_, err := types.Sender(pool.signer, tx)
		if err != nil {
			errs[i] = ErrInvalidSender
			invalidTxMeter.Mark(1)
			continue
		}
		// Accumulate all unknown transactions for deeper processing
		news = append(news, tx)
	}
	if len(news) == 0 {
		return errs
	}

	// Process all the new transaction and merge any errors into the original slice
	pool.mu.Lock()
	newErrs, dirtyAddrs := pool.addTxsLocked(news, local)
	pool.mu.Unlock()

	var nilSlot = 0
	for _, err := range newErrs {
		for errs[nilSlot] != nil {
			nilSlot++
		}
		errs[nilSlot] = err
	}
	// Reorg the pool internals if needed and return
	done := pool.requestPromoteExecutables(dirtyAddrs)
	if sync {
		<-done
	}
	return errs
}

// addTxsLocked attempts to queue a batch of transactions if they are valid.
// The transaction pool lock must be held.
func (pool *TxPool) addTxsLocked(txs []*types.Transaction, local bool) ([]error, *accountSet) {
	dirty := newAccountSet(pool.signer)
	errs := make([]error, len(txs))
	for i, tx := range txs {
		replaced, err := pool.add(tx, local)
		errs[i] = err
		if err == nil && !replaced {
			dirty.addTx(tx)
		}
	}
	validTxMeter.Mark(int64(len(dirty.accounts)))
	return errs, dirty
}

// Status returns the status (unknown/pending/queued) of a batch of transactions
// identified by their hashes.
func (pool *TxPool) Status(hashes []common.Hash) []TxStatus {
	status := make([]TxStatus, len(hashes))
	for i, hash := range hashes {
		tx := pool.Get(hash)
		if tx == nil {
			continue
		}
		from, _ := types.Sender(pool.signer, tx) // already validated
		pool.mu.RLock()
		if txList := pool.pending[from]; txList != nil && txList.txs.items[tx.Nonce()] != nil {
			status[i] = TxStatusPending
		} else if txList := pool.queue[from]; txList != nil && txList.txs.items[tx.Nonce()] != nil {
			status[i] = TxStatusQueued
		}
		// implicit else: the tx may have been included into a block between
		// checking pool.Get and obtaining the lock. In that case, TxStatusUnknown is correct
		pool.mu.RUnlock()
	}
	return status
}

// Get returns a transaction if it is contained in the pool and nil otherwise.
func (pool *TxPool) Get(hash common.Hash) *types.Transaction {
	return pool.all.Get(hash)
}

// Has returns an indicator whether txpool has a transaction cached with the
// given hash.
func (pool *TxPool) Has(hash common.Hash) bool {
	return pool.all.Get(hash) != nil
}

// removeTx removes a single transaction from the queue, moving all subsequent
// transactions back to the future queue.
func (pool *TxPool) removeTx(hash common.Hash, outofbound bool) {
	// Fetch the transaction we wish to delete
	tx := pool.all.Get(hash)
	if tx == nil {
		return
	}
	addr, _ := types.Sender(pool.signer, tx) // already validated during insertion

	// Remove it from the list of known transactions
	pool.all.Remove(hash)
	if outofbound {
		pool.priced.Removed(1)
	}
	if pool.locals.contains(addr) {
		localGauge.Dec(1)
	}
	// Remove the transaction from the pending lists and reset the account nonce
	if pending := pool.pending[addr]; pending != nil {
		if removed, invalids := pending.Remove(tx); removed {
			// If no more pending transactions are left, remove the list
			if pending.Empty() {
				delete(pool.pending, addr)
			}
			// Postpone any invalidated transactions
			for _, tx := range invalids {
				pool.enqueueTx(tx.Hash(), tx)
			}
			// Update the account nonce if needed
			pool.pendingNonces.setIfLower(addr, tx.Nonce())
			// Reduce the pending counter
			pendingGauge.Dec(int64(1 + len(invalids)))
			return
		}
	}
	// Transaction is in the future queue
	if future := pool.queue[addr]; future != nil {
		if removed, _ := future.Remove(tx); removed {
			// Reduce the queued counter
			queuedGauge.Dec(1)
		}
		if future.Empty() {
			delete(pool.queue, addr)
			delete(pool.beats, addr)
		}
	}
}

// requestPromoteExecutables requests a pool reset to the new head block.
// The returned channel is closed when the reset has occurred.
func (pool *TxPool) requestReset(oldHead *types.Header, newHead *types.Header) chan struct{} {
	select {
	case pool.reqResetCh <- &txpoolResetRequest{oldHead, newHead}:
		return <-pool.reorgDoneCh
	case <-pool.reorgShutdownCh:
		return pool.reorgShutdownCh
	}
}

// requestPromoteExecutables requests transaction promotion checks for the given addresses.
// The returned channel is closed when the promotion checks have occurred.
func (pool *TxPool) requestPromoteExecutables(set *accountSet) chan struct{} {
	select {
	case pool.reqPromoteCh <- set:
		return <-pool.reorgDoneCh
	case <-pool.reorgShutdownCh:
		return pool.reorgShutdownCh
	}
}

// queueTxEvent enqueues a transaction event to be sent in the next reorg run.
func (pool *TxPool) queueTxEvent(tx *types.Transaction) {
	select {
	case pool.queueTxEventCh <- tx:
	case <-pool.reorgShutdownCh:
	}
}

// scheduleReorgLoop schedules runs of reset and promoteExecutables. Code above should not
// call those methods directly, but request them being run using requestReset and
// requestPromoteExecutables instead.
func (pool *TxPool) scheduleReorgLoop() {
	defer pool.wg.Done()

	var (
		curDone       chan struct{} // non-nil while runReorg is active
		nextDone      = make(chan struct{})
		launchNextRun bool
		reset         *txpoolResetRequest
		dirtyAccounts *accountSet
		queuedEvents  = make(map[common.Address]*txSortedMap)
	)
	for {
		// Launch next background reorg if needed
		if curDone == nil && launchNextRun {
			// Run the background reorg and announcements
			go pool.runReorg(nextDone, reset, dirtyAccounts, queuedEvents)

			// Prepare everything for the next round of reorg
			curDone, nextDone = nextDone, make(chan struct{})
			launchNextRun = false

			reset, dirtyAccounts = nil, nil
			queuedEvents = make(map[common.Address]*txSortedMap)
		}

		select {
		case req := <-pool.reqResetCh:
			// Reset request: update head if request is already pending.
			if reset == nil {
				reset = req
			} else {
				reset.newHead = req.newHead
			}
			launchNextRun = true
			pool.reorgDoneCh <- nextDone

		case req := <-pool.reqPromoteCh:
			// Promote request: update address set if request is already pending.
			if dirtyAccounts == nil {
				dirtyAccounts = req
			} else {
				dirtyAccounts.merge(req)
			}
			launchNextRun = true
			pool.reorgDoneCh <- nextDone

		case tx := <-pool.queueTxEventCh:
			// Queue up the event, but don't schedule a reorg. It's up to the caller to
			// request one later if they want the events sent.
			addr, _ := types.Sender(pool.signer, tx)
			if _, ok := queuedEvents[addr]; !ok {
				queuedEvents[addr] = newTxSortedMap()
			}
			queuedEvents[addr].Put(tx)

		case <-curDone:
			curDone = nil

		case <-pool.reorgShutdownCh:
			// Wait for current run to finish.
			if curDone != nil {
				<-curDone
			}
			close(nextDone)
			return
		}
	}
}

// runReorg runs reset and promoteExecutables on behalf of scheduleReorgLoop.
func (pool *TxPool) runReorg(done chan struct{}, reset *txpoolResetRequest, dirtyAccounts *accountSet, events map[common.Address]*txSortedMap) {
	defer close(done)

	var promoteAddrs []common.Address
	if dirtyAccounts != nil {
		promoteAddrs = dirtyAccounts.flatten()
	}
	pool.mu.Lock()
	if reset != nil {
		// Reset from the old head to the new, rescheduling any reorged transactions
		pool.reset(reset.oldHead, reset.newHead)

		// Nonces were reset, discard any events that became stale
		for addr := range events {
			events[addr].Forward(pool.pendingNonces.get(addr))
			if events[addr].Len() == 0 {
				delete(events, addr)
			}
		}
		// Reset needs promote for all addresses
		promoteAddrs = promoteAddrs[:0]
		for addr := range pool.queue {
			promoteAddrs = append(promoteAddrs, addr)
		}
	}
	// Check for pending transactions for every account that sent new ones
	promoted := pool.promoteExecutables(promoteAddrs)

	// If a new block appeared, validate the pool of pending transactions. This will
	// remove any transaction that has been included in the block or was invalidated
	// because of another transaction (e.g. higher gas price).
	if reset != nil {
		pool.demoteUnexecutables()
	}
	// Ensure pool.queue and pool.pending sizes stay within the configured limits.
	pool.truncatePending()
	pool.truncateQueue()

	// Update all accounts to the latest known pending nonce
	for addr, list := range pool.pending {
		highestPending := list.LastElement()
		pool.pendingNonces.set(addr, highestPending.Nonce()+1)
	}
	pool.mu.Unlock()

	// Notify subsystems for newly added transactions
	for _, tx := range promoted {
		addr, _ := types.Sender(pool.signer, tx)
		if _, ok := events[addr]; !ok {
			events[addr] = newTxSortedMap()
		}
		events[addr].Put(tx)
	}
	if len(events) > 0 {
		var txs []*types.Transaction
		for _, set := range events {
			txs = append(txs, set.Flatten()...)
		}
		pool.txFeed.Send(NewTxsEvent{txs})
	}
}

// reset retrieves the current state of the blockchain and ensures the content
// of the transaction pool is valid with regard to the chain state.
func (pool *TxPool) reset(oldHead, newHead *types.Header) {
	// If we're reorging an old state, reinject all dropped transactions
	var reinject types.Transactions

	if oldHead != nil && oldHead.Hash() != newHead.ParentHash {
		// If the reorg is too deep, avoid doing it (will happen during fast sync)
		oldNum := oldHead.Number.Uint64()
		newNum := newHead.Number.Uint64()

		if depth := uint64(math.Abs(float64(oldNum) - float64(newNum))); depth > 64 {
			log.Debug("Skipping deep transaction reorg", "depth", depth)
		} else {
			// Reorg seems shallow enough to pull in all transactions into memory
			var discarded, included types.Transactions
			var (
				rem = pool.chain.GetBlock(oldHead.Hash(), oldHead.Number.Uint64())
				add = pool.chain.GetBlock(newHead.Hash(), newHead.Number.Uint64())
			)
			if rem == nil {
				// This can happen if a setHead is performed, where we simply discard the old
				// head from the chain.
				// If that is the case, we don't have the lost transactions any more, and
				// there's nothing to add
				if newNum < oldNum {
					// If the reorg ended up on a lower number, it's indicative of setHead being the cause
					log.Debug("Skipping transaction reset caused by setHead",
						"old", oldHead.Hash(), "oldnum", oldNum, "new", newHead.Hash(), "newnum", newNum)
				} else {
					// If we reorged to a same or higher number, then it's not a case of setHead
					log.Warn("Transaction pool reset with missing oldhead",
						"old", oldHead.Hash(), "oldnum", oldNum, "new", newHead.Hash(), "newnum", newNum)
				}
				return
			}
			for rem.NumberU64() > add.NumberU64() {
				discarded = append(discarded, rem.Transactions()...)
				if rem = pool.chain.GetBlock(rem.ParentHash(), rem.NumberU64()-1); rem == nil {
					log.Error("Unrooted old chain seen by tx pool", "block", oldHead.Number, "hash", oldHead.Hash())
					return
				}
			}
			for add.NumberU64() > rem.NumberU64() {
				included = append(included, add.Transactions()...)
				if add = pool.chain.GetBlock(add.ParentHash(), add.NumberU64()-1); add == nil {
					log.Error("Unrooted new chain seen by tx pool", "block", newHead.Number, "hash", newHead.Hash())
					return
				}
			}
			for rem.Hash() != add.Hash() {
				discarded = append(discarded, rem.Transactions()...)
				if rem = pool.chain.GetBlock(rem.ParentHash(), rem.NumberU64()-1); rem == nil {
					log.Error("Unrooted old chain seen by tx pool", "block", oldHead.Number, "hash", oldHead.Hash())
					return
				}
				included = append(included, add.Transactions()...)
				if add = pool.chain.GetBlock(add.ParentHash(), add.NumberU64()-1); add == nil {
					log.Error("Unrooted new chain seen by tx pool", "block", newHead.Number, "hash", newHead.Hash())
					return
				}
			}
			reinject = types.TxDifference(discarded, included)
		}
	}
	// Initialize the internal state to the current head
	if newHead == nil {
		newHead = pool.chain.CurrentBlock().Header() // Special case during testing
	}
	statedb, err := pool.chain.StateAt(newHead.Root)
	if err != nil {
		log.Error("Failed to reset txpool state", "err", err)
		return
	}
	pool.currentState = statedb
	pool.pendingNonces = newTxNoncer(statedb)
	pool.currentMaxGas = CalcGasLimit(pool.chain.CurrentBlock(), statedb)

	// atomic store of the new txPoolContext
	newCtx := txPoolContext{
		NewBlockContext(newHead, statedb),
		currency.NewManager(newHead, statedb),
	}
	pool.currentCtx.Store(newCtx)

	// Inject any transactions discarded due to reorgs
	log.Debug("Reinjecting stale transactions", "count", len(reinject))
	senderCacher.recover(pool.signer, reinject)
	pool.addTxsLocked(reinject, false)

	// Update all fork indicator by next pending block number.
	next := new(big.Int).Add(newHead.Number, big.NewInt(1))
	pool.istanbul = pool.chainconfig.IsIstanbul(next)
	wasDonut := pool.donut
	pool.donut = pool.chainconfig.IsDonut(next)
	if pool.donut && !wasDonut {
		pool.handleDonutActivation()
	}
}

// promoteExecutables moves transactions that have become processable from the
// future queue to the set of pending transactions. During this process, all
// invalidated transactions (low nonce, low balance) are deleted.
func (pool *TxPool) promoteExecutables(accounts []common.Address) []*types.Transaction {
	// Track the promoted transactions to broadcast them at once
	var promoted []*types.Transaction

	// Iterate over all accounts and promote any executable transactions
	for _, addr := range accounts {
		list := pool.queue[addr]
		if list == nil {
			continue // Just in case someone calls with a non existing account
		}
		// Drop all transactions that are deemed too old (low nonce)
		forwards := list.Forward(pool.currentState.GetNonce(addr))
		for _, tx := range forwards {
			hash := tx.Hash()
			pool.all.Remove(hash)
		}
		log.Trace("Removed old queued transactions", "count", len(forwards))
		// Get balances in each currency
		balances := make(map[common.Address]*big.Int)
		allCurrencies := list.FeeCurrencies()
		for _, feeCurrency := range allCurrencies {
			feeCurrencyBalance, _ := currency.GetBalanceOf(addr, feeCurrency, nil, nil)
			balances[feeCurrency] = feeCurrencyBalance
		}
		// Drop all transactions that are too costly (low balance or out of gas)
<<<<<<< HEAD
		drops, _ := list.Filter(pool.currentState.GetBalance(addr), balances, pool.currentMaxGas)
=======
		drops, _ := list.Filter(pool.currentState.GetBalance(addr).Uint64(), pool.currentMaxGas)
>>>>>>> af5c97ae
		for _, tx := range drops {
			hash := tx.Hash()
			pool.all.Remove(hash)
		}
		log.Trace("Removed unpayable queued transactions", "count", len(drops))
		queuedNofundsMeter.Mark(int64(len(drops)))

		// Gather all executable transactions and promote them
		readies := list.Ready(pool.pendingNonces.get(addr))
		for _, tx := range readies {
			hash := tx.Hash()
			if pool.promoteTx(addr, hash, tx) {
				promoted = append(promoted, tx)
			}
		}
		log.Trace("Promoted queued transactions", "count", len(promoted))
		queuedGauge.Dec(int64(len(readies)))

		// Drop all transactions over the allowed limit
		var caps types.Transactions
		if !pool.locals.contains(addr) {
			caps = list.Cap(int(pool.config.AccountQueue))
			for _, tx := range caps {
				hash := tx.Hash()
				pool.all.Remove(hash)
				log.Trace("Removed cap-exceeding queued transaction", "hash", hash)
			}
			queuedRateLimitMeter.Mark(int64(len(caps)))
		}
		// Mark all the items dropped as removed
		pool.priced.Removed(len(forwards) + len(drops) + len(caps))
		queuedGauge.Dec(int64(len(forwards) + len(drops) + len(caps)))
		if pool.locals.contains(addr) {
			localGauge.Dec(int64(len(forwards) + len(drops) + len(caps)))
		}
		// Delete the entire queue entry if it became empty.
		if list.Empty() {
			delete(pool.queue, addr)
			delete(pool.beats, addr)
		}
	}
	return promoted
}

// truncatePending removes transactions from the pending queue if the pool is above the
// pending limit. The algorithm tries to reduce transaction counts by an approximately
// equal number for all for accounts with many pending transactions.
func (pool *TxPool) truncatePending() {
	pending := uint64(0)
	for _, list := range pool.pending {
		pending += uint64(list.Len())
	}
	if pending <= pool.config.GlobalSlots {
		return
	}

	pendingBeforeCap := pending
	// Assemble a spam order to penalize large transactors first
	spammers := prque.New(nil)
	for addr, list := range pool.pending {
		// Only evict transactions from high rollers
		if !pool.locals.contains(addr) && uint64(list.Len()) > pool.config.AccountSlots {
			spammers.Push(addr, int64(list.Len()))
		}
	}
	// Gradually drop transactions from offenders
	offenders := []common.Address{}
	for pending > pool.config.GlobalSlots && !spammers.Empty() {
		// Retrieve the next offender if not local address
		offender, _ := spammers.Pop()
		offenders = append(offenders, offender.(common.Address))

		// Equalize balances until all the same or below threshold
		if len(offenders) > 1 {
			// Calculate the equalization threshold for all current offenders
			threshold := pool.pending[offender.(common.Address)].Len()

			// Iteratively reduce all offenders until below limit or threshold reached
			for pending > pool.config.GlobalSlots && pool.pending[offenders[len(offenders)-2]].Len() > threshold {
				for i := 0; i < len(offenders)-1; i++ {
					list := pool.pending[offenders[i]]

					caps := list.Cap(list.Len() - 1)
					for _, tx := range caps {
						// Drop the transaction from the global pools too
						hash := tx.Hash()
						pool.all.Remove(hash)

						// Update the account nonce to the dropped transaction
						pool.pendingNonces.setIfLower(offenders[i], tx.Nonce())
						log.Trace("Removed fairness-exceeding pending transaction", "hash", hash)
					}
					pool.priced.Removed(len(caps))
					pendingGauge.Dec(int64(len(caps)))
					if pool.locals.contains(offenders[i]) {
						localGauge.Dec(int64(len(caps)))
					}
					pending--
				}
			}
		}
	}

	// If still above threshold, reduce to limit or min allowance
	if pending > pool.config.GlobalSlots && len(offenders) > 0 {
		for pending > pool.config.GlobalSlots && uint64(pool.pending[offenders[len(offenders)-1]].Len()) > pool.config.AccountSlots {
			for _, addr := range offenders {
				list := pool.pending[addr]

				caps := list.Cap(list.Len() - 1)
				for _, tx := range caps {
					// Drop the transaction from the global pools too
					hash := tx.Hash()
					pool.all.Remove(hash)

					// Update the account nonce to the dropped transaction
					pool.pendingNonces.setIfLower(addr, tx.Nonce())
					log.Trace("Removed fairness-exceeding pending transaction", "hash", hash)
				}
				pool.priced.Removed(len(caps))
				pendingGauge.Dec(int64(len(caps)))
				if pool.locals.contains(addr) {
					localGauge.Dec(int64(len(caps)))
				}
				pending--
			}
		}
	}
	pendingRateLimitMeter.Mark(int64(pendingBeforeCap - pending))
}

// truncateQueue drops the oldes transactions in the queue if the pool is above the global queue limit.
func (pool *TxPool) truncateQueue() {
	queued := uint64(0)
	for _, list := range pool.queue {
		queued += uint64(list.Len())
	}
	if queued <= pool.config.GlobalQueue {
		return
	}

	// Sort all accounts with queued transactions by heartbeat
	addresses := make(addressesByHeartbeat, 0, len(pool.queue))
	for addr := range pool.queue {
		if !pool.locals.contains(addr) { // don't drop locals
			addresses = append(addresses, addressByHeartbeat{addr, pool.beats[addr]})
		}
	}
	sort.Sort(addresses)

	// Drop transactions until the total is below the limit or only locals remain
	for drop := queued - pool.config.GlobalQueue; drop > 0 && len(addresses) > 0; {
		addr := addresses[len(addresses)-1]
		list := pool.queue[addr.address]

		addresses = addresses[:len(addresses)-1]

		// Drop all transactions if they are less than the overflow
		if size := uint64(list.Len()); size <= drop {
			for _, tx := range list.Flatten() {
				pool.removeTx(tx.Hash(), true)
			}
			drop -= size
			queuedRateLimitMeter.Mark(int64(size))
			continue
		}
		// Otherwise drop only last few transactions
		txs := list.Flatten()
		for i := len(txs) - 1; i >= 0 && drop > 0; i-- {
			pool.removeTx(txs[i].Hash(), true)
			drop--
			queuedRateLimitMeter.Mark(1)
		}
	}
}

// demoteUnexecutables removes invalid and processed transactions from the pools
// executable/pending queue and any subsequent transactions that become unexecutable
// are moved back into the future queue.
func (pool *TxPool) demoteUnexecutables() {
	// Iterate over all accounts and demote any non-executable transactions
	for addr, list := range pool.pending {
		nonce := pool.currentState.GetNonce(addr)

		// Drop all transactions that are deemed too old (low nonce)
		olds := list.Forward(nonce)
		for _, tx := range olds {
			hash := tx.Hash()
			pool.all.Remove(hash)
			log.Trace("Removed old pending transaction", "hash", hash)
		}
		// Get balances in each currency
		balances := make(map[common.Address]*big.Int)
		allCurrencies := list.FeeCurrencies()
		for _, feeCurrency := range allCurrencies {
			feeCurrencyBalance, _ := currency.GetBalanceOf(addr, feeCurrency, nil, nil)
			balances[feeCurrency] = feeCurrencyBalance
		}
		// Drop all transactions that are too costly (low balance or out of gas), and queue any invalids back for later
<<<<<<< HEAD
		drops, invalids := list.Filter(pool.currentState.GetBalance(addr), balances, pool.currentMaxGas)
=======
		drops, invalids := list.Filter(pool.currentState.GetBalance(addr).Uint64(), pool.currentMaxGas)
>>>>>>> af5c97ae
		for _, tx := range drops {
			hash := tx.Hash()
			log.Trace("Removed unpayable pending transaction", "hash", hash)
			pool.all.Remove(hash)
		}
		pool.priced.Removed(len(olds) + len(drops))
		pendingNofundsMeter.Mark(int64(len(drops)))

		for _, tx := range invalids {
			hash := tx.Hash()
			log.Trace("Demoting pending transaction", "hash", hash)
			pool.enqueueTx(hash, tx)
		}
		pendingGauge.Dec(int64(len(olds) + len(drops) + len(invalids)))
		if pool.locals.contains(addr) {
			localGauge.Dec(int64(len(olds) + len(drops) + len(invalids)))
		}
		// If there's a gap in front, alert (should never happen) and postpone all transactions
		if list.Len() > 0 && list.txs.Get(nonce) == nil {
			gapped := list.Cap(0)
			for _, tx := range gapped {
				hash := tx.Hash()
				log.Error("Demoting invalidated transaction", "hash", hash)
				pool.enqueueTx(hash, tx)
			}
			pendingGauge.Dec(int64(len(gapped)))
		}
		// Delete the entire pending entry if it became empty.
		if list.Empty() {
			delete(pool.pending, addr)
		}
	}
}

// ValidateTransactorBalanceCoversTx validates transactor has enough funds to cover transaction cost: V + GP * GL.
func ValidateTransactorBalanceCoversTx(tx *types.Transaction, from common.Address, currentState *state.StateDB) error {
	if tx.FeeCurrency() == nil && currentState.GetBalance(from).Cmp(tx.Cost()) < 0 {
		log.Debug("Insufficient funds",
			"from", from, "Transaction cost", tx.Cost(), "to", tx.To(),
			"gas", tx.Gas(), "gas price", tx.GasPrice(), "nonce", tx.Nonce(),
			"value", tx.Value(), "fee currency", tx.FeeCurrency(), "balance", currentState.GetBalance(from))
		return ErrInsufficientFunds
	} else if tx.FeeCurrency() != nil {
		feeCurrencyBalance, err := currency.GetBalanceOf(from, *tx.FeeCurrency(), nil, nil)

		if err != nil {
			log.Debug("validateTx error in getting fee currency balance", "feeCurrency", tx.FeeCurrency(), "error", err)
			return err
		}

		// To match the logic in canPayFee() state_transition.go, we require the balance to be strictly greater than the fee,
		// which means we reject the transaction if balance <= fee
		fee := tx.Fee()
		if feeCurrencyBalance.Cmp(fee) <= 0 {
			log.Debug("validateTx insufficient fee currency", "feeCurrency", tx.FeeCurrency(), "feeCurrencyBalance", feeCurrencyBalance)
			return ErrInsufficientFunds
		}

		if currentState.GetBalance(from).Cmp(tx.Value()) < 0 {
			log.Debug("validateTx insufficient funds", "balance", currentState.GetBalance(from).String())
			return ErrInsufficientFunds
		}
	}
	return nil
}

// addressByHeartbeat is an account address tagged with its last activity timestamp.
type addressByHeartbeat struct {
	address   common.Address
	heartbeat time.Time
}

type addressesByHeartbeat []addressByHeartbeat

func (a addressesByHeartbeat) Len() int           { return len(a) }
func (a addressesByHeartbeat) Less(i, j int) bool { return a[i].heartbeat.Before(a[j].heartbeat) }
func (a addressesByHeartbeat) Swap(i, j int)      { a[i], a[j] = a[j], a[i] }

// accountSet is simply a set of addresses to check for existence, and a signer
// capable of deriving addresses from transactions.
type accountSet struct {
	accounts map[common.Address]struct{}
	signer   types.Signer
	cache    *[]common.Address
}

// newAccountSet creates a new address set with an associated signer for sender
// derivations.
func newAccountSet(signer types.Signer, addrs ...common.Address) *accountSet {
	as := &accountSet{
		accounts: make(map[common.Address]struct{}),
		signer:   signer,
	}
	for _, addr := range addrs {
		as.add(addr)
	}
	return as
}

// contains checks if a given address is contained within the set.
func (as *accountSet) contains(addr common.Address) bool {
	_, exist := as.accounts[addr]
	return exist
}

func (as *accountSet) empty() bool {
	return len(as.accounts) == 0
}

// containsTx checks if the sender of a given tx is within the set. If the sender
// cannot be derived, this method returns false.
func (as *accountSet) containsTx(tx *types.Transaction) bool {
	if addr, err := types.Sender(as.signer, tx); err == nil {
		return as.contains(addr)
	}
	return false
}

// add inserts a new address into the set to track.
func (as *accountSet) add(addr common.Address) {
	as.accounts[addr] = struct{}{}
	as.cache = nil
}

// addTx adds the sender of tx into the set.
func (as *accountSet) addTx(tx *types.Transaction) {
	if addr, err := types.Sender(as.signer, tx); err == nil {
		as.add(addr)
	}
}

// flatten returns the list of addresses within this set, also caching it for later
// reuse. The returned slice should not be changed!
func (as *accountSet) flatten() []common.Address {
	if as.cache == nil {
		accounts := make([]common.Address, 0, len(as.accounts))
		for account := range as.accounts {
			accounts = append(accounts, account)
		}
		as.cache = &accounts
	}
	return *as.cache
}

// merge adds all addresses from the 'other' set into 'as'.
func (as *accountSet) merge(other *accountSet) {
	for addr := range other.accounts {
		as.accounts[addr] = struct{}{}
	}
	as.cache = nil
}

// txLookup is used internally by TxPool to track transactions while allowing lookup without
// mutex contention.
//
// Note, although this type is properly protected against concurrent access, it
// is **not** a type that should ever be mutated or even exposed outside of the
// transaction pool, since its internal state is tightly coupled with the pools
// internal mechanisms. The sole purpose of the type is to permit out-of-bound
// peeking into the pool in TxPool.Get without having to acquire the widely scoped
// TxPool.mu mutex.
type txLookup struct {
	all                       map[common.Hash]*types.Transaction
	nonNilCurrencyTxCurrCount map[common.Address]uint64
	nilCurrencyTxCurrCount    uint64
	slots                     int
	lock                      sync.RWMutex
}

// newTxLookup returns a new txLookup structure.
func newTxLookup() *txLookup {
	return &txLookup{
		all:                       make(map[common.Hash]*types.Transaction),
		nonNilCurrencyTxCurrCount: make(map[common.Address]uint64),
	}
}

// Range calls f on each key and value present in the map.
func (t *txLookup) Range(f func(hash common.Hash, tx *types.Transaction) bool) {
	t.lock.RLock()
	defer t.lock.RUnlock()

	for key, value := range t.all {
		if !f(key, value) {
			break
		}
	}
}

// Get returns a transaction if it exists in the lookup, or nil if not found.
func (t *txLookup) Get(hash common.Hash) *types.Transaction {
	t.lock.RLock()
	defer t.lock.RUnlock()

	return t.all[hash]
}

// Count returns the current number of items in the lookup.
func (t *txLookup) Count() int {
	t.lock.RLock()
	defer t.lock.RUnlock()

	return len(t.all)
}

// Slots returns the current number of slots used in the lookup.
func (t *txLookup) Slots() int {
	t.lock.RLock()
	defer t.lock.RUnlock()

	return t.slots
}

// Add adds a transaction to the lookup.
func (t *txLookup) Add(tx *types.Transaction) {
	t.lock.Lock()
	defer t.lock.Unlock()

	if tx.FeeCurrency() == nil {
		t.nilCurrencyTxCurrCount++
	} else {
		t.nonNilCurrencyTxCurrCount[*tx.FeeCurrency()]++
	}

	t.slots += numSlots(tx)
	slotsGauge.Update(int64(t.slots))

	t.all[tx.Hash()] = tx
}

// Remove removes a transaction from the lookup.
func (t *txLookup) Remove(hash common.Hash) {
	t.lock.Lock()
	defer t.lock.Unlock()

	if t.all[hash].FeeCurrency() == nil {
		t.nilCurrencyTxCurrCount--
	} else {
		t.nonNilCurrencyTxCurrCount[*t.all[hash].FeeCurrency()]--
	}

	t.slots -= numSlots(t.all[hash])
	slotsGauge.Update(int64(t.slots))

	delete(t.all, hash)
}

// numSlots calculates the number of slots needed for a single transaction.
func numSlots(tx *types.Transaction) int {
	return int((tx.Size() + txSlotSize - 1) / txSlotSize)
}<|MERGE_RESOLUTION|>--- conflicted
+++ resolved
@@ -644,19 +644,9 @@
 		return ErrNonceTooLow
 	}
 	// Transactor should have enough funds to cover the costs
-<<<<<<< HEAD
 	err = ValidateTransactorBalanceCoversTx(tx, from, pool.currentState)
 	if err != nil {
 		return err
-=======
-	// cost == V + GP * GL
-	cost, overflow := tx.CostU64()
-	if overflow {
-		return ErrInsufficientFunds
-	}
-	if pool.currentState.GetBalance(from).Uint64() < cost {
-		return ErrInsufficientFunds
->>>>>>> af5c97ae
 	}
 
 	intrGas, err := IntrinsicGas(tx.Data(), tx.To() == nil, tx.FeeCurrency(), pool.ctx().GetIntrinsicGasForAlternativeFeeCurrency(), pool.istanbul)
@@ -1330,11 +1320,7 @@
 			balances[feeCurrency] = feeCurrencyBalance
 		}
 		// Drop all transactions that are too costly (low balance or out of gas)
-<<<<<<< HEAD
-		drops, _ := list.Filter(pool.currentState.GetBalance(addr), balances, pool.currentMaxGas)
-=======
-		drops, _ := list.Filter(pool.currentState.GetBalance(addr).Uint64(), pool.currentMaxGas)
->>>>>>> af5c97ae
+		drops, _ := list.Filter(pool.currentState.GetBalance(addr).Uint64(), balances, pool.currentMaxGas)
 		for _, tx := range drops {
 			hash := tx.Hash()
 			pool.all.Remove(hash)
@@ -1534,11 +1520,7 @@
 			balances[feeCurrency] = feeCurrencyBalance
 		}
 		// Drop all transactions that are too costly (low balance or out of gas), and queue any invalids back for later
-<<<<<<< HEAD
-		drops, invalids := list.Filter(pool.currentState.GetBalance(addr), balances, pool.currentMaxGas)
-=======
-		drops, invalids := list.Filter(pool.currentState.GetBalance(addr).Uint64(), pool.currentMaxGas)
->>>>>>> af5c97ae
+		drops, invalids := list.Filter(pool.currentState.GetBalance(addr).Uint64(), balances, pool.currentMaxGas)
 		for _, tx := range drops {
 			hash := tx.Hash()
 			log.Trace("Removed unpayable pending transaction", "hash", hash)
@@ -1597,6 +1579,10 @@
 			return ErrInsufficientFunds
 		}
 
+		_, overflow := tx.CostU64()
+		if overflow {
+			return ErrInsufficientFunds
+		}
 		if currentState.GetBalance(from).Cmp(tx.Value()) < 0 {
 			log.Debug("validateTx insufficient funds", "balance", currentState.GetBalance(from).String())
 			return ErrInsufficientFunds
