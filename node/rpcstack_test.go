--- conflicted
+++ resolved
@@ -159,6 +159,61 @@
 	}
 }
 
+func Test_checkPath(t *testing.T) {
+	tests := []struct {
+		req      *http.Request
+		prefix   string
+		expected bool
+	}{
+		{
+			req:      &http.Request{URL: &url.URL{Path: "/test"}},
+			prefix:   "/test",
+			expected: true,
+		},
+		{
+			req:      &http.Request{URL: &url.URL{Path: "/testing"}},
+			prefix:   "/test",
+			expected: true,
+		},
+		{
+			req:      &http.Request{URL: &url.URL{Path: "/"}},
+			prefix:   "/test",
+			expected: false,
+		},
+		{
+			req:      &http.Request{URL: &url.URL{Path: "/fail"}},
+			prefix:   "/test",
+			expected: false,
+		},
+		{
+			req:      &http.Request{URL: &url.URL{Path: "/"}},
+			prefix:   "",
+			expected: true,
+		},
+		{
+			req:      &http.Request{URL: &url.URL{Path: "/fail"}},
+			prefix:   "",
+			expected: false,
+		},
+		{
+			req:      &http.Request{URL: &url.URL{Path: "/"}},
+			prefix:   "/",
+			expected: true,
+		},
+		{
+			req:      &http.Request{URL: &url.URL{Path: "/testing"}},
+			prefix:   "/",
+			expected: true,
+		},
+	}
+
+	for i, tt := range tests {
+		t.Run(strconv.Itoa(i), func(t *testing.T) {
+			assert.Equal(t, tt.expected, checkPath(tt.req, tt.prefix))
+		})
+	}
+}
+
 // TestIsWebsocket tests if an incoming websocket upgrade request is handled properly.
 func TestIsWebsocket(t *testing.T) {
 	r, _ := http.NewRequest("GET", "/", nil)
@@ -174,81 +229,7 @@
 	assert.True(t, isWebsocket(r))
 }
 
-func Test_checkPath(t *testing.T) {
-	tests := []struct {
-		req      *http.Request
-		prefix   string
-		expected bool
-	}{
-		{
-			req:      &http.Request{URL: &url.URL{Path: "/test"}},
-			prefix:   "/test",
-			expected: true,
-		},
-		{
-			req:      &http.Request{URL: &url.URL{Path: "/testing"}},
-			prefix:   "/test",
-			expected: true,
-		},
-		{
-			req:      &http.Request{URL: &url.URL{Path: "/"}},
-			prefix:   "/test",
-			expected: false,
-		},
-		{
-			req:      &http.Request{URL: &url.URL{Path: "/fail"}},
-			prefix:   "/test",
-			expected: false,
-		},
-		{
-			req:      &http.Request{URL: &url.URL{Path: "/"}},
-			prefix:   "",
-			expected: true,
-		},
-		{
-			req:      &http.Request{URL: &url.URL{Path: "/fail"}},
-			prefix:   "",
-			expected: false,
-		},
-		{
-			req:      &http.Request{URL: &url.URL{Path: "/"}},
-			prefix:   "/",
-			expected: true,
-		},
-		{
-			req:      &http.Request{URL: &url.URL{Path: "/testing"}},
-			prefix:   "/",
-			expected: true,
-		},
-	}
-
-	for i, tt := range tests {
-		t.Run(strconv.Itoa(i), func(t *testing.T) {
-			assert.Equal(t, tt.expected, checkPath(tt.req, tt.prefix))
-		})
-	}
-}
-
-<<<<<<< HEAD
-func createAndStartServer(t *testing.T, conf *httpConfig, ws bool, wsConf *wsConfig) *httpServer {
-=======
-// TestIsWebsocket tests if an incoming websocket upgrade request is handled properly.
-func TestIsWebsocket(t *testing.T) {
-	r, _ := http.NewRequest("GET", "/", nil)
-
-	assert.False(t, isWebsocket(r))
-	r.Header.Set("upgrade", "websocket")
-	assert.False(t, isWebsocket(r))
-	r.Header.Set("connection", "upgrade")
-	assert.True(t, isWebsocket(r))
-	r.Header.Set("connection", "upgrade,keep-alive")
-	assert.True(t, isWebsocket(r))
-	r.Header.Set("connection", " UPGRADE,keep-alive")
-	assert.True(t, isWebsocket(r))
-}
-
 func createAndStartServer(t *testing.T, conf httpConfig, ws bool, wsConf wsConfig) *httpServer {
->>>>>>> ae053df9
 	t.Helper()
 
 	srv := newHTTPServer(testlog.Logger(t, log.LvlDebug), rpc.DefaultHTTPTimeouts)
