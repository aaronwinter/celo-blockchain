// Copyright 2014 The go-ethereum Authors
// This file is part of the go-ethereum library.
//
// The go-ethereum library is free software: you can redistribute it and/or modify
// it under the terms of the GNU Lesser General Public License as published by
// the Free Software Foundation, either version 3 of the License, or
// (at your option) any later version.
//
// The go-ethereum library is distributed in the hope that it will be useful,
// but WITHOUT ANY WARRANTY; without even the implied warranty of
// MERCHANTABILITY or FITNESS FOR A PARTICULAR PURPOSE. See the
// GNU Lesser General Public License for more details.
//
// You should have received a copy of the GNU Lesser General Public License
// along with the go-ethereum library. If not, see <http://www.gnu.org/licenses/>.

package core

import (
	"bytes"
	"encoding/hex"
	"encoding/json"
	"errors"
	"fmt"
	"math/big"

	"github.com/ethereum/go-ethereum/common"
	"github.com/ethereum/go-ethereum/common/hexutil"
	"github.com/ethereum/go-ethereum/common/math"
	"github.com/ethereum/go-ethereum/core/rawdb"
	"github.com/ethereum/go-ethereum/core/state"
	"github.com/ethereum/go-ethereum/core/types"
	"github.com/ethereum/go-ethereum/ethdb"
	"github.com/ethereum/go-ethereum/log"
	"github.com/ethereum/go-ethereum/params"
)

//go:generate gencodec -type Genesis -field-override genesisSpecMarshaling -out gen_genesis.go
//go:generate gencodec -type GenesisAccount -field-override genesisAccountMarshaling -out gen_genesis_account.go

var (
	DBGenesisSupplyKey = []byte("genesis-supply-genesis")
	errGenesisNoConfig = errors.New("genesis has no chain configuration")
)

// Genesis specifies the header fields, state of a genesis block. It also defines hard
// fork switch-over blocks through the chain configuration.
type Genesis struct {
	Config    *params.ChainConfig `json:"config"`
	Timestamp uint64              `json:"timestamp"`
	ExtraData []byte              `json:"extraData"`
	Coinbase  common.Address      `json:"coinbase"`
	Alloc     GenesisAlloc        `json:"alloc"      gencodec:"required"`

	// These fields are used for consensus tests. Please don't use them
	// in actual genesis blocks.
	Number     uint64      `json:"number"`
	GasUsed    uint64      `json:"gasUsed"`
	ParentHash common.Hash `json:"parentHash"`
}

// GenesisAlloc specifies the initial state that is part of the genesis block.
type GenesisAlloc map[common.Address]GenesisAccount

func (ga *GenesisAlloc) UnmarshalJSON(data []byte) error {
	m := make(map[common.UnprefixedAddress]GenesisAccount)
	if err := json.Unmarshal(data, &m); err != nil {
		return err
	}
	*ga = make(GenesisAlloc)
	for addr, a := range m {
		(*ga)[common.Address(addr)] = a
	}
	return nil
}

// GenesisAccount is an account in the state of the genesis block.
type GenesisAccount struct {
	Code       []byte                      `json:"code,omitempty"`
	Storage    map[common.Hash]common.Hash `json:"storage,omitempty"`
	Balance    *big.Int                    `json:"balance" gencodec:"required"`
	Nonce      uint64                      `json:"nonce,omitempty"`
	PrivateKey []byte                      `json:"secretKey,omitempty"` // for tests
}

// field type overrides for gencodec
type genesisSpecMarshaling struct {
	Timestamp math.HexOrDecimal64
	ExtraData hexutil.Bytes
	GasUsed   math.HexOrDecimal64
	Number    math.HexOrDecimal64
	Alloc     map[common.UnprefixedAddress]GenesisAccount
}

type genesisAccountMarshaling struct {
	Code       hexutil.Bytes
	Balance    *math.HexOrDecimal256
	Nonce      math.HexOrDecimal64
	Storage    map[storageJSON]storageJSON
	PrivateKey hexutil.Bytes
}

// storageJSON represents a 256 bit byte array, but allows less than 256 bits when
// unmarshaling from hex.
type storageJSON common.Hash

func (h *storageJSON) UnmarshalText(text []byte) error {
	text = bytes.TrimPrefix(text, []byte("0x"))
	if len(text) > 64 {
		return fmt.Errorf("too many hex characters in storage key/value %q", text)
	}
	offset := len(h) - len(text)/2 // pad on the left
	if _, err := hex.Decode(h[offset:], text); err != nil {
		fmt.Println(err)
		return fmt.Errorf("invalid hex storage key/value %q", text)
	}
	return nil
}

func (h storageJSON) MarshalText() ([]byte, error) {
	return hexutil.Bytes(h[:]).MarshalText()
}

// GenesisMismatchError is raised when trying to overwrite an existing
// genesis block with an incompatible one.
type GenesisMismatchError struct {
	Stored, New common.Hash
}

func (e *GenesisMismatchError) Error() string {
	return fmt.Sprintf("database contains incompatible genesis (have %x, new %x)", e.Stored, e.New)
}

// SetupGenesisBlock writes or updates the genesis block in db.
// The block that will be used is:
//
//                          genesis == nil       genesis != nil
//                       +------------------------------------------
//     db has no genesis |  main-net default  |  genesis
//     db has genesis    |  from DB           |  genesis (if compatible)
//
// The stored chain configuration will be updated if it is compatible (i.e. does not
// specify a fork block below the local head block). In case of a conflict, the
// error is a *params.ConfigCompatError and the new, unwritten config is returned.
//
// The returned chain configuration is never nil.
func SetupGenesisBlock(db ethdb.Database, genesis *Genesis) (*params.ChainConfig, common.Hash, error) {
<<<<<<< HEAD
	return SetupGenesisBlockWithOverride(db, genesis, nil)
}

func SetupGenesisBlockWithOverride(db ethdb.Database, genesis *Genesis, overrideIstanbul *big.Int) (*params.ChainConfig, common.Hash, error) {
	if genesis != nil && (genesis.Config == nil || genesis.Config.Istanbul == nil) {
		return params.MainnetChainConfig, common.Hash{}, errGenesisNoConfig
=======
	if genesis != nil && genesis.Config == nil {
		return params.AllEthashProtocolChanges, common.Hash{}, errGenesisNoConfig
>>>>>>> 648b0cb7
	}
	// Just commit the new block if there is no stored genesis block.
	stored := rawdb.ReadCanonicalHash(db, 0)
	if (stored == common.Hash{}) {
		if genesis == nil {
			log.Info("Writing default main-net genesis block")
			genesis = MainnetGenesisBlock()
		} else {
			log.Info("Writing custom genesis block")
		}
		block, err := genesis.Commit(db)
		if err != nil {
			return genesis.Config, common.Hash{}, err
		}
		return genesis.Config, block.Hash(), nil
	}

	// We have the genesis block in database(perhaps in ancient database)
	// but the corresponding state is missing.
	header := rawdb.ReadHeader(db, stored, 0)
	if _, err := state.New(header.Root, state.NewDatabaseWithCache(db, 0), nil); err != nil {
		if genesis == nil {
			genesis = MainnetGenesisBlock()
		}
		// Ensure the stored genesis matches with the given one.
		hash := genesis.ToBlock(nil).Hash()
		if hash != stored {
			return genesis.Config, hash, &GenesisMismatchError{stored, hash}
		}
		block, err := genesis.Commit(db)
		if err != nil {
			return genesis.Config, hash, err
		}
		return genesis.Config, block.Hash(), nil
	}

	// Check whether the genesis block is already written.
	if genesis != nil {
		hash := genesis.ToBlock(nil).Hash()
		if hash != stored {
			return genesis.Config, hash, &GenesisMismatchError{stored, hash}
		}
	}

	// Get the existing chain configuration.
	newcfg := genesis.configOrDefault(stored)
<<<<<<< HEAD
	if overrideIstanbul != nil {
		newcfg.IstanbulBlock = overrideIstanbul
	}
=======
>>>>>>> 648b0cb7
	if err := newcfg.CheckConfigForkOrder(); err != nil {
		return newcfg, common.Hash{}, err
	}
	storedcfg := rawdb.ReadChainConfig(db, stored)
	if storedcfg == nil {
		log.Warn("Found genesis block without chain config")
		rawdb.WriteChainConfig(db, stored, newcfg)
		return newcfg, stored, nil
	}
	// Special case: don't change the existing config of a non-mainnet chain if no new
	// config is supplied. These chains would get AllProtocolChanges (and a compat error)
	// if we just continued here.
	if genesis == nil && stored != params.MainnetGenesisHash {
		return storedcfg, stored, nil
	}

	// Check config compatibility and write the config. Compatibility errors
	// are returned to the caller unless we're already at block zero.
	height := rawdb.ReadHeaderNumber(db, rawdb.ReadHeadHeaderHash(db))
	if height == nil {
		return newcfg, stored, fmt.Errorf("missing block number for head header hash")
	}
	compatErr := storedcfg.CheckCompatible(newcfg, *height)
	if compatErr != nil && *height != 0 && compatErr.RewindTo != 0 {
		return newcfg, stored, compatErr
	}
	rawdb.WriteChainConfig(db, stored, newcfg)
	return newcfg, stored, nil
}

func (g *Genesis) configOrDefault(ghash common.Hash) *params.ChainConfig {
	switch {
	case g != nil:
		return g.Config
	case ghash == params.MainnetGenesisHash:
		return params.MainnetChainConfig
	case ghash == params.BaklavaGenesisHash:
		return params.BaklavaChainConfig
	case ghash == params.AlfajoresGenesisHash:
		return params.AlfajoresChainConfig
	default:
		return params.MainnetChainConfig
	}
}

// ToBlock creates the genesis block and writes state of a genesis specification
// to the given database (or discards it if nil).
func (g *Genesis) ToBlock(db ethdb.Database) *types.Block {
	if db == nil {
		db = rawdb.NewMemoryDatabase()
	}
	statedb, _ := state.New(common.Hash{}, state.NewDatabase(db), nil)
	for addr, account := range g.Alloc {
		statedb.AddBalance(addr, account.Balance)
		statedb.SetCode(addr, account.Code)
		statedb.SetNonce(addr, account.Nonce)
		for key, value := range account.Storage {
			statedb.SetState(addr, key, value)
		}
	}
	root := statedb.IntermediateRoot(false)
	head := &types.Header{
		Number:     new(big.Int).SetUint64(g.Number),
		Time:       g.Timestamp,
		ParentHash: g.ParentHash,
		Extra:      g.ExtraData,
		GasUsed:    g.GasUsed,
		Coinbase:   g.Coinbase,
		Root:       root,
	}
	statedb.Commit(false)
	statedb.Database().TrieDB().Commit(root, true)

	return types.NewBlock(head, nil, nil, nil)
}

// StoreGenesisSupply computes the total supply of the genesis block and stores
// it in the db.
func (g *Genesis) StoreGenesisSupply(db ethdb.Database) error {
	if db == nil {
		db = rawdb.NewMemoryDatabase()
	}
	genesisSupply := big.NewInt(0)
	for _, account := range g.Alloc {
		genesisSupply.Add(genesisSupply, account.Balance)
	}
	return db.Put(DBGenesisSupplyKey, genesisSupply.Bytes())
}

// Commit writes the block and state of a genesis specification to the database.
// The block is committed as the canonical head block.
func (g *Genesis) Commit(db ethdb.Database) (*types.Block, error) {
	block := g.ToBlock(db)
	if block.Number().Sign() != 0 {
		return nil, fmt.Errorf("can't commit genesis block with number > 0")
	}
	config := g.Config
	if config == nil {
		config = params.MainnetChainConfig
	}
	if err := config.CheckConfigForkOrder(); err != nil {
		return nil, err
	}
	rawdb.WriteTd(db, block.Hash(), block.NumberU64(), block.TotalDifficulty())
	rawdb.WriteBlock(db, block)
	rawdb.WriteReceipts(db, block.Hash(), block.NumberU64(), nil)
	rawdb.WriteCanonicalHash(db, block.Hash(), block.NumberU64())
	rawdb.WriteHeadBlockHash(db, block.Hash())
	rawdb.WriteHeadFastBlockHash(db, block.Hash())
	rawdb.WriteHeadHeaderHash(db, block.Hash())
	if err := g.StoreGenesisSupply(db); err != nil {
		log.Error("Unable to store genesisSupply in db", "err", err)
		return nil, err
	}

	rawdb.WriteChainConfig(db, block.Hash(), config)
	return block, nil
}

// MustCommit writes the genesis block and state to db, panicking on error.
// The block is committed as the canonical head block.
func (g *Genesis) MustCommit(db ethdb.Database) *types.Block {
	block, err := g.Commit(db)
	if err != nil {
		panic(err)
	}
	return block
}

// GenesisBlockForTesting creates and writes a block in which addr has the given wei balance.
func GenesisBlockForTesting(db ethdb.Database, addr common.Address, balance *big.Int) *types.Block {
	g := Genesis{Config: params.BaklavaChainConfig, Alloc: GenesisAlloc{addr: {Balance: balance}}}
	return g.MustCommit(db)
}

// MainnetGenesisBlock returns the Celo main net genesis block.
func MainnetGenesisBlock() *Genesis {
	mainnetAlloc := &GenesisAlloc{}
	mainnetAlloc.UnmarshalJSON([]byte(mainnetAllocJSON))
	return &Genesis{
		Config:    params.MainnetChainConfig,
		Timestamp: 0x5ea06a00,
		ExtraData: hexutil.MustDecode(mainnetExtraData),
		Alloc:     *mainnetAlloc,
	}
}

// DefaultBaklavaGenesisBlock returns the Baklava network genesis block.
func DefaultBaklavaGenesisBlock() *Genesis {
	baklavaAlloc := &GenesisAlloc{}
	baklavaAlloc.UnmarshalJSON([]byte(baklavaAllocJSON))
	return &Genesis{
		Config:    params.BaklavaChainConfig,
		Timestamp: 0x5b843511,
		ExtraData: hexutil.MustDecode(baklavaExtraData),
		Alloc:     *baklavaAlloc,
	}
}

func DefaultAlfajoresGenesisBlock() *Genesis {
	alfajoresAlloc := &GenesisAlloc{}
	alfajoresAlloc.UnmarshalJSON([]byte(alfajoresAllocJSON))
	return &Genesis{
		Config:    params.AlfajoresChainConfig,
		Timestamp: 0x5b843511,
		ExtraData: hexutil.MustDecode(alfajoresExtraData),
		Alloc:     *alfajoresAlloc,
	}
}

// DeveloperGenesisBlock returns the 'geth --dev' genesis block.
func DeveloperGenesisBlock(period uint64, faucet common.Address) *Genesis {
	// Override the default period to the user requested one
	config := *params.DeveloperChainConfig
	devAlloc := &GenesisAlloc{}
	devAlloc.UnmarshalJSON([]byte(devAllocJSON))
	// Assemble and return the genesis with the precompiles and faucet pre-funded
	return &Genesis{
		Config:    &config,
		ExtraData: hexutil.MustDecode(developerExtraData),
		Alloc:     *devAlloc,
	}
}<|MERGE_RESOLUTION|>--- conflicted
+++ resolved
@@ -145,17 +145,8 @@
 //
 // The returned chain configuration is never nil.
 func SetupGenesisBlock(db ethdb.Database, genesis *Genesis) (*params.ChainConfig, common.Hash, error) {
-<<<<<<< HEAD
-	return SetupGenesisBlockWithOverride(db, genesis, nil)
-}
-
-func SetupGenesisBlockWithOverride(db ethdb.Database, genesis *Genesis, overrideIstanbul *big.Int) (*params.ChainConfig, common.Hash, error) {
 	if genesis != nil && (genesis.Config == nil || genesis.Config.Istanbul == nil) {
 		return params.MainnetChainConfig, common.Hash{}, errGenesisNoConfig
-=======
-	if genesis != nil && genesis.Config == nil {
-		return params.AllEthashProtocolChanges, common.Hash{}, errGenesisNoConfig
->>>>>>> 648b0cb7
 	}
 	// Just commit the new block if there is no stored genesis block.
 	stored := rawdb.ReadCanonicalHash(db, 0)
@@ -202,12 +193,6 @@
 
 	// Get the existing chain configuration.
 	newcfg := genesis.configOrDefault(stored)
-<<<<<<< HEAD
-	if overrideIstanbul != nil {
-		newcfg.IstanbulBlock = overrideIstanbul
-	}
-=======
->>>>>>> 648b0cb7
 	if err := newcfg.CheckConfigForkOrder(); err != nil {
 		return newcfg, common.Hash{}, err
 	}
