// Copyright 2015 The go-ethereum Authors
// This file is part of the go-ethereum library.
//
// The go-ethereum library is free software: you can redistribute it and/or modify
// it under the terms of the GNU Lesser General Public License as published by
// the Free Software Foundation, either version 3 of the License, or
// (at your option) any later version.
//
// The go-ethereum library is distributed in the hope that it will be useful,
// but WITHOUT ANY WARRANTY; without even the implied warranty of
// MERCHANTABILITY or FITNESS FOR A PARTICULAR PURPOSE. See the
// GNU Lesser General Public License for more details.
//
// You should have received a copy of the GNU Lesser General Public License
// along with the go-ethereum library. If not, see <http://www.gnu.org/licenses/>.

package eth

import (
	"math/big"
	"math/rand"
	"sync/atomic"
	"time"

	"github.com/ethereum/go-ethereum/common"
	"github.com/ethereum/go-ethereum/consensus/istanbul"
	"github.com/ethereum/go-ethereum/core/rawdb"
	"github.com/ethereum/go-ethereum/core/types"
	"github.com/ethereum/go-ethereum/eth/downloader"
	"github.com/ethereum/go-ethereum/log"
	"github.com/ethereum/go-ethereum/p2p/enode"
)

const (
	forceSyncCycle      = 10 * time.Second // Time interval to force syncs, even if few peers are available
	defaultMinSyncPeers = 5                // Amount of peers desired to start syncing

	// This is the target size for the packs of transactions sent by txsyncLoop64.
	// A pack can get larger than this if a single transactions exceeds this size.
	txsyncPackSize = 100 * 1024
)

type txsync struct {
	p   *peer
	txs []*types.Transaction
}

// syncTransactions starts sending all currently pending transactions to the given peer.
func (pm *ProtocolManager) syncTransactions(p *peer) {
	// Assemble the set of transaction to broadcast or announce to the remote
	// peer. Fun fact, this is quite an expensive operation as it needs to sort
	// the transactions if the sorting is not cached yet. However, with a random
	// order, insertions could overflow the non-executable queues and get dropped.
	//
	// TODO(karalabe): Figure out if we could get away with random order somehow
	var txs types.Transactions
	pending, _ := pm.txpool.Pending()
	for _, batch := range pending {
		txs = append(txs, batch...)
	}
	if len(txs) == 0 {
		return
	}
	// The eth/65 (celo/66) protocol introduces proper transaction announcements, so instead
	// of dripping transactions across multiple peers, just send the entire list as
	// an announcement and let the remote side decide what they need (likely nothing).
	if p.version >= istanbul.Celo66 {
		hashes := make([]common.Hash, len(txs))
		for i, tx := range txs {
			hashes[i] = tx.Hash()
		}
		p.AsyncSendPooledTransactionHashes(hashes)
		return
	}
	// Out of luck, peer is running legacy protocols, drop the txs over
	select {
	case pm.txsyncCh <- &txsync{p: p, txs: txs}:
	case <-pm.quitSync:
	}
}

// Needed for eth/64 (celo/65).  With eth/65+ (celo/66+), this runs but
// won't get any messages through pm.txsyncCh and so won't do anything.
// txsyncLoop64 takes care of the initial transaction sync for each new
// connection. When a new peer appears, we relay all currently pending
// transactions. In order to minimise egress bandwidth usage, we send
// the transactions in small packs to one peer at a time.
func (pm *ProtocolManager) txsyncLoop64() {
	defer pm.wg.Done()

	var (
		pending = make(map[enode.ID]*txsync)
		sending = false               // whether a send is active
		pack    = new(txsync)         // the pack that is being sent
		done    = make(chan error, 1) // result of the send
	)

	// send starts a sending a pack of transactions from the sync.
	send := func(s *txsync) {
		if s.p.version >= istanbul.Celo66 {
			panic("initial transaction syncer running on eth/65+ (celo/66+)")
		}
		// Fill pack with transactions up to the target size.
		size := common.StorageSize(0)
		pack.p = s.p
		pack.txs = pack.txs[:0]
		for i := 0; i < len(s.txs) && size < txsyncPackSize; i++ {
			pack.txs = append(pack.txs, s.txs[i])
			size += s.txs[i].Size()
		}
		// Remove the transactions that will be sent.
		s.txs = s.txs[:copy(s.txs, s.txs[len(pack.txs):])]
		if len(s.txs) == 0 {
			delete(pending, s.p.ID())
		}
		// Send the pack in the background.
		s.p.Log().Trace("Sending batch of transactions", "count", len(pack.txs), "bytes", size)
		sending = true
		go func() { done <- pack.p.SendTransactions64(pack.txs) }()
	}

	// pick chooses the next pending sync.
	pick := func() *txsync {
		if len(pending) == 0 {
			return nil
		}
		n := rand.Intn(len(pending)) + 1
		for _, s := range pending {
			if n--; n == 0 {
				return s
			}
		}
		return nil
	}

	for {
		select {
		case s := <-pm.txsyncCh:
			pending[s.p.ID()] = s
			if !sending {
				send(s)
			}
		case err := <-done:
			sending = false
			// Stop tracking peers that cause send failures.
			if err != nil {
				pack.p.Log().Debug("Transaction send failed", "err", err)
				delete(pending, pack.p.ID())
			}
			// Schedule the next send.
			if s := pick(); s != nil {
				send(s)
			}
		case <-pm.quitSync:
			return
		}
	}
}

// chainSyncer coordinates blockchain sync components.
type chainSyncer struct {
	pm          *ProtocolManager
	force       *time.Timer
	forced      bool // true when force timer fired
	peerEventCh chan struct{}
	doneCh      chan error // non-nil when sync is running
}

// chainSyncOp is a scheduled sync operation.
type chainSyncOp struct {
	mode downloader.SyncMode
	peer *peer
	td   *big.Int
	head common.Hash
}

// newChainSyncer creates a chainSyncer.
func newChainSyncer(pm *ProtocolManager) *chainSyncer {
	return &chainSyncer{
		pm:          pm,
		peerEventCh: make(chan struct{}),
	}
}

// handlePeerEvent notifies the syncer about a change in the peer set.
// This is called for new peers and every time a peer announces a new
// chain head.
func (cs *chainSyncer) handlePeerEvent(p *peer) bool {
	select {
	case cs.peerEventCh <- struct{}{}:
		return true
	case <-cs.pm.quitSync:
		return false
	}
}

// loop runs in its own goroutine and launches the sync when necessary.
func (cs *chainSyncer) loop() {
	defer cs.pm.wg.Done()

	cs.pm.blockFetcher.Start()
	cs.pm.txFetcher.Start()
	defer cs.pm.blockFetcher.Stop()
	defer cs.pm.txFetcher.Stop()
	defer cs.pm.downloader.Terminate()

	// The force timer lowers the peer count threshold down to one when it fires.
	// This ensures we'll always start sync even if there aren't enough peers.
	cs.force = time.NewTimer(forceSyncCycle)
	defer cs.force.Stop()

	for {
		if op := cs.nextSyncOp(); op != nil {
			cs.startSync(op)
		}

		select {
		case <-cs.peerEventCh:
			// Peer information changed, recheck.
		case <-cs.doneCh:
			cs.doneCh = nil
			cs.force.Reset(forceSyncCycle)
			cs.forced = false
		case <-cs.force.C:
			cs.forced = true

		case <-cs.pm.quitSync:
			if cs.doneCh != nil {
				cs.pm.downloader.Cancel()
				<-cs.doneCh
			}
			return
		}
	}
}

// nextSyncOp determines whether sync is required at this time.
func (cs *chainSyncer) nextSyncOp() *chainSyncOp {
	if cs.doneCh != nil {
		return nil // Sync already running.
	}

<<<<<<< HEAD
	// Otherwise try to sync with the downloader
	mode := downloader.FullSync
	if atomic.LoadUint32(&pm.fastSync) == 1 {
		// Fast sync was explicitly requested, and explicitly granted
		mode = downloader.FastSync
	} else if pivot := rawdb.ReadLastPivotNumber(pm.chaindb); pivot != nil {
		if currentHeader.Number.Uint64() < *pivot {
			block := pm.blockchain.CurrentFastBlock()
			td = pm.blockchain.GetTdByHash(block.Hash())
			mode = downloader.FastSync
		}
	}

	pHead, pTd := peer.Head()
	if pTd.Cmp(td) <= 0 {
		return
	}

	if mode == downloader.FastSync {
		// Make sure the peer's total difficulty we are synchronizing is higher.
		currentBlock := pm.blockchain.CurrentFastBlock().Hash()
		td := pm.blockchain.GetTdByHash(currentBlock)
		if td.Cmp(pTd) >= 0 {
			return
		}
	}

	// Run the sync cycle, and disable fast sync if we've went past the pivot block
	if err := pm.downloader.Synchronise(peer.id, pHead, pTd, mode); err != nil {
		return
=======
	// Ensure we're at mininum peer count.
	minPeers := defaultMinSyncPeers
	if cs.forced {
		minPeers = 1
	} else if minPeers > cs.pm.maxPeers {
		minPeers = cs.pm.maxPeers
	}
	if cs.pm.peers.Len() < minPeers {
		return nil
	}

	// We have enough peers, check TD.
	peer := cs.pm.peers.BestPeer()
	if peer == nil {
		return nil
	}
	mode, ourTD := cs.modeAndLocalHead()
	op := peerToSyncOp(mode, peer)
	if op.td.Cmp(ourTD) <= 0 {
		return nil // We're in sync.
	}
	return op
}

func peerToSyncOp(mode downloader.SyncMode, p *peer) *chainSyncOp {
	peerHead, peerTD := p.Head()
	return &chainSyncOp{mode: mode, peer: p, td: peerTD, head: peerHead}
}

func (cs *chainSyncer) modeAndLocalHead() (downloader.SyncMode, *big.Int) {
	if atomic.LoadUint32(&cs.pm.fastSync) == 1 {
		block := cs.pm.blockchain.CurrentFastBlock()
		td := cs.pm.blockchain.GetTdByHash(block.Hash())
		return downloader.FastSync, td
	} else {
		head := cs.pm.blockchain.CurrentHeader()
		td := cs.pm.blockchain.GetTd(head.Hash(), head.Number.Uint64())
		return downloader.FullSync, td
	}
}

// startSync launches doSync in a new goroutine.
func (cs *chainSyncer) startSync(op *chainSyncOp) {
	cs.doneCh = make(chan error, 1)
	go func() { cs.doneCh <- cs.pm.doSync(op) }()
}

// doSync synchronizes the local blockchain with a remote peer.
func (pm *ProtocolManager) doSync(op *chainSyncOp) error {
	// Run the sync cycle, and disable fast sync if we're past the pivot block
	err := pm.downloader.Synchronise(op.peer.id, op.head, op.td, op.mode)
	if err != nil {
		return err
>>>>>>> d6c5f241
	}
	if atomic.LoadUint32(&pm.fastSync) == 1 {
		log.Info("Fast sync complete, auto disabling")
		atomic.StoreUint32(&pm.fastSync, 0)
	}

	// If we've successfully finished a sync cycle and passed any required checkpoint,
	// enable accepting transactions from the network.
	head := pm.blockchain.CurrentBlock()
	if head.NumberU64() >= pm.checkpointNumber {
		// Checkpoint passed, sanity check the timestamp to have a fallback mechanism
		// for non-checkpointed (number = 0) private networks.
		if head.Time() >= uint64(time.Now().AddDate(0, -1, 0).Unix()) {
			atomic.StoreUint32(&pm.acceptTxs, 1)
		}
	}

	if head.NumberU64() > 0 {
		// We've completed a sync cycle, notify all peers of new state. This path is
		// essential in star-topology networks where a gateway node needs to notify
		// all its out-of-date peers of the availability of a new block. This failure
		// scenario will most often crop up in private and hackathon networks with
		// degenerate connectivity, but it should be healthy for the mainnet too to
		// more reliably update peers or the local TD state.
		pm.BroadcastBlock(head, false)
	}

	return nil
}<|MERGE_RESOLUTION|>--- conflicted
+++ resolved
@@ -240,38 +240,6 @@
 		return nil // Sync already running.
 	}
 
-<<<<<<< HEAD
-	// Otherwise try to sync with the downloader
-	mode := downloader.FullSync
-	if atomic.LoadUint32(&pm.fastSync) == 1 {
-		// Fast sync was explicitly requested, and explicitly granted
-		mode = downloader.FastSync
-	} else if pivot := rawdb.ReadLastPivotNumber(pm.chaindb); pivot != nil {
-		if currentHeader.Number.Uint64() < *pivot {
-			block := pm.blockchain.CurrentFastBlock()
-			td = pm.blockchain.GetTdByHash(block.Hash())
-			mode = downloader.FastSync
-		}
-	}
-
-	pHead, pTd := peer.Head()
-	if pTd.Cmp(td) <= 0 {
-		return
-	}
-
-	if mode == downloader.FastSync {
-		// Make sure the peer's total difficulty we are synchronizing is higher.
-		currentBlock := pm.blockchain.CurrentFastBlock().Hash()
-		td := pm.blockchain.GetTdByHash(currentBlock)
-		if td.Cmp(pTd) >= 0 {
-			return
-		}
-	}
-
-	// Run the sync cycle, and disable fast sync if we've went past the pivot block
-	if err := pm.downloader.Synchronise(peer.id, pHead, pTd, mode); err != nil {
-		return
-=======
 	// Ensure we're at mininum peer count.
 	minPeers := defaultMinSyncPeers
 	if cs.forced {
@@ -325,7 +293,6 @@
 	err := pm.downloader.Synchronise(op.peer.id, op.head, op.td, op.mode)
 	if err != nil {
 		return err
->>>>>>> d6c5f241
 	}
 	if atomic.LoadUint32(&pm.fastSync) == 1 {
 		log.Info("Fast sync complete, auto disabling")
