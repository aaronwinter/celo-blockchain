// Copyright 2017 The go-ethereum Authors
// This file is part of the go-ethereum library.
//
// The go-ethereum library is free software: you can redistribute it and/or modify
// it under the terms of the GNU Lesser General Public License as published by
// the Free Software Foundation, either version 3 of the License, or
// (at your option) any later version.
//
// The go-ethereum library is distributed in the hope that it will be useful,
// but WITHOUT ANY WARRANTY; without even the implied warranty of
// MERCHANTABILITY or FITNESS FOR A PARTICULAR PURPOSE. See the
// GNU Lesser General Public License for more details.
//
// You should have received a copy of the GNU Lesser General Public License
// along with the go-ethereum library. If not, see <http://www.gnu.org/licenses/>.

package backend

import (
	"errors"
	"reflect"

	"github.com/ethereum/go-ethereum/common"
	"github.com/ethereum/go-ethereum/consensus"
	"github.com/ethereum/go-ethereum/consensus/istanbul"
	"github.com/ethereum/go-ethereum/core/types"
<<<<<<< HEAD
=======
	"github.com/ethereum/go-ethereum/event"
>>>>>>> 970c82d4
	"github.com/ethereum/go-ethereum/p2p"
	lru "github.com/hashicorp/golang-lru"
)

// If you want to add a code, you need to increment the Lengths Array size!
const (
	istanbulConsensusMsg      = 0x11
	istanbulAnnounceMsg       = 0x12
	istanbulValEnodesShareMsg = 0x13
	istanbulFwdMsg            = 0x14
<<<<<<< HEAD
=======
	istanbulDelegateSign      = 0x15
>>>>>>> 970c82d4
)

var (
	// errDecodeFailed is returned when decode message fails
	errDecodeFailed = errors.New("fail to decode istanbul message")
)

// Protocol implements consensus.Engine.Protocol
func (sb *Backend) Protocol() consensus.Protocol {
	return consensus.Protocol{
		Name:     "istanbul",
		Versions: []uint{64},
<<<<<<< HEAD
		Lengths:  []uint64{21},
=======
		Lengths:  []uint64{22},
>>>>>>> 970c82d4
		Primary:  true,
	}
}

func (sb *Backend) isIstanbulMsg(msg p2p.Msg) bool {
<<<<<<< HEAD
	return (msg.Code == istanbulConsensusMsg) || (msg.Code == istanbulAnnounceMsg) || (msg.Code == istanbulValEnodesShareMsg) || (msg.Code == istanbulFwdMsg)
=======
	return (msg.Code == istanbulConsensusMsg) || (msg.Code == istanbulAnnounceMsg) || (msg.Code == istanbulValEnodesShareMsg) || (msg.Code == istanbulFwdMsg) || (msg.Code == istanbulDelegateSign)
>>>>>>> 970c82d4
}

// HandleMsg implements consensus.Handler.HandleMsg
func (sb *Backend) HandleMsg(addr common.Address, msg p2p.Msg, peer consensus.Peer) (bool, error) {
	sb.coreMu.Lock()
	defer sb.coreMu.Unlock()

<<<<<<< HEAD
	sb.logger.Trace("HandleMsg called", "address", addr, "msg", msg, "peer.Node()", peer.Node())
=======
	sb.logger.Trace("HandleMsg called", "address", addr, "m", msg, "peer", peer.Node())
>>>>>>> 970c82d4

	if sb.isIstanbulMsg(msg) {
		if (!sb.coreStarted && !sb.config.Proxy) && (msg.Code == istanbulConsensusMsg) {
			return true, istanbul.ErrStoppedEngine
		}

		var data []byte
		if err := msg.Decode(&data); err != nil {
<<<<<<< HEAD
			sb.logger.Error("Failed to decode message payload", "msg", msg)
=======
			if err == errUnauthorized {
				sb.logger.Debug("Failed to decode message payload", "err", err)
			} else {
				sb.logger.Error("Failed to decode message payload", "err", err)
			}
>>>>>>> 970c82d4
			return true, errDecodeFailed
		}

		if msg.Code == istanbulDelegateSign {
			if sb.shouldHandleDelegateSign() {
				go sb.delegateSignFeed.Send(istanbul.MessageEvent{Payload: data})
				return true, nil
			}

			return true, errors.New("No proxy or proxied validator found")
		}

		hash := istanbul.RLPHash(data)

		// Mark peer's message
		ms, ok := sb.recentMessages.Get(addr)
		var m *lru.ARCCache
		if ok {
			m, _ = ms.(*lru.ARCCache)
		} else {
			m, _ = lru.NewARC(inmemoryMessages)
			sb.recentMessages.Add(addr, m)
		}
		m.Add(hash, true)

		// Mark self known message
		if _, ok := sb.knownMessages.Get(hash); ok {
			return true, nil
		}
		sb.knownMessages.Add(hash, true)

		if msg.Code == istanbulConsensusMsg {
			err := sb.handleConsensusMsg(peer, data)
			return true, err
		} else if msg.Code == istanbulFwdMsg {
			err := sb.handleFwdMsg(peer, data)
			return true, err
		} else if msg.Code == istanbulAnnounceMsg {
			go sb.handleIstAnnounce(data)
		} else if msg.Code == istanbulValEnodesShareMsg {
			go sb.handleValEnodesShareMsg(data)
		}

		return true, nil
	}
	return false, nil
}

// Handle an incoming consensus msg
func (sb *Backend) handleConsensusMsg(peer consensus.Peer, payload []byte) error {
	if sb.config.Proxy {
		// Verify that this message is not from the proxied peer
		if reflect.DeepEqual(peer, sb.proxiedPeer) {
			sb.logger.Warn("Got a consensus message from the proxied validator.  Ignoring it")
			return nil
		}

		// Need to forward the message to the proxied validator
<<<<<<< HEAD
		sb.logger.Debug("Forwarding consensus message to proxied validator")
=======
		sb.logger.Trace("Forwarding consensus message to proxied validator")
>>>>>>> 970c82d4
		if sb.proxiedPeer != nil {
			go sb.proxiedPeer.Send(istanbulConsensusMsg, payload)
		}
	} else { // The case when this node is a validator
		go sb.istanbulEventMux.Post(istanbul.MessageEvent{
			Payload: payload,
		})
	}

	return nil
}

// Handle an incoming forward msg
func (sb *Backend) handleFwdMsg(peer consensus.Peer, payload []byte) error {
	// Ignore the message if this node it not a proxy
	if !sb.config.Proxy {
		sb.logger.Warn("Got a forward consensus message and this node is not a proxy.  Ignoring it")
		return nil
	}

	// Verify that it's coming from the proxied peer
	if !reflect.DeepEqual(peer, sb.proxiedPeer) {
		sb.logger.Warn("Got a forward consensus message from a non proxied valiator.  Ignoring it")
		return nil
	}

	istMsg := new(istanbul.Message)

	// An Istanbul FwdMsg doesn't have a signature since it's coming from a trusted peer and
	// the wrapped message is already signed by the proxied validator.
	if err := istMsg.FromPayload(payload, nil); err != nil {
		sb.logger.Error("Failed to decode message from payload", "err", err)
		return err
	}

	var fwdMsg *istanbul.ForwardMessage
	err := istMsg.Decode(&fwdMsg)
	if err != nil {
		sb.logger.Error("Failed to decode a ForwardMessage", "err", err)
		return err
	}

	sb.logger.Debug("Forwarding a consensus message")
	go sb.Gossip(fwdMsg.DestAddresses, fwdMsg.Msg, istanbulConsensusMsg, false)
	return nil
}

<<<<<<< HEAD
=======
func (sb *Backend) shouldHandleDelegateSign() bool {
	return sb.IsProxy() || sb.IsProxiedValidator()
}

// SubscribeNewDelegateSignEvent subscribes a channel to any new delegate sign messages
func (sb *Backend) SubscribeNewDelegateSignEvent(ch chan<- istanbul.MessageEvent) event.Subscription {
	return sb.delegateSignScope.Track(sb.delegateSignFeed.Subscribe(ch))
}

>>>>>>> 970c82d4
// SetBroadcaster implements consensus.Handler.SetBroadcaster
func (sb *Backend) SetBroadcaster(broadcaster consensus.Broadcaster) {
	sb.broadcaster = broadcaster
}

// SetP2PServer implements consensus.Handler.SetP2PServer
func (sb *Backend) SetP2PServer(p2pserver consensus.P2PServer) {
	sb.p2pserver = p2pserver
}

// This function is called by miner/worker.go whenever it's mainLoop gets a newWork event.
func (sb *Backend) NewWork() error {
	sb.coreMu.RLock()
	defer sb.coreMu.RUnlock()
	if !sb.coreStarted {
		return istanbul.ErrStoppedEngine
	}

	go sb.istanbulEventMux.Post(istanbul.FinalCommittedEvent{})
	return nil
}

// This function is called by all nodes.
// At the end of each epoch, this function will
//    1)  Output if it is or isn't an elected validator if it has mining turned on.
//    2)  Refresh the validator connections if it's a proxy or non proxied validator
func (sb *Backend) NewChainHead(newBlock *types.Block) {
	if istanbul.IsLastBlockOfEpoch(newBlock.Number().Uint64(), sb.config.Epoch) {
		sb.coreMu.RLock()
		defer sb.coreMu.RUnlock()

		valset := sb.getValidators(newBlock.Number().Uint64(), newBlock.Hash())

		// Output whether this validator was or wasn't elected for the
		// new epoch's validator set
		if sb.coreStarted {
<<<<<<< HEAD
			if _, val := valset.GetByAddress(sb.ValidatorAddress()); val != nil {
				sb.logger.Info("Validators Election Results: Node IN ValidatorSet")
			} else {
				sb.logger.Info("Validators Election Results: Node OUT ValidatorSet")
			}
=======
			_, val := valset.GetByAddress(sb.ValidatorAddress())
			sb.logger.Info("Validator Election Results", "address", sb.ValidatorAddress(), "elected", (val != nil), "number", newBlock.Number().Uint64())
>>>>>>> 970c82d4

			sb.newEpochCh <- struct{}{}
		}

		// If this is a proxy or a non proxied validator and a
		// new epoch just started, then refresh the validator enode table
		sb.logger.Trace("At end of epoch and going to refresh validator peers", "new block number", newBlock.Number().Uint64())
		sb.RefreshValPeers(valset)
	}
}

func (sb *Backend) RegisterPeer(peer consensus.Peer, isProxiedPeer bool) {
	// TODO - For added security, we may want the node keys of the proxied validators to be
	//        registered with the proxy, and verify that all newly connected proxied peer has
	//        the correct node key
	if sb.config.Proxy && isProxiedPeer {
		sb.proxiedPeer = peer
	} else if sb.config.Proxied {
		if sb.proxyNode != nil && peer.Node().ID() == sb.proxyNode.node.ID() {
			sb.proxyNode.peer = peer
		} else {
			sb.logger.Error("Unauthorized connected peer to the proxied validator", "peer node", peer.Node().String())
		}
	}
}

func (sb *Backend) UnregisterPeer(peer consensus.Peer, isProxiedPeer bool) {
	if sb.config.Proxy && isProxiedPeer && reflect.DeepEqual(sb.proxiedPeer, peer) {
		sb.proxiedPeer = nil
	} else if sb.config.Proxied {
		if sb.proxyNode != nil && peer.Node().ID() == sb.proxyNode.node.ID() {
			sb.proxyNode.peer = nil
		}
	}
}<|MERGE_RESOLUTION|>--- conflicted
+++ resolved
@@ -24,10 +24,7 @@
 	"github.com/ethereum/go-ethereum/consensus"
 	"github.com/ethereum/go-ethereum/consensus/istanbul"
 	"github.com/ethereum/go-ethereum/core/types"
-<<<<<<< HEAD
-=======
 	"github.com/ethereum/go-ethereum/event"
->>>>>>> 970c82d4
 	"github.com/ethereum/go-ethereum/p2p"
 	lru "github.com/hashicorp/golang-lru"
 )
@@ -38,10 +35,7 @@
 	istanbulAnnounceMsg       = 0x12
 	istanbulValEnodesShareMsg = 0x13
 	istanbulFwdMsg            = 0x14
-<<<<<<< HEAD
-=======
 	istanbulDelegateSign      = 0x15
->>>>>>> 970c82d4
 )
 
 var (
@@ -54,21 +48,13 @@
 	return consensus.Protocol{
 		Name:     "istanbul",
 		Versions: []uint{64},
-<<<<<<< HEAD
-		Lengths:  []uint64{21},
-=======
 		Lengths:  []uint64{22},
->>>>>>> 970c82d4
 		Primary:  true,
 	}
 }
 
 func (sb *Backend) isIstanbulMsg(msg p2p.Msg) bool {
-<<<<<<< HEAD
-	return (msg.Code == istanbulConsensusMsg) || (msg.Code == istanbulAnnounceMsg) || (msg.Code == istanbulValEnodesShareMsg) || (msg.Code == istanbulFwdMsg)
-=======
 	return (msg.Code == istanbulConsensusMsg) || (msg.Code == istanbulAnnounceMsg) || (msg.Code == istanbulValEnodesShareMsg) || (msg.Code == istanbulFwdMsg) || (msg.Code == istanbulDelegateSign)
->>>>>>> 970c82d4
 }
 
 // HandleMsg implements consensus.Handler.HandleMsg
@@ -76,11 +62,7 @@
 	sb.coreMu.Lock()
 	defer sb.coreMu.Unlock()
 
-<<<<<<< HEAD
-	sb.logger.Trace("HandleMsg called", "address", addr, "msg", msg, "peer.Node()", peer.Node())
-=======
 	sb.logger.Trace("HandleMsg called", "address", addr, "m", msg, "peer", peer.Node())
->>>>>>> 970c82d4
 
 	if sb.isIstanbulMsg(msg) {
 		if (!sb.coreStarted && !sb.config.Proxy) && (msg.Code == istanbulConsensusMsg) {
@@ -89,15 +71,11 @@
 
 		var data []byte
 		if err := msg.Decode(&data); err != nil {
-<<<<<<< HEAD
-			sb.logger.Error("Failed to decode message payload", "msg", msg)
-=======
 			if err == errUnauthorized {
 				sb.logger.Debug("Failed to decode message payload", "err", err)
 			} else {
 				sb.logger.Error("Failed to decode message payload", "err", err)
 			}
->>>>>>> 970c82d4
 			return true, errDecodeFailed
 		}
 
@@ -156,11 +134,7 @@
 		}
 
 		// Need to forward the message to the proxied validator
-<<<<<<< HEAD
-		sb.logger.Debug("Forwarding consensus message to proxied validator")
-=======
 		sb.logger.Trace("Forwarding consensus message to proxied validator")
->>>>>>> 970c82d4
 		if sb.proxiedPeer != nil {
 			go sb.proxiedPeer.Send(istanbulConsensusMsg, payload)
 		}
@@ -208,8 +182,6 @@
 	return nil
 }
 
-<<<<<<< HEAD
-=======
 func (sb *Backend) shouldHandleDelegateSign() bool {
 	return sb.IsProxy() || sb.IsProxiedValidator()
 }
@@ -219,7 +191,6 @@
 	return sb.delegateSignScope.Track(sb.delegateSignFeed.Subscribe(ch))
 }
 
->>>>>>> 970c82d4
 // SetBroadcaster implements consensus.Handler.SetBroadcaster
 func (sb *Backend) SetBroadcaster(broadcaster consensus.Broadcaster) {
 	sb.broadcaster = broadcaster
@@ -256,16 +227,8 @@
 		// Output whether this validator was or wasn't elected for the
 		// new epoch's validator set
 		if sb.coreStarted {
-<<<<<<< HEAD
-			if _, val := valset.GetByAddress(sb.ValidatorAddress()); val != nil {
-				sb.logger.Info("Validators Election Results: Node IN ValidatorSet")
-			} else {
-				sb.logger.Info("Validators Election Results: Node OUT ValidatorSet")
-			}
-=======
 			_, val := valset.GetByAddress(sb.ValidatorAddress())
 			sb.logger.Info("Validator Election Results", "address", sb.ValidatorAddress(), "elected", (val != nil), "number", newBlock.Number().Uint64())
->>>>>>> 970c82d4
 
 			sb.newEpochCh <- struct{}{}
 		}
