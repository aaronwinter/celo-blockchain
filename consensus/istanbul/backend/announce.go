// Copyright 2017 The Celo Authors
// This file is part of the celo library.
//
// The celo library is free software: you can redistribute it and/or modify
// it under the terms of the GNU Lesser General Public License as published by
// the Free Software Foundation, either version 3 of the License, or
// (at your option) any later version.
//
// The celo library is distributed in the hope that it will be useful,
// but WITHOUT ANY WARRANTY; without even the implied warranty of
// MERCHANTABILITY or FITNESS FOR A PARTICULAR PURPOSE. See the
// GNU Lesser General Public License for more details.
//
// You should have received a copy of the GNU Lesser General Public License
// along with the celo library. If not, see <http://www.gnu.org/licenses/>.

package backend

import (
	"encoding/hex"
	"fmt"
	"io"
	mrand "math/rand"
<<<<<<< HEAD
=======
	"sort"
	"strings"
>>>>>>> fdc970d7
	"time"

	"github.com/syndtr/goleveldb/leveldb"

	"github.com/ethereum/go-ethereum/common"
	"github.com/ethereum/go-ethereum/consensus/istanbul"
	contract_errors "github.com/ethereum/go-ethereum/contract_comm/errors"
	"github.com/ethereum/go-ethereum/contract_comm/validators"
	"github.com/ethereum/go-ethereum/log"
	"github.com/ethereum/go-ethereum/rlp"
)

// ===============================================================
//
// define the istanbul announce data and announce record structure

type announceRecord struct {
	RecipientAddress  common.Address
	EncryptedEnodeURL []byte
}

func (ar *announceRecord) String() string {
	return fmt.Sprintf("{RecipientAddress: %s, EncryptedEnodeURL length: %d}", ar.RecipientAddress.String(), len(ar.EncryptedEnodeURL))
}

type announceData struct {
	AnnounceRecords []*announceRecord
	EnodeURLHash    common.Hash
	View            *istanbul.View
}

func (ad *announceData) String() string {
	return fmt.Sprintf("{View: %v, EnodeURLHash: %v, AnnounceRecords: %v}", ad.View, ad.EnodeURLHash.Hex(), ad.AnnounceRecords)
}

// ==============================================
//
// define the functions that needs to be provided for rlp Encoder/Decoder.

// EncodeRLP serializes am into the Ethereum RLP format.
func (ar *announceRecord) EncodeRLP(w io.Writer) error {
	return rlp.Encode(w, []interface{}{ar.RecipientAddress, ar.EncryptedEnodeURL})
}

// DecodeRLP implements rlp.Decoder, and load the am fields from a RLP stream.
func (ar *announceRecord) DecodeRLP(s *rlp.Stream) error {
	var msg struct {
		RecipientAddress  common.Address
		EncryptedEnodeURL []byte
	}

	if err := s.Decode(&msg); err != nil {
		return err
	}
	ar.RecipientAddress, ar.EncryptedEnodeURL = msg.RecipientAddress, msg.EncryptedEnodeURL
	return nil
}

// EncodeRLP serializes am into the Ethereum RLP format.
func (ad *announceData) EncodeRLP(w io.Writer) error {
	return rlp.Encode(w, []interface{}{ad.AnnounceRecords, ad.EnodeURLHash, ad.View})
}

// DecodeRLP implements rlp.Decoder, and load the am fields from a RLP stream.
func (ad *announceData) DecodeRLP(s *rlp.Stream) error {
	var msg struct {
		AnnounceRecords []*announceRecord
		EnodeURLHash    common.Hash
		View            *istanbul.View
	}

	if err := s.Decode(&msg); err != nil {
		return err
	}
	ad.AnnounceRecords, ad.EnodeURLHash, ad.View = msg.AnnounceRecords, msg.EnodeURLHash, msg.View
	return nil
}

// This function is meant to be run as a goroutine.  It will periodically gossip announce messages
// to the rest of the registered validators to communicate it's enodeURL to them.
func (sb *Backend) sendAnnounceMsgs() {
	sb.announceWg.Add(1)
	defer sb.announceWg.Done()

	ticker := time.NewTicker(time.Minute)

	for {
		select {
<<<<<<< HEAD
		case <-sb.newEpoch:
			go sb.sendIstAnnounce()
		case <-ticker.C:
=======
		case <-sb.newEpochCh:
			go sb.sendIstAnnounce()
		case <-ticker.C:
			// output the valEnodeTable for debugging purposes
			log.Trace("ValidatorEnodeDB dump", "ValidatorEnodeDB", sb.valEnodeTable.String())
>>>>>>> fdc970d7
			go sb.sendIstAnnounce()
		case <-sb.announceQuit:
			ticker.Stop()
			return
		}
	}
}

<<<<<<< HEAD
func (sb *Backend) generateIstAnnounce() (*istanbul.Message, error) {
	block := sb.currentBlock()
=======
func (sb *Backend) generateIstAnnounce() ([]byte, error) {
	selfEnode := sb.Enode()
>>>>>>> fdc970d7

	var enodeUrl string
	if sb.config.Proxied {
		if sb.proxyNode != nil {
			enodeUrl = sb.proxyNode.externalNode.String()
		} else {
			sb.logger.Error("Proxied node is not connected to a proxy")
			return nil, errNoProxyConnection
		}
	} else {
		enodeUrl = sb.p2pserver.Self().String()
	}
<<<<<<< HEAD
	view := sb.core.CurrentView()
=======

	enodeURL := selfEnode.String()
	view := sb.core.CurrentView()
	incompleteEnodeURL := enodeURL[:strings.Index(enodeURL, "@")]
	endpointData := enodeURL[strings.Index(enodeURL, "@"):]
>>>>>>> fdc970d7

	// If the message is not within the registered validator set, then ignore it
	regAndActiveVals, err := sb.retrieveActiveAndRegisteredValidators()
	if err != nil {
		return nil, err
	}

<<<<<<< HEAD
	// Add active validators regardless
	valSet := sb.getValidators(block.Number().Uint64(), block.Hash())
	for _, val := range valSet.List() {
		regAndActiveVals[val.Address()] = true
	}

	announceRecords := make([]*announceRecord, 0, len(regAndActiveVals))
	for addr := range regAndActiveVals {
		// TODO - Need to encrypt using the remote validator's validator key
		announceRecords = append(announceRecords, &announceRecord{RecipientAddress: addr, EncryptedEnodeURL: []byte(enodeUrl)})
	}

	announceData := &announceData{
		AnnounceRecords: announceRecords,
		EnodeURLHash:    istanbul.RLPHash(enodeUrl),
		View:            view,
=======
	encryptedEndpoints := make([][][]byte, 0)
	for addr := range regAndActiveVals {
		enodeURL, err := sb.valEnodeTable.GetEnodeURLFromAddress(addr)
		if err == nil {
			validatorEnode, err := enode.ParseV4(enodeURL)
			pubKey := ecies.ImportECDSAPublic(validatorEnode.Pubkey())
			encryptedEndpoint, err := ecies.Encrypt(rand.Reader, pubKey, []byte(endpointData), nil, nil)
			if err != nil {
				log.Warn("Unable to unmarshal public key", "err", err)
			} else {
				encryptedEndpoints = append(encryptedEndpoints, [][]byte{addr.Bytes(), encryptedEndpoint})
			}
		} else if err != leveldb.ErrNotFound {
			log.Error("Unable to read valEnodeTable", "err", err, "addr", addr)
		}
	}

	msg := &announceMessage{
		Address:               sb.Address(),
		IncompleteEnodeURL:    incompleteEnodeURL,
		EncryptedEndpointData: encryptedEndpoints,
		View:                  view,
>>>>>>> fdc970d7
	}

	announceBytes, err := rlp.EncodeToBytes(announceData)
	if err != nil {
		sb.logger.Error("Error encoding announce content in an Istanbul Validator Enode Share message", "AnnounceData", announceData.String(), "err", err)
		return nil, err
	}

	msg := &istanbul.Message{
		Code:      istanbulAnnounceMsg,
		Msg:       announceBytes,
		Address:   sb.Address(),
		Signature: []byte{},
	}

	sb.logger.Debug("Generated an announce message", "IstanbulMsg", msg.String(), "AnnounceMsg", announceData.String())

	return msg, nil
}

func (sb *Backend) sendIstAnnounce() error {
	istMsg, err := sb.generateIstAnnounce()
	if err != nil {
		return err
	}

	if istMsg == nil {
		return nil
	}

	// Sign the announce message
	if err := istMsg.Sign(sb.Sign); err != nil {
		sb.logger.Error("Error in signing an Istanbul Announce Message", "AnnounceMsg", istMsg.String(), "err", err)
		return err
	}

	// Convert to payload
	payload, err := istMsg.Payload()
	if err != nil {
		sb.logger.Error("Error in converting Istanbul Announce Message to payload", "AnnounceMsg", istMsg.String(), "err", err)
		return err
	}

	sb.Gossip(nil, payload, istanbulAnnounceMsg, true)

	return nil
}

func (sb *Backend) retrieveActiveAndRegisteredValidators() (map[common.Address]bool, error) {
	validatorsSet := make(map[common.Address]bool)

	registeredValidators, err := validators.RetrieveRegisteredValidators(nil, nil)

	// The validator contract may not be deployed yet.
	// Even if it is deployed, it may not have any registered validators yet.
	if err == contract_errors.ErrSmartContractNotDeployed || len(registeredValidators) == 0 {
		sb.logger.Trace("Can't retrieve the registered validators.  Only allowing the initial validator set to send announce messages", "err", err, "registeredValidators", registeredValidators)
	} else if err != nil {
		sb.logger.Error("Error in retrieving the registered validators", "err", err)
		return validatorsSet, err
	}

	for _, address := range registeredValidators {
		validatorsSet[address] = true
	}

	// Add active validators regardless
	block := sb.currentBlock()
	valSet := sb.getValidators(block.Number().Uint64(), block.Hash())
	for _, val := range valSet.List() {
		validatorsSet[val.Address()] = true
	}

	return validatorsSet, nil
}

func (sb *Backend) handleIstAnnounce(payload []byte) error {
<<<<<<< HEAD
	msg := new(istanbul.Message)
=======
	sb.logger.Trace("Handling an IstanbulAnnounce message")

	msg := new(announceMessage)

>>>>>>> fdc970d7
	// Decode message
	err := msg.FromPayload(payload, istanbul.GetSignatureAddress)
	if err != nil {
		sb.logger.Error("Error in decoding received Istanbul Announce message", "err", err, "payload", hex.EncodeToString(payload))
		return err
	}

	sb.logger.Trace("Handling an IstanbulAnnounce message", "from", msg.Address)

	// If the message is originally from this node, then ignore it
	if msg.Address == sb.Address() {
		sb.logger.Trace("Received an IstanbulAnnounce message originating from this node. Ignoring it.")
		return nil
	}

	// If the message is not within the registered validator set, then ignore it
	regAndActiveVals, err := sb.retrieveActiveAndRegisteredValidators()
	if err != nil {
		return err
	}

	if !regAndActiveVals[msg.Address] {
		sb.logger.Warn("Received an IstanbulAnnounce message from a non registered validator. Ignoring it.", "IstanbulMsg", msg.String(), "validators", regAndActiveVals, "err", err)
		return errUnauthorizedAnnounceMessage
	}

<<<<<<< HEAD
	var announceData announceData
	err = rlp.DecodeBytes(msg.Msg, &announceData)
	if err != nil {
		sb.logger.Error("Error in decoding received Istanbul Announce message content", "err", err, "IstanbulMsg", msg.String())
		return err
	}

	// Save in the valEnodeTable if mining
	if sb.coreStarted {
		var enodeUrl string
		for _, announceRecord := range announceData.AnnounceRecords {
			if announceRecord.RecipientAddress == sb.Address() {
				// TODO: Decrypt the enodeURL using this validator's validator key after making changes to encrypt it
				enodeUrl = string(announceRecord.EncryptedEnodeURL)
				block := sb.currentBlock()
				valSet := sb.getValidators(block.Number().Uint64(), block.Hash())

				if err := sb.valEnodeTable.upsert(msg.Address, enodeUrl, announceData.View, valSet, sb.ValidatorAddress(), sb.config.Proxied, false); err != nil {
					sb.logger.Warn("Error in upserting a valenode entry", "AnnounceData", announceData.String(), "error", err)
					return err
				}

				break
			}
		}
	}

	sb.regossipIstAnnounce(msg, payload, announceData, regAndActiveVals)
	return nil
}

func (sb *Backend) regossipIstAnnounce(msg *istanbul.Message, payload []byte, announceData announceData, regAndActiveVals map[common.Address]bool) {
	// If we gossiped this address/enodeURL within the last 60 seconds and the enodeURLHash didn't change, then don't regossip
	sb.lastAnnounceGossipedMu.RLock()
	if lastGossipTs, ok := sb.lastAnnounceGossiped[msg.Address]; ok {
		if (lastGossipTs.enodeURLHash == announceData.EnodeURLHash) && (time.Since(lastGossipTs.timestamp) < time.Minute) {
			sb.logger.Trace("Already regossiped the msg within the last minute, so not regossiping.", "IstanbulMsg", msg.String(), "AnnounceData", announceData.String())
=======
	// Decrypt the EnodeURL
	nodeKey := ecies.ImportECDSA(sb.GetNodeKey())

	encryptedEndpoint := []byte("")
	destAddresses := make([]string, 0, len(msg.EncryptedEndpointData))
	for _, entry := range msg.EncryptedEndpointData {
		destAddresses = append(destAddresses, common.BytesToAddress(entry[0]).String())
		if bytes.Equal(entry[0], sb.Address().Bytes()) {
			encryptedEndpoint = entry[1]
		}
	}
	endpointBytes, err := nodeKey.Decrypt(encryptedEndpoint, nil, nil)
	if err != nil && len(encryptedEndpoint) > 0 {
		sb.logger.Warn("Error in decrypting endpoint", "err", err, "encryptedEndpoint", encryptedEndpoint)
	}
	enodeURL := msg.IncompleteEnodeURL + string(endpointBytes)

	// Save in the valEnodeTable if mining
	if sb.coreStarted {
		err := sb.valEnodeTable.Upsert(msg.Address, enodeURL, msg.View)
		if err != nil {
			sb.logger.Warn("Error in upserting a valenode entry", "AnnounceMsg", msg, "error", err)
			return err
		}
	}

	// Generate the destAddresses hash
	sort.Strings(destAddresses)
	destAddressesHash := istanbul.RLPHash(destAddresses)

	// If we gossiped this address/enodeURL within the last 60 seconds, then don't regossip
	sb.lastAnnounceGossipedMu.RLock()
	if lastGossipTs, ok := sb.lastAnnounceGossiped[msg.Address]; ok {
		if lastGossipTs.enodeURL == enodeURL && bytes.Equal(lastGossipTs.destAddressesHash.Bytes(), destAddressesHash.Bytes()) && time.Since(lastGossipTs.timestamp) < time.Minute {
			sb.logger.Trace("Already regossiped the msg within the last minute, so not regossiping.", "AnnounceMsg", msg)
>>>>>>> fdc970d7
			sb.lastAnnounceGossipedMu.RUnlock()
			return
		}
	}
	sb.lastAnnounceGossipedMu.RUnlock()

	sb.logger.Trace("Regossiping the istanbul announce message", "IstanbulMsg", msg.String(), "AnnounceMsg", announceData.String())
	sb.Gossip(nil, payload, istanbulAnnounceMsg, true)

	sb.lastAnnounceGossipedMu.Lock()
	defer sb.lastAnnounceGossipedMu.Unlock()
<<<<<<< HEAD
	sb.lastAnnounceGossiped[msg.Address] = &AnnounceGossipTimestamp{enodeURLHash: announceData.EnodeURLHash, timestamp: time.Now()}
=======
	sb.lastAnnounceGossiped[msg.Address] = &AnnounceGossipTimestamp{enodeURL: enodeURL, timestamp: time.Now(), destAddressesHash: destAddressesHash}
>>>>>>> fdc970d7

	// prune non registered validator entries in the valEnodeTable, reverseValEnodeTable, and lastAnnounceGossiped tables about 5% of the times that an announce msg is handled
	if (mrand.Int() % 100) <= 5 {
		for remoteAddress := range sb.lastAnnounceGossiped {
			if !regAndActiveVals[remoteAddress] {
				log.Trace("Deleting entry from the lastAnnounceGossiped table", "address", remoteAddress, "gossip timestamp", sb.lastAnnounceGossiped[remoteAddress])
				delete(sb.lastAnnounceGossiped, remoteAddress)
			}
		}

		err = sb.valEnodeTable.PruneEntries(regAndActiveVals)
		return err
	}
}<|MERGE_RESOLUTION|>--- conflicted
+++ resolved
@@ -17,24 +17,21 @@
 package backend
 
 import (
+	"bytes"
 	"encoding/hex"
 	"fmt"
 	"io"
 	mrand "math/rand"
-<<<<<<< HEAD
-=======
 	"sort"
-	"strings"
->>>>>>> fdc970d7
 	"time"
-
-	"github.com/syndtr/goleveldb/leveldb"
 
 	"github.com/ethereum/go-ethereum/common"
 	"github.com/ethereum/go-ethereum/consensus/istanbul"
+	vet "github.com/ethereum/go-ethereum/consensus/istanbul/backend/internal/enodes"
 	contract_errors "github.com/ethereum/go-ethereum/contract_comm/errors"
 	"github.com/ethereum/go-ethereum/contract_comm/validators"
 	"github.com/ethereum/go-ethereum/log"
+	"github.com/ethereum/go-ethereum/p2p/enode"
 	"github.com/ethereum/go-ethereum/rlp"
 )
 
@@ -43,12 +40,12 @@
 // define the istanbul announce data and announce record structure
 
 type announceRecord struct {
-	RecipientAddress  common.Address
+	DestAddress       common.Address
 	EncryptedEnodeURL []byte
 }
 
 func (ar *announceRecord) String() string {
-	return fmt.Sprintf("{RecipientAddress: %s, EncryptedEnodeURL length: %d}", ar.RecipientAddress.String(), len(ar.EncryptedEnodeURL))
+	return fmt.Sprintf("{DestAddress: %s, EncryptedEnodeURL length: %d}", ar.DestAddress.String(), len(ar.EncryptedEnodeURL))
 }
 
 type announceData struct {
@@ -67,20 +64,20 @@
 
 // EncodeRLP serializes am into the Ethereum RLP format.
 func (ar *announceRecord) EncodeRLP(w io.Writer) error {
-	return rlp.Encode(w, []interface{}{ar.RecipientAddress, ar.EncryptedEnodeURL})
+	return rlp.Encode(w, []interface{}{ar.DestAddress, ar.EncryptedEnodeURL})
 }
 
 // DecodeRLP implements rlp.Decoder, and load the am fields from a RLP stream.
 func (ar *announceRecord) DecodeRLP(s *rlp.Stream) error {
 	var msg struct {
-		RecipientAddress  common.Address
+		DestAddress       common.Address
 		EncryptedEnodeURL []byte
 	}
 
 	if err := s.Decode(&msg); err != nil {
 		return err
 	}
-	ar.RecipientAddress, ar.EncryptedEnodeURL = msg.RecipientAddress, msg.EncryptedEnodeURL
+	ar.DestAddress, ar.EncryptedEnodeURL = msg.DestAddress, msg.EncryptedEnodeURL
 	return nil
 }
 
@@ -114,17 +111,11 @@
 
 	for {
 		select {
-<<<<<<< HEAD
-		case <-sb.newEpoch:
-			go sb.sendIstAnnounce()
-		case <-ticker.C:
-=======
 		case <-sb.newEpochCh:
 			go sb.sendIstAnnounce()
 		case <-ticker.C:
 			// output the valEnodeTable for debugging purposes
 			log.Trace("ValidatorEnodeDB dump", "ValidatorEnodeDB", sb.valEnodeTable.String())
->>>>>>> fdc970d7
 			go sb.sendIstAnnounce()
 		case <-sb.announceQuit:
 			ticker.Stop()
@@ -133,13 +124,8 @@
 	}
 }
 
-<<<<<<< HEAD
 func (sb *Backend) generateIstAnnounce() (*istanbul.Message, error) {
 	block := sb.currentBlock()
-=======
-func (sb *Backend) generateIstAnnounce() ([]byte, error) {
-	selfEnode := sb.Enode()
->>>>>>> fdc970d7
 
 	var enodeUrl string
 	if sb.config.Proxied {
@@ -152,15 +138,7 @@
 	} else {
 		enodeUrl = sb.p2pserver.Self().String()
 	}
-<<<<<<< HEAD
 	view := sb.core.CurrentView()
-=======
-
-	enodeURL := selfEnode.String()
-	view := sb.core.CurrentView()
-	incompleteEnodeURL := enodeURL[:strings.Index(enodeURL, "@")]
-	endpointData := enodeURL[strings.Index(enodeURL, "@"):]
->>>>>>> fdc970d7
 
 	// If the message is not within the registered validator set, then ignore it
 	regAndActiveVals, err := sb.retrieveActiveAndRegisteredValidators()
@@ -168,7 +146,6 @@
 		return nil, err
 	}
 
-<<<<<<< HEAD
 	// Add active validators regardless
 	valSet := sb.getValidators(block.Number().Uint64(), block.Hash())
 	for _, val := range valSet.List() {
@@ -178,37 +155,13 @@
 	announceRecords := make([]*announceRecord, 0, len(regAndActiveVals))
 	for addr := range regAndActiveVals {
 		// TODO - Need to encrypt using the remote validator's validator key
-		announceRecords = append(announceRecords, &announceRecord{RecipientAddress: addr, EncryptedEnodeURL: []byte(enodeUrl)})
+		announceRecords = append(announceRecords, &announceRecord{DestAddress: addr, EncryptedEnodeURL: []byte(enodeUrl)})
 	}
 
 	announceData := &announceData{
 		AnnounceRecords: announceRecords,
 		EnodeURLHash:    istanbul.RLPHash(enodeUrl),
 		View:            view,
-=======
-	encryptedEndpoints := make([][][]byte, 0)
-	for addr := range regAndActiveVals {
-		enodeURL, err := sb.valEnodeTable.GetEnodeURLFromAddress(addr)
-		if err == nil {
-			validatorEnode, err := enode.ParseV4(enodeURL)
-			pubKey := ecies.ImportECDSAPublic(validatorEnode.Pubkey())
-			encryptedEndpoint, err := ecies.Encrypt(rand.Reader, pubKey, []byte(endpointData), nil, nil)
-			if err != nil {
-				log.Warn("Unable to unmarshal public key", "err", err)
-			} else {
-				encryptedEndpoints = append(encryptedEndpoints, [][]byte{addr.Bytes(), encryptedEndpoint})
-			}
-		} else if err != leveldb.ErrNotFound {
-			log.Error("Unable to read valEnodeTable", "err", err, "addr", addr)
-		}
-	}
-
-	msg := &announceMessage{
-		Address:               sb.Address(),
-		IncompleteEnodeURL:    incompleteEnodeURL,
-		EncryptedEndpointData: encryptedEndpoints,
-		View:                  view,
->>>>>>> fdc970d7
 	}
 
 	announceBytes, err := rlp.EncodeToBytes(announceData)
@@ -286,14 +239,8 @@
 }
 
 func (sb *Backend) handleIstAnnounce(payload []byte) error {
-<<<<<<< HEAD
 	msg := new(istanbul.Message)
-=======
-	sb.logger.Trace("Handling an IstanbulAnnounce message")
-
-	msg := new(announceMessage)
-
->>>>>>> fdc970d7
+
 	// Decode message
 	err := msg.FromPayload(payload, istanbul.GetSignatureAddress)
 	if err != nil {
@@ -320,7 +267,6 @@
 		return errUnauthorizedAnnounceMessage
 	}
 
-<<<<<<< HEAD
 	var announceData announceData
 	err = rlp.DecodeBytes(msg.Msg, &announceData)
 	if err != nil {
@@ -328,75 +274,53 @@
 		return err
 	}
 
+	if currentEntry, err := sb.valEnodeTable.GetAddressEntry(msg.Address); err == nil && announceData.View.Cmp(currentEntry.View) <= 0 {
+		return errOldAnnounceMessage
+	}
+
+	var node *enode.Node
+	var destAddresses = make([]string, 0, len(announceData.AnnounceRecords))
+	for _, announceRecord := range announceData.AnnounceRecords {
+		if announceRecord.DestAddress == sb.Address() {
+			// TODO: Decrypt the enodeURL using this validator's validator key after making changes to encrypt it
+			enodeUrl := string(announceRecord.EncryptedEnodeURL)
+			node, err = enode.ParseV4(enodeUrl)
+			if err != nil {
+				sb.logger.Error("Error in parsing enodeURL", "enodeUrl", enodeUrl)
+				return err
+			}
+		}
+		destAddresses = append(destAddresses, announceRecord.DestAddress.String())
+	}
+
 	// Save in the valEnodeTable if mining
-	if sb.coreStarted {
-		var enodeUrl string
-		for _, announceRecord := range announceData.AnnounceRecords {
-			if announceRecord.RecipientAddress == sb.Address() {
-				// TODO: Decrypt the enodeURL using this validator's validator key after making changes to encrypt it
-				enodeUrl = string(announceRecord.EncryptedEnodeURL)
-				block := sb.currentBlock()
-				valSet := sb.getValidators(block.Number().Uint64(), block.Hash())
-
-				if err := sb.valEnodeTable.upsert(msg.Address, enodeUrl, announceData.View, valSet, sb.ValidatorAddress(), sb.config.Proxied, false); err != nil {
-					sb.logger.Warn("Error in upserting a valenode entry", "AnnounceData", announceData.String(), "error", err)
-					return err
-				}
-
-				break
-			}
-		}
-	}
-
-	sb.regossipIstAnnounce(msg, payload, announceData, regAndActiveVals)
-	return nil
-}
-
-func (sb *Backend) regossipIstAnnounce(msg *istanbul.Message, payload []byte, announceData announceData, regAndActiveVals map[common.Address]bool) {
-	// If we gossiped this address/enodeURL within the last 60 seconds and the enodeURLHash didn't change, then don't regossip
-	sb.lastAnnounceGossipedMu.RLock()
-	if lastGossipTs, ok := sb.lastAnnounceGossiped[msg.Address]; ok {
-		if (lastGossipTs.enodeURLHash == announceData.EnodeURLHash) && (time.Since(lastGossipTs.timestamp) < time.Minute) {
-			sb.logger.Trace("Already regossiped the msg within the last minute, so not regossiping.", "IstanbulMsg", msg.String(), "AnnounceData", announceData.String())
-=======
-	// Decrypt the EnodeURL
-	nodeKey := ecies.ImportECDSA(sb.GetNodeKey())
-
-	encryptedEndpoint := []byte("")
-	destAddresses := make([]string, 0, len(msg.EncryptedEndpointData))
-	for _, entry := range msg.EncryptedEndpointData {
-		destAddresses = append(destAddresses, common.BytesToAddress(entry[0]).String())
-		if bytes.Equal(entry[0], sb.Address().Bytes()) {
-			encryptedEndpoint = entry[1]
-		}
-	}
-	endpointBytes, err := nodeKey.Decrypt(encryptedEndpoint, nil, nil)
-	if err != nil && len(encryptedEndpoint) > 0 {
-		sb.logger.Warn("Error in decrypting endpoint", "err", err, "encryptedEndpoint", encryptedEndpoint)
-	}
-	enodeURL := msg.IncompleteEnodeURL + string(endpointBytes)
-
-	// Save in the valEnodeTable if mining
-	if sb.coreStarted {
-		err := sb.valEnodeTable.Upsert(msg.Address, enodeURL, msg.View)
-		if err != nil {
-			sb.logger.Warn("Error in upserting a valenode entry", "AnnounceMsg", msg, "error", err)
+	if sb.coreStarted && node != nil {
+		if err := sb.valEnodeTable.Upsert(map[common.Address]*vet.AddressEntry{msg.Address: {Node: node, View: announceData.View}}); err != nil {
+			sb.logger.Warn("Error in upserting a valenode entry", "AnnounceData", announceData.String(), "error", err)
 			return err
 		}
 	}
+
+	if err = sb.regossipIstAnnounce(msg, payload, announceData, regAndActiveVals, destAddresses); err != nil {
+		return err
+	}
+
+	return nil
+}
+
+func (sb *Backend) regossipIstAnnounce(msg *istanbul.Message, payload []byte, announceData announceData, regAndActiveVals map[common.Address]bool, destAddresses []string) error {
+	// If we gossiped this address/enodeURL within the last 60 seconds and the enodeURLHash and destAddressHash didn't change, then don't regossip
 
 	// Generate the destAddresses hash
 	sort.Strings(destAddresses)
 	destAddressesHash := istanbul.RLPHash(destAddresses)
 
-	// If we gossiped this address/enodeURL within the last 60 seconds, then don't regossip
 	sb.lastAnnounceGossipedMu.RLock()
 	if lastGossipTs, ok := sb.lastAnnounceGossiped[msg.Address]; ok {
-		if lastGossipTs.enodeURL == enodeURL && bytes.Equal(lastGossipTs.destAddressesHash.Bytes(), destAddressesHash.Bytes()) && time.Since(lastGossipTs.timestamp) < time.Minute {
-			sb.logger.Trace("Already regossiped the msg within the last minute, so not regossiping.", "AnnounceMsg", msg)
->>>>>>> fdc970d7
+		if (lastGossipTs.enodeURLHash == announceData.EnodeURLHash) && (bytes.Equal(lastGossipTs.destAddressesHash.Bytes(), destAddressesHash.Bytes())) && (time.Since(lastGossipTs.timestamp) < time.Minute) {
+			sb.logger.Trace("Already regossiped the msg within the last minute, so not regossiping.", "IstanbulMsg", msg.String(), "AnnounceData", announceData.String())
 			sb.lastAnnounceGossipedMu.RUnlock()
-			return
+			return nil
 		}
 	}
 	sb.lastAnnounceGossipedMu.RUnlock()
@@ -406,11 +330,7 @@
 
 	sb.lastAnnounceGossipedMu.Lock()
 	defer sb.lastAnnounceGossipedMu.Unlock()
-<<<<<<< HEAD
-	sb.lastAnnounceGossiped[msg.Address] = &AnnounceGossipTimestamp{enodeURLHash: announceData.EnodeURLHash, timestamp: time.Now()}
-=======
-	sb.lastAnnounceGossiped[msg.Address] = &AnnounceGossipTimestamp{enodeURL: enodeURL, timestamp: time.Now(), destAddressesHash: destAddressesHash}
->>>>>>> fdc970d7
+	sb.lastAnnounceGossiped[msg.Address] = &AnnounceGossipTimestamp{enodeURLHash: announceData.EnodeURLHash, timestamp: time.Now(), destAddressesHash: destAddressesHash}
 
 	// prune non registered validator entries in the valEnodeTable, reverseValEnodeTable, and lastAnnounceGossiped tables about 5% of the times that an announce msg is handled
 	if (mrand.Int() % 100) <= 5 {
@@ -421,7 +341,10 @@
 			}
 		}
 
-		err = sb.valEnodeTable.PruneEntries(regAndActiveVals)
-		return err
-	}
+		if err := sb.valEnodeTable.PruneEntries(regAndActiveVals); err != nil {
+			return err
+		}
+	}
+
+	return nil
 }