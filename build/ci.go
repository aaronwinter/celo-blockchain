// Copyright 2016 The go-ethereum Authors
// This file is part of the go-ethereum library.
//
// The go-ethereum library is free software: you can redistribute it and/or modify
// it under the terms of the GNU Lesser General Public License as published by
// the Free Software Foundation, either version 3 of the License, or
// (at your option) any later version.
//
// The go-ethereum library is distributed in the hope that it will be useful,
// but WITHOUT ANY WARRANTY; without even the implied warranty of
// MERCHANTABILITY or FITNESS FOR A PARTICULAR PURPOSE. See the
// GNU Lesser General Public License for more details.
//
// You should have received a copy of the GNU Lesser General Public License
// along with the go-ethereum library. If not, see <http://www.gnu.org/licenses/>.

// +build none

/*
The ci command is called from Continuous Integration scripts.

Usage: go run build/ci.go <command> <command flags/arguments>

Available commands are:

   install    [ -arch architecture ] [ -cc compiler ] [ packages... ]                          -- builds packages and executables
   test       [ -coverage ] [ packages... ]                                                    -- runs the tests
   lint                                                                                        -- runs certain pre-selected linters
   archive    [ -arch architecture ] [ -type zip|tar ] [ -signer key-envvar ] [ -upload dest ] -- archives build artifacts
   importkeys                                                                                  -- imports signing keys from env
   debsrc     [ -signer key-id ] [ -upload dest ]                                              -- creates a debian source package
   nsis                                                                                        -- creates a Windows NSIS installer
   aar        [ -local ] [ -sign key-id ] [-deploy repo] [ -upload dest ]                      -- creates an Android archive
   xcode      [ -local ] [ -sign key-id ] [-deploy repo] [ -upload dest ]                      -- creates an iOS XCode framework
   xgo        [ -alltools ] [ options ]                                                        -- cross builds according to options
   purge      [ -store blobstore ] [ -days threshold ]                                         -- purges old archives from the blobstore

For all commands, -n prevents execution of external programs (dry run mode).

*/
package main

import (
	"bufio"
	"bytes"
	"encoding/base64"
	"flag"
	"fmt"
	"go/parser"
	"go/token"
	"io/ioutil"
	"log"
	"os"
	"os/exec"
	"path/filepath"
	"regexp"
	"runtime"
	"strings"
	"time"

	"github.com/cespare/cp"
	"github.com/ethereum/go-ethereum/internal/build"
	"github.com/ethereum/go-ethereum/params"
)

var (
	// Files that end up in the geth*.zip archive.
	gethArchiveFiles = []string{
		"COPYING",
		executablePath("geth"),
	}

	// Files that end up in the geth-alltools*.zip archive.
	allToolsArchiveFiles = []string{
		"COPYING",
		executablePath("abigen"),
		executablePath("bootnode"),
		executablePath("evm"),
		executablePath("geth"),
		executablePath("puppeth"),
		executablePath("rlpdump"),
		executablePath("wnode"),
		executablePath("clef"),
	}

	// A debian package is created for all executables listed here.
	debExecutables = []debExecutable{
		{
			BinaryName:  "abigen",
			Description: "Source code generator to convert Ethereum contract definitions into easy to use, compile-time type-safe Go packages.",
		},
		{
			BinaryName:  "bootnode",
			Description: "Ethereum bootnode.",
		},
		{
			BinaryName:  "evm",
			Description: "Developer utility version of the EVM (Ethereum Virtual Machine) that is capable of running bytecode snippets within a configurable environment and execution mode.",
		},
		{
			BinaryName:  "geth",
			Description: "Ethereum CLI client.",
		},
		{
			BinaryName:  "puppeth",
			Description: "Ethereum private network manager.",
		},
		{
			BinaryName:  "rlpdump",
			Description: "Developer utility tool that prints RLP structures.",
		},
		{
			BinaryName:  "wnode",
			Description: "Ethereum Whisper diagnostic tool",
		},
		{
			BinaryName:  "clef",
			Description: "Ethereum account management tool.",
		},
	}

	// A debian package is created for all executables listed here.

	debEthereum = debPackage{
		Name:        "ethereum",
		Version:     params.Version,
		Executables: debExecutables,
	}

	// Debian meta packages to build and push to Ubuntu PPA
	debPackages = []debPackage{
		debEthereum,
	}

	// Distros for which packages are created.
	// Note: vivid is unsupported because there is no golang-1.6 package for it.
	// Note: wily is unsupported because it was officially deprecated on Launchpad.
	// Note: yakkety is unsupported because it was officially deprecated on Launchpad.
	// Note: zesty is unsupported because it was officially deprecated on Launchpad.
	// Note: artful is unsupported because it was officially deprecated on Launchpad.
	// Note: cosmic is unsupported because it was officially deprecated on Launchpad.
	debDistroGoBoots = map[string]string{
		"trusty": "golang-1.11",
		"xenial": "golang-go",
		"bionic": "golang-go",
		"disco":  "golang-go",
		"eoan":   "golang-go",
	}

	debGoBootPaths = map[string]string{
		"golang-1.11": "/usr/lib/go-1.11",
		"golang-go":   "/usr/lib/go",
	}
)

var GOBIN, _ = filepath.Abs(filepath.Join("build", "bin"))

func executablePath(name string) string {
	if runtime.GOOS == "windows" {
		name += ".exe"
	}
	return filepath.Join(GOBIN, name)
}

func main() {
	log.SetFlags(log.Lshortfile)

	if _, err := os.Stat(filepath.Join("build", "ci.go")); os.IsNotExist(err) {
		log.Fatal("this script must be run from the root of the repository")
	}
	if len(os.Args) < 2 {
		log.Fatal("need subcommand as first argument")
	}
	switch os.Args[1] {
	case "install":
		doInstall(os.Args[2:])
	case "test":
		doTest(os.Args[2:])
	case "lint":
		doLint(os.Args[2:])
	case "archive":
		doArchive(os.Args[2:])
	case "debsrc":
		doDebianSource(os.Args[2:])
	case "nsis":
		doWindowsInstaller(os.Args[2:])
	case "aar":
		doAndroidArchive(os.Args[2:])
	case "xcode":
		doXCodeFramework(os.Args[2:])
	case "xgo":
		doXgo(os.Args[2:])
	case "purge":
		doPurge(os.Args[2:])
	default:
		log.Fatal("unknown command ", os.Args[1])
	}
}

// Compiling

func doInstall(cmdline []string) {
	var (
		arch = flag.String("arch", "", "Architecture to cross build for")
		cc   = flag.String("cc", "", "C compiler to cross build with")
	)
	flag.CommandLine.Parse(cmdline)
	env := build.Env()

	// Check Go version. People regularly open issues about compilation
	// failure with outdated Go. This should save them the trouble.
	if !strings.Contains(runtime.Version(), "devel") {
		// Figure out the minor version number since we can't textually compare (1.10 < 1.9)
		var minor int
		fmt.Sscanf(strings.TrimPrefix(runtime.Version(), "go1."), "%d", &minor)

		if minor < 9 {
			log.Println("You have Go version", runtime.Version())
			log.Println("go-ethereum requires at least Go version 1.9 and cannot")
			log.Println("be compiled with an earlier version. Please upgrade your Go installation.")
			os.Exit(1)
		}
	}
	// Compile packages given as arguments, or everything if there are no arguments.
	packages := []string{"./..."}
	if flag.NArg() > 0 {
		packages = flag.Args()
	}

	if *arch == "" || *arch == runtime.GOARCH {
		goinstall := goTool("install", buildFlags(env)...)
		if runtime.GOARCH == "arm64" {
			goinstall.Args = append(goinstall.Args, "-p", "1")
		}
		goinstall.Args = append(goinstall.Args, "-v")
		goinstall.Args = append(goinstall.Args, packages...)
		build.MustRun(goinstall)
		return
	}
	// If we are cross compiling to ARMv5 ARMv6 or ARMv7, clean any previous builds
	if *arch == "arm" {
		os.RemoveAll(filepath.Join(runtime.GOROOT(), "pkg", runtime.GOOS+"_arm"))
		for _, path := range filepath.SplitList(build.GOPATH()) {
			os.RemoveAll(filepath.Join(path, "pkg", runtime.GOOS+"_arm"))
		}
	}

	// Seems we are cross compiling, work around forbidden GOBIN
	goinstall := goToolArch(*arch, *cc, "install", buildFlags(env)...)
	goinstall.Args = append(goinstall.Args, "-v")
	goinstall.Args = append(goinstall.Args, []string{"-buildmode", "archive"}...)
	goinstall.Args = append(goinstall.Args, packages...)
	build.MustRun(goinstall)

	if cmds, err := ioutil.ReadDir("cmd"); err == nil {
		for _, cmd := range cmds {
			pkgs, err := parser.ParseDir(token.NewFileSet(), filepath.Join(".", "cmd", cmd.Name()), nil, parser.PackageClauseOnly)
			if err != nil {
				log.Fatal(err)
			}
			for name := range pkgs {
				if name == "main" {
					gobuild := goToolArch(*arch, *cc, "build", buildFlags(env)...)
					gobuild.Args = append(gobuild.Args, "-v")
					gobuild.Args = append(gobuild.Args, []string{"-o", executablePath(cmd.Name())}...)
					gobuild.Args = append(gobuild.Args, "."+string(filepath.Separator)+filepath.Join("cmd", cmd.Name()))
					build.MustRun(gobuild)
					break
				}
			}
		}
	}
}

func buildFlags(env build.Environment) (flags []string) {
	var ld []string
	if env.Commit != "" {
		ld = append(ld, "-X", "main.gitCommit="+env.Commit)
		ld = append(ld, "-X", "main.gitDate="+env.Date)
	}
	if runtime.GOOS == "darwin" {
		ld = append(ld, "-s")
	} else {
		ld = append(ld, "-extldflags")
		ld = append(ld, "-pthread")
	}

	if len(ld) > 0 {
		flags = append(flags, "-ldflags", strings.Join(ld, " "))
	}
	return flags
}

func goTool(subcmd string, args ...string) *exec.Cmd {
	return goToolArch(runtime.GOARCH, os.Getenv("CC"), subcmd, args...)
}

func goToolArch(arch string, cc string, subcmd string, args ...string) *exec.Cmd {
	cmd := build.GoTool(subcmd, args...)
	cmd.Env = []string{"GOPATH=" + build.GOPATH()}
	if arch == "" || arch == runtime.GOARCH {
		cmd.Env = append(cmd.Env, "GOBIN="+GOBIN)
	} else {
		cmd.Env = append(cmd.Env, "CGO_ENABLED=1")
		cmd.Env = append(cmd.Env, "GOARCH="+arch)
	}
	if cc != "" {
		cmd.Env = append(cmd.Env, "CC="+cc)
	}
	for _, e := range os.Environ() {
		if strings.HasPrefix(e, "GOPATH=") || strings.HasPrefix(e, "GOBIN=") {
			continue
		}
		cmd.Env = append(cmd.Env, e)
	}
	return cmd
}

func Filter(vs []string, pred func(string) bool) []string {
	filtered := make([]string, 0)
	for _, v := range vs {
		if pred(v) {
			filtered = append(filtered, v)
		}
	}
	return filtered
}

// Running The Tests
//
// "tests" also includes static analysis tools such as vet.

func doTest(cmdline []string) {
	coverage := flag.Bool("coverage", false, "Whether to record code coverage")
<<<<<<< HEAD
	race := flag.Bool("race", false, "Whether to test for races")
	verbose := flag.Bool("verbose", false, "Verbose output")

=======
	verbose := flag.Bool("v", false, "Whether to log verbosely")
>>>>>>> d62e9b28
	flag.CommandLine.Parse(cmdline)
	env := build.Env()

	packages := []string{"./..."}
	if len(flag.CommandLine.Args()) > 0 {
		packages = flag.CommandLine.Args()
	}

	// Run the actual tests.
	// Test a single package at a time. CI builders are slow
	// and some tests run into timeouts under load.
	gotest := goTool("test", buildFlags(env)...)
	gotest.Args = append(gotest.Args, "-p", "1", "-timeout", "5m")
	if *coverage {
		gotest.Args = append(gotest.Args, "-covermode=atomic", "-cover")
	}
<<<<<<< HEAD
	if *race {
		gotest.Args = append(gotest.Args, "-race")
	}
=======
>>>>>>> d62e9b28
	if *verbose {
		gotest.Args = append(gotest.Args, "-v")
	}

	gotest.Args = append(gotest.Args, packages...)
	build.MustRun(gotest)
}

// doLint runs golangci-lint on requested packages.
func doLint(cmdline []string) {
	var (
		cachedir = flag.String("cachedir", "./build/cache", "directory for caching golangci-lint binary.")
	)
	flag.CommandLine.Parse(cmdline)
	packages := []string{"./..."}
	if len(flag.CommandLine.Args()) > 0 {
		packages = flag.CommandLine.Args()
	}
<<<<<<< HEAD
	// Get metalinter and install all supported linters
	build.MustRun(goTool("get", "gopkg.in/alecthomas/gometalinter.v2"))
	build.MustRunCommand(filepath.Join(GOBIN, "gometalinter.v2"), "--install")

	// Run fast linters batched together
	configs := []string{
		"--vendor",
		"--tests",
		"--deadline=2m",
		"--disable-all",
		// TODO (kevjue) - The goimports lint check is disabled since it was raising false errors.  Changes should be made
		//                 so that this check can be re-enabled without raising false errors.
		// "--enable=goimports",
		"--enable=varcheck",
		"--enable=vet",
		"--enable=gofmt",
		"--enable=misspell",
		"--enable=goconst",
		"--min-occurrences=6", // for goconst
	}
	build.MustRunCommand(filepath.Join(GOBIN, "gometalinter.v2"), append(configs, packages...)...)

	// Run slow linters one by one
	for _, linter := range []string{"unconvert", "gosimple"} {
		configs = []string{"--vendor", "--tests", "--deadline=10m", "--disable-all", "--enable=" + linter}
		build.MustRunCommand(filepath.Join(GOBIN, "gometalinter.v2"), append(configs, packages...)...)
=======

	linter := downloadLinter(*cachedir)
	lflags := []string{"run", "--config", ".golangci.yml"}
	build.MustRunCommand(linter, append(lflags, packages...)...)
	fmt.Println("You have achieved perfection.")
}

// downloadLinter downloads and unpacks golangci-lint.
func downloadLinter(cachedir string) string {
	const version = "1.21.0"

	csdb := build.MustLoadChecksums("build/checksums.txt")
	base := fmt.Sprintf("golangci-lint-%s-%s-%s", version, runtime.GOOS, runtime.GOARCH)
	url := fmt.Sprintf("https://github.com/golangci/golangci-lint/releases/download/v%s/%s.tar.gz", version, base)
	archivePath := filepath.Join(cachedir, base+".tar.gz")
	if err := csdb.DownloadFile(url, archivePath); err != nil {
		log.Fatal(err)
	}
	if err := build.ExtractTarballArchive(archivePath, cachedir); err != nil {
		log.Fatal(err)
>>>>>>> d62e9b28
	}
	return filepath.Join(cachedir, base, "golangci-lint")
}

// Release Packaging
func doArchive(cmdline []string) {
	var (
		arch   = flag.String("arch", runtime.GOARCH, "Architecture cross packaging")
		atype  = flag.String("type", "zip", "Type of archive to write (zip|tar)")
		signer = flag.String("signer", "", `Environment variable holding the signing key (e.g. LINUX_SIGNING_KEY)`)
		upload = flag.String("upload", "", `Destination to upload the archives (usually "gethstore/builds")`)
		ext    string
	)
	flag.CommandLine.Parse(cmdline)
	switch *atype {
	case "zip":
		ext = ".zip"
	case "tar":
		ext = ".tar.gz"
	default:
		log.Fatal("unknown archive type: ", atype)
	}

	var (
		env = build.Env()

		basegeth = archiveBasename(*arch, params.ArchiveVersion(env.Commit))
		geth     = "geth-" + basegeth + ext
		alltools = "geth-alltools-" + basegeth + ext
	)
	maybeSkipArchive(env)
	if err := build.WriteArchive(geth, gethArchiveFiles); err != nil {
		log.Fatal(err)
	}
	if err := build.WriteArchive(alltools, allToolsArchiveFiles); err != nil {
		log.Fatal(err)
	}
	for _, archive := range []string{geth, alltools} {
		if err := archiveUpload(archive, *upload, *signer); err != nil {
			log.Fatal(err)
		}
	}
}

func archiveBasename(arch string, archiveVersion string) string {
	platform := runtime.GOOS + "-" + arch
	if arch == "arm" {
		platform += os.Getenv("GOARM")
	}
	if arch == "android" {
		platform = "android-all"
	}
	if arch == "ios" {
		platform = "ios-all"
	}
	return platform + "-" + archiveVersion
}

func archiveUpload(archive string, blobstore string, signer string) error {
	// If signing was requested, generate the signature files
	if signer != "" {
		key := getenvBase64(signer)
		if err := build.PGPSignFile(archive, archive+".asc", string(key)); err != nil {
			return err
		}
	}
	// If uploading to Azure was requested, push the archive possibly with its signature
	if blobstore != "" {
		auth := build.AzureBlobstoreConfig{
			Account:   strings.Split(blobstore, "/")[0],
			Token:     os.Getenv("AZURE_BLOBSTORE_TOKEN"),
			Container: strings.SplitN(blobstore, "/", 2)[1],
		}
		if err := build.AzureBlobstoreUpload(archive, filepath.Base(archive), auth); err != nil {
			return err
		}
		if signer != "" {
			if err := build.AzureBlobstoreUpload(archive+".asc", filepath.Base(archive+".asc"), auth); err != nil {
				return err
			}
		}
	}
	return nil
}

// skips archiving for some build configurations.
func maybeSkipArchive(env build.Environment) {
	if env.IsPullRequest {
		log.Printf("skipping because this is a PR build")
		os.Exit(0)
	}
	if env.IsCronJob {
		log.Printf("skipping because this is a cron job")
		os.Exit(0)
	}
	if env.Branch != "master" && !strings.HasPrefix(env.Tag, "v1.") {
		log.Printf("skipping because branch %q, tag %q is not on the whitelist", env.Branch, env.Tag)
		os.Exit(0)
	}
}

// Debian Packaging
func doDebianSource(cmdline []string) {
	var (
		goversion = flag.String("goversion", "", `Go version to build with (will be included in the source package)`)
		cachedir  = flag.String("cachedir", "./build/cache", `Filesystem path to cache the downloaded Go bundles at`)
		signer    = flag.String("signer", "", `Signing key name, also used as package author`)
		upload    = flag.String("upload", "", `Where to upload the source package (usually "ethereum/ethereum")`)
		sshUser   = flag.String("sftp-user", "", `Username for SFTP upload (usually "geth-ci")`)
		workdir   = flag.String("workdir", "", `Output directory for packages (uses temp dir if unset)`)
		now       = time.Now()
	)
	flag.CommandLine.Parse(cmdline)
	*workdir = makeWorkdir(*workdir)
	env := build.Env()
	maybeSkipArchive(env)

	// Import the signing key.
	if key := getenvBase64("PPA_SIGNING_KEY"); len(key) > 0 {
		gpg := exec.Command("gpg", "--import")
		gpg.Stdin = bytes.NewReader(key)
		build.MustRun(gpg)
	}

	// Download and verify the Go source package.
	gobundle := downloadGoSources(*goversion, *cachedir)

	// Download all the dependencies needed to build the sources and run the ci script
	srcdepfetch := goTool("install", "-n", "./...")
	srcdepfetch.Env = append(os.Environ(), "GOPATH="+filepath.Join(*workdir, "modgopath"))
	build.MustRun(srcdepfetch)

	cidepfetch := goTool("run", "./build/ci.go")
	cidepfetch.Env = append(os.Environ(), "GOPATH="+filepath.Join(*workdir, "modgopath"))
	cidepfetch.Run() // Command fails, don't care, we only need the deps to start it

	// Create Debian packages and upload them.
	for _, pkg := range debPackages {
		for distro, goboot := range debDistroGoBoots {
			// Prepare the debian package with the go-ethereum sources.
			meta := newDebMetadata(distro, goboot, *signer, env, now, pkg.Name, pkg.Version, pkg.Executables)
			pkgdir := stageDebianSource(*workdir, meta)

			// Add Go source code
			if err := build.ExtractTarballArchive(gobundle, pkgdir); err != nil {
				log.Fatalf("Failed to extract Go sources: %v", err)
			}
			if err := os.Rename(filepath.Join(pkgdir, "go"), filepath.Join(pkgdir, ".go")); err != nil {
				log.Fatalf("Failed to rename Go source folder: %v", err)
			}
			// Add all dependency modules in compressed form
			os.MkdirAll(filepath.Join(pkgdir, ".mod", "cache"), 0755)
			if err := cp.CopyAll(filepath.Join(pkgdir, ".mod", "cache", "download"), filepath.Join(*workdir, "modgopath", "pkg", "mod", "cache", "download")); err != nil {
				log.Fatalf("Failed to copy Go module dependencies: %v", err)
			}
			// Run the packaging and upload to the PPA
			debuild := exec.Command("debuild", "-S", "-sa", "-us", "-uc", "-d", "-Zxz", "-nc")
			debuild.Dir = pkgdir
			build.MustRun(debuild)

			var (
				basename = fmt.Sprintf("%s_%s", meta.Name(), meta.VersionString())
				source   = filepath.Join(*workdir, basename+".tar.xz")
				dsc      = filepath.Join(*workdir, basename+".dsc")
				changes  = filepath.Join(*workdir, basename+"_source.changes")
			)
			if *signer != "" {
				build.MustRunCommand("debsign", changes)
			}
			if *upload != "" {
				ppaUpload(*workdir, *upload, *sshUser, []string{source, dsc, changes})
			}
		}
	}
}

func downloadGoSources(version string, cachedir string) string {
	csdb := build.MustLoadChecksums("build/checksums.txt")
	file := fmt.Sprintf("go%s.src.tar.gz", version)
	url := "https://dl.google.com/go/" + file
	dst := filepath.Join(cachedir, file)
	if err := csdb.DownloadFile(url, dst); err != nil {
		log.Fatal(err)
	}
	return dst
}

func ppaUpload(workdir, ppa, sshUser string, files []string) {
	p := strings.Split(ppa, "/")
	if len(p) != 2 {
		log.Fatal("-upload PPA name must contain single /")
	}
	if sshUser == "" {
		sshUser = p[0]
	}
	incomingDir := fmt.Sprintf("~%s/ubuntu/%s", p[0], p[1])
	// Create the SSH identity file if it doesn't exist.
	var idfile string
	if sshkey := getenvBase64("PPA_SSH_KEY"); len(sshkey) > 0 {
		idfile = filepath.Join(workdir, "sshkey")
		if _, err := os.Stat(idfile); os.IsNotExist(err) {
			ioutil.WriteFile(idfile, sshkey, 0600)
		}
	}
	// Upload
	dest := sshUser + "@ppa.launchpad.net"
	if err := build.UploadSFTP(idfile, dest, incomingDir, files); err != nil {
		log.Fatal(err)
	}
}

func getenvBase64(variable string) []byte {
	dec, err := base64.StdEncoding.DecodeString(os.Getenv(variable))
	if err != nil {
		log.Fatal("invalid base64 " + variable)
	}
	return []byte(dec)
}

func makeWorkdir(wdflag string) string {
	var err error
	if wdflag != "" {
		err = os.MkdirAll(wdflag, 0744)
	} else {
		wdflag, err = ioutil.TempDir("", "geth-build-")
	}
	if err != nil {
		log.Fatal(err)
	}
	return wdflag
}

func isUnstableBuild(env build.Environment) bool {
	if env.Tag != "" {
		return false
	}
	return true
}

type debPackage struct {
	Name        string          // the name of the Debian package to produce, e.g. "ethereum"
	Version     string          // the clean version of the debPackage, e.g. 1.8.12, without any metadata
	Executables []debExecutable // executables to be included in the package
}

type debMetadata struct {
	Env           build.Environment
	GoBootPackage string
	GoBootPath    string

	PackageName string

	// go-ethereum version being built. Note that this
	// is not the debian package version. The package version
	// is constructed by VersionString.
	Version string

	Author       string // "name <email>", also selects signing key
	Distro, Time string
	Executables  []debExecutable
}

type debExecutable struct {
	PackageName string
	BinaryName  string
	Description string
}

// Package returns the name of the package if present, or
// fallbacks to BinaryName
func (d debExecutable) Package() string {
	if d.PackageName != "" {
		return d.PackageName
	}
	return d.BinaryName
}

func newDebMetadata(distro, goboot, author string, env build.Environment, t time.Time, name string, version string, exes []debExecutable) debMetadata {
	if author == "" {
		// No signing key, use default author.
		author = "Ethereum Builds <fjl@ethereum.org>"
	}
	return debMetadata{
		GoBootPackage: goboot,
		GoBootPath:    debGoBootPaths[goboot],
		PackageName:   name,
		Env:           env,
		Author:        author,
		Distro:        distro,
		Version:       version,
		Time:          t.Format(time.RFC1123Z),
		Executables:   exes,
	}
}

// Name returns the name of the metapackage that depends
// on all executable packages.
func (meta debMetadata) Name() string {
	if isUnstableBuild(meta.Env) {
		return meta.PackageName + "-unstable"
	}
	return meta.PackageName
}

// VersionString returns the debian version of the packages.
func (meta debMetadata) VersionString() string {
	vsn := meta.Version
	if meta.Env.Buildnum != "" {
		vsn += "+build" + meta.Env.Buildnum
	}
	if meta.Distro != "" {
		vsn += "+" + meta.Distro
	}
	return vsn
}

// ExeList returns the list of all executable packages.
func (meta debMetadata) ExeList() string {
	names := make([]string, len(meta.Executables))
	for i, e := range meta.Executables {
		names[i] = meta.ExeName(e)
	}
	return strings.Join(names, ", ")
}

// ExeName returns the package name of an executable package.
func (meta debMetadata) ExeName(exe debExecutable) string {
	if isUnstableBuild(meta.Env) {
		return exe.Package() + "-unstable"
	}
	return exe.Package()
}

// ExeConflicts returns the content of the Conflicts field
// for executable packages.
func (meta debMetadata) ExeConflicts(exe debExecutable) string {
	if isUnstableBuild(meta.Env) {
		// Set up the conflicts list so that the *-unstable packages
		// cannot be installed alongside the regular version.
		//
		// https://www.debian.org/doc/debian-policy/ch-relationships.html
		// is very explicit about Conflicts: and says that Breaks: should
		// be preferred and the conflicting files should be handled via
		// alternates. We might do this eventually but using a conflict is
		// easier now.
		return "ethereum, " + exe.Package()
	}
	return ""
}

func stageDebianSource(tmpdir string, meta debMetadata) (pkgdir string) {
	pkg := meta.Name() + "-" + meta.VersionString()
	pkgdir = filepath.Join(tmpdir, pkg)
	if err := os.Mkdir(pkgdir, 0755); err != nil {
		log.Fatal(err)
	}
	// Copy the source code.
	build.MustRunCommand("git", "checkout-index", "-a", "--prefix", pkgdir+string(filepath.Separator))

	// Put the debian build files in place.
	debian := filepath.Join(pkgdir, "debian")
	build.Render("build/deb/"+meta.PackageName+"/deb.rules", filepath.Join(debian, "rules"), 0755, meta)
	build.Render("build/deb/"+meta.PackageName+"/deb.changelog", filepath.Join(debian, "changelog"), 0644, meta)
	build.Render("build/deb/"+meta.PackageName+"/deb.control", filepath.Join(debian, "control"), 0644, meta)
	build.Render("build/deb/"+meta.PackageName+"/deb.copyright", filepath.Join(debian, "copyright"), 0644, meta)
	build.RenderString("8\n", filepath.Join(debian, "compat"), 0644, meta)
	build.RenderString("3.0 (native)\n", filepath.Join(debian, "source/format"), 0644, meta)
	for _, exe := range meta.Executables {
		install := filepath.Join(debian, meta.ExeName(exe)+".install")
		docs := filepath.Join(debian, meta.ExeName(exe)+".docs")
		build.Render("build/deb/"+meta.PackageName+"/deb.install", install, 0644, exe)
		build.Render("build/deb/"+meta.PackageName+"/deb.docs", docs, 0644, exe)
	}
	return pkgdir
}

// Windows installer
func doWindowsInstaller(cmdline []string) {
	// Parse the flags and make skip installer generation on PRs
	var (
		arch    = flag.String("arch", runtime.GOARCH, "Architecture for cross build packaging")
		signer  = flag.String("signer", "", `Environment variable holding the signing key (e.g. WINDOWS_SIGNING_KEY)`)
		upload  = flag.String("upload", "", `Destination to upload the archives (usually "gethstore/builds")`)
		workdir = flag.String("workdir", "", `Output directory for packages (uses temp dir if unset)`)
	)
	flag.CommandLine.Parse(cmdline)
	*workdir = makeWorkdir(*workdir)
	env := build.Env()
	maybeSkipArchive(env)

	// Aggregate binaries that are included in the installer
	var (
		devTools []string
		allTools []string
		gethTool string
	)
	for _, file := range allToolsArchiveFiles {
		if file == "COPYING" { // license, copied later
			continue
		}
		allTools = append(allTools, filepath.Base(file))
		if filepath.Base(file) == "geth.exe" {
			gethTool = file
		} else {
			devTools = append(devTools, file)
		}
	}

	// Render NSIS scripts: Installer NSIS contains two installer sections,
	// first section contains the geth binary, second section holds the dev tools.
	templateData := map[string]interface{}{
		"License":  "COPYING",
		"Geth":     gethTool,
		"DevTools": devTools,
	}
	build.Render("build/nsis.geth.nsi", filepath.Join(*workdir, "geth.nsi"), 0644, nil)
	build.Render("build/nsis.install.nsh", filepath.Join(*workdir, "install.nsh"), 0644, templateData)
	build.Render("build/nsis.uninstall.nsh", filepath.Join(*workdir, "uninstall.nsh"), 0644, allTools)
	build.Render("build/nsis.pathupdate.nsh", filepath.Join(*workdir, "PathUpdate.nsh"), 0644, nil)
	build.Render("build/nsis.envvarupdate.nsh", filepath.Join(*workdir, "EnvVarUpdate.nsh"), 0644, nil)
	if err := cp.CopyFile(filepath.Join(*workdir, "SimpleFC.dll"), "build/nsis.simplefc.dll"); err != nil {
		log.Fatal("Failed to copy SimpleFC.dll: %v", err)
	}
	if err := cp.CopyFile(filepath.Join(*workdir, "COPYING"), "COPYING"); err != nil {
		log.Fatal("Failed to copy copyright note: %v", err)
	}
	// Build the installer. This assumes that all the needed files have been previously
	// built (don't mix building and packaging to keep cross compilation complexity to a
	// minimum).
	version := strings.Split(params.Version, ".")
	if env.Commit != "" {
		version[2] += "-" + env.Commit[:8]
	}
	installer, _ := filepath.Abs("geth-" + archiveBasename(*arch, params.ArchiveVersion(env.Commit)) + ".exe")
	build.MustRunCommand("makensis.exe",
		"/DOUTPUTFILE="+installer,
		"/DMAJORVERSION="+version[0],
		"/DMINORVERSION="+version[1],
		"/DBUILDVERSION="+version[2],
		"/DARCH="+*arch,
		filepath.Join(*workdir, "geth.nsi"),
	)
	// Sign and publish installer.
	if err := archiveUpload(installer, *upload, *signer); err != nil {
		log.Fatal(err)
	}
}

// Android archives

func doAndroidArchive(cmdline []string) {
	var (
		local  = flag.Bool("local", false, `Flag whether we're only doing a local build (skip Maven artifacts)`)
		signer = flag.String("signer", "", `Environment variable holding the signing key (e.g. ANDROID_SIGNING_KEY)`)
		deploy = flag.String("deploy", "", `Destination to deploy the archive (usually "https://oss.sonatype.org")`)
		upload = flag.String("upload", "", `Destination to upload the archive (usually "gethstore/builds")`)
	)
	flag.CommandLine.Parse(cmdline)
	env := build.Env()

	// Sanity check that the SDK and NDK are installed and set
	if os.Getenv("ANDROID_HOME") == "" {
		log.Fatal("Please ensure ANDROID_HOME points to your Android SDK")
	}
	// Build the Android archive and Maven resources
	build.MustRun(goTool("get", "golang.org/x/mobile/cmd/gomobile", "golang.org/x/mobile/cmd/gobind"))
	build.MustRun(gomobileTool("bind", "-ldflags", "-s -w", "--target", "android", "--javapkg", "org.ethereum", "-v", "github.com/ethereum/go-ethereum/mobile"))

	if *local {
		// If we're building locally, copy bundle to build dir and skip Maven
		os.Rename("geth.aar", filepath.Join(GOBIN, "geth.aar"))
		return
	}
	meta := newMavenMetadata(env)
	build.Render("build/mvn.pom", meta.Package+".pom", 0755, meta)

	// Skip Maven deploy and Azure upload for PR builds
	maybeSkipArchive(env)

	// Sign and upload the archive to Azure
	archive := "geth-" + archiveBasename("android", params.ArchiveVersion(env.Commit)) + ".aar"
	os.Rename("geth.aar", archive)

	if err := archiveUpload(archive, *upload, *signer); err != nil {
		log.Fatal(err)
	}
	// Sign and upload all the artifacts to Maven Central
	os.Rename(archive, meta.Package+".aar")
	if *signer != "" && *deploy != "" {
		// Import the signing key into the local GPG instance
		key := getenvBase64(*signer)
		gpg := exec.Command("gpg", "--import")
		gpg.Stdin = bytes.NewReader(key)
		build.MustRun(gpg)
		keyID, err := build.PGPKeyID(string(key))
		if err != nil {
			log.Fatal(err)
		}
		// Upload the artifacts to Sonatype and/or Maven Central
		repo := *deploy + "/service/local/staging/deploy/maven2"
		if meta.Develop {
			repo = *deploy + "/content/repositories/snapshots"
		}
		build.MustRunCommand("mvn", "gpg:sign-and-deploy-file", "-e", "-X",
			"-settings=build/mvn.settings", "-Durl="+repo, "-DrepositoryId=ossrh",
			"-Dgpg.keyname="+keyID,
			"-DpomFile="+meta.Package+".pom", "-Dfile="+meta.Package+".aar")
	}
}

func gomobileTool(subcmd string, args ...string) *exec.Cmd {
	cmd := exec.Command(filepath.Join(GOBIN, "gomobile"), subcmd)
	cmd.Args = append(cmd.Args, args...)
	cmd.Env = []string{
		"GOPATH=" + build.GOPATH(),
		"PATH=" + GOBIN + string(os.PathListSeparator) + os.Getenv("PATH"),
	}
	for _, e := range os.Environ() {
		if strings.HasPrefix(e, "GOPATH=") || strings.HasPrefix(e, "PATH=") {
			continue
		}
		cmd.Env = append(cmd.Env, e)
	}
	return cmd
}

type mavenMetadata struct {
	Version      string
	Package      string
	Develop      bool
	Contributors []mavenContributor
}

type mavenContributor struct {
	Name  string
	Email string
}

func newMavenMetadata(env build.Environment) mavenMetadata {
	// Collect the list of authors from the repo root
	contribs := []mavenContributor{}
	if authors, err := os.Open("AUTHORS"); err == nil {
		defer authors.Close()

		scanner := bufio.NewScanner(authors)
		for scanner.Scan() {
			// Skip any whitespace from the authors list
			line := strings.TrimSpace(scanner.Text())
			if line == "" || line[0] == '#' {
				continue
			}
			// Split the author and insert as a contributor
			re := regexp.MustCompile("([^<]+) <(.+)>")
			parts := re.FindStringSubmatch(line)
			if len(parts) == 3 {
				contribs = append(contribs, mavenContributor{Name: parts[1], Email: parts[2]})
			}
		}
	}
	// Render the version and package strings
	version := params.Version
	if isUnstableBuild(env) {
		version += "-SNAPSHOT"
	}
	return mavenMetadata{
		Version:      version,
		Package:      "geth-" + version,
		Develop:      isUnstableBuild(env),
		Contributors: contribs,
	}
}

// XCode frameworks

func doXCodeFramework(cmdline []string) {
	var (
		local  = flag.Bool("local", false, `Flag whether we're only doing a local build (skip Maven artifacts)`)
		signer = flag.String("signer", "", `Environment variable holding the signing key (e.g. IOS_SIGNING_KEY)`)
		deploy = flag.String("deploy", "", `Destination to deploy the archive (usually "trunk")`)
		upload = flag.String("upload", "", `Destination to upload the archives (usually "gethstore/builds")`)
	)
	flag.CommandLine.Parse(cmdline)
	env := build.Env()

	// Build the iOS XCode framework
	build.MustRun(goTool("get", "golang.org/x/mobile/cmd/gomobile", "golang.org/x/mobile/cmd/gobind"))
	// Patch gomobile to disable bitcode for now (rust generated bls lib output is not compatible)
	build.MustRunCommand("sed", "-i", "", `/^[[:space:]]*cflags += \" -fembed-bitcode\"$/s/^/\/\//`, filepath.Join(build.GOPATH(), "src/golang.org/x/mobile/cmd/gomobile/env.go"))
	bind := gomobileTool("bind", "-ldflags", "-s -w", "--target", "ios", "--tags", "ios", "-v", "github.com/ethereum/go-ethereum/mobile")

	if *local {
		// If we're building locally, use the build folder and stop afterwards
		bind.Dir, _ = filepath.Abs(GOBIN)
		build.MustRun(bind)
		return
	}
	archive := "geth-" + archiveBasename("ios", params.ArchiveVersion(env.Commit))
	if err := os.Mkdir(archive, os.ModePerm); err != nil {
		log.Fatal(err)
	}
	bind.Dir, _ = filepath.Abs(archive)
	build.MustRun(bind)
	build.MustRunCommand("tar", "-zcvf", archive+".tar.gz", archive)

	// Skip CocoaPods deploy and Azure upload for PR builds
	maybeSkipArchive(env)

	// Sign and upload the framework to Azure
	if err := archiveUpload(archive+".tar.gz", *upload, *signer); err != nil {
		log.Fatal(err)
	}
	// Prepare and upload a PodSpec to CocoaPods
	if *deploy != "" {
		meta := newPodMetadata(env, archive)
		build.Render("build/pod.podspec", "Geth.podspec", 0755, meta)
		build.MustRunCommand("pod", *deploy, "push", "Geth.podspec", "--allow-warnings", "--verbose")
	}
}

type podMetadata struct {
	Version      string
	Commit       string
	Archive      string
	Contributors []podContributor
}

type podContributor struct {
	Name  string
	Email string
}

func newPodMetadata(env build.Environment, archive string) podMetadata {
	// Collect the list of authors from the repo root
	contribs := []podContributor{}
	if authors, err := os.Open("AUTHORS"); err == nil {
		defer authors.Close()

		scanner := bufio.NewScanner(authors)
		for scanner.Scan() {
			// Skip any whitespace from the authors list
			line := strings.TrimSpace(scanner.Text())
			if line == "" || line[0] == '#' {
				continue
			}
			// Split the author and insert as a contributor
			re := regexp.MustCompile("([^<]+) <(.+)>")
			parts := re.FindStringSubmatch(line)
			if len(parts) == 3 {
				contribs = append(contribs, podContributor{Name: parts[1], Email: parts[2]})
			}
		}
	}
	version := params.Version
	if isUnstableBuild(env) {
		version += "-unstable." + env.Buildnum
	}
	return podMetadata{
		Archive:      archive,
		Version:      version,
		Commit:       env.Commit,
		Contributors: contribs,
	}
}

// Cross compilation

func doXgo(cmdline []string) {
	var (
		alltools = flag.Bool("alltools", false, `Flag whether we're building all known tools, or only on in particular`)
	)
	flag.CommandLine.Parse(cmdline)
	env := build.Env()

	// Make sure xgo is available for cross compilation
	gogetxgo := goTool("get", "github.com/karalabe/xgo")
	build.MustRun(gogetxgo)

	// If all tools building is requested, build everything the builder wants
	args := append(buildFlags(env), flag.Args()...)

	if *alltools {
		args = append(args, []string{"--dest", GOBIN}...)
		for _, res := range allToolsArchiveFiles {
			if strings.HasPrefix(res, GOBIN) {
				// Binary tool found, cross build it explicitly
				args = append(args, "./"+filepath.Join("cmd", filepath.Base(res)))
				xgo := xgoTool(args)
				build.MustRun(xgo)
				args = args[:len(args)-1]
			}
		}
		return
	}
	// Otherwise xxecute the explicit cross compilation
	path := args[len(args)-1]
	args = append(args[:len(args)-1], []string{"--dest", GOBIN, path}...)

	xgo := xgoTool(args)
	build.MustRun(xgo)
}

func xgoTool(args []string) *exec.Cmd {
	cmd := exec.Command(filepath.Join(GOBIN, "xgo"), args...)
	cmd.Env = os.Environ()
	cmd.Env = append(cmd.Env, []string{
		"GOPATH=" + build.GOPATH(),
		"GOBIN=" + GOBIN,
	}...)
	return cmd
}

// Binary distribution cleanups

func doPurge(cmdline []string) {
	var (
		store = flag.String("store", "", `Destination from where to purge archives (usually "gethstore/builds")`)
		limit = flag.Int("days", 30, `Age threshold above which to delete unstable archives`)
	)
	flag.CommandLine.Parse(cmdline)

	if env := build.Env(); !env.IsCronJob {
		log.Printf("skipping because not a cron job")
		os.Exit(0)
	}
	// Create the azure authentication and list the current archives
	auth := build.AzureBlobstoreConfig{
		Account:   strings.Split(*store, "/")[0],
		Token:     os.Getenv("AZURE_BLOBSTORE_TOKEN"),
		Container: strings.SplitN(*store, "/", 2)[1],
	}
	blobs, err := build.AzureBlobstoreList(auth)
	if err != nil {
		log.Fatal(err)
	}
	// Iterate over the blobs, collect and sort all unstable builds
	for i := 0; i < len(blobs); i++ {
		if !strings.Contains(blobs[i].Name, "unstable") {
			blobs = append(blobs[:i], blobs[i+1:]...)
			i--
		}
	}
	for i := 0; i < len(blobs); i++ {
		for j := i + 1; j < len(blobs); j++ {
			if blobs[i].Properties.LastModified.After(blobs[j].Properties.LastModified) {
				blobs[i], blobs[j] = blobs[j], blobs[i]
			}
		}
	}
	// Filter out all archives more recent that the given threshold
	for i, blob := range blobs {
		if time.Since(blob.Properties.LastModified) < time.Duration(*limit)*24*time.Hour {
			blobs = blobs[:i]
			break
		}
	}
	// Delete all marked as such and return
	if err := build.AzureBlobstoreDelete(auth, blobs); err != nil {
		log.Fatal(err)
	}
}<|MERGE_RESOLUTION|>--- conflicted
+++ resolved
@@ -332,13 +332,7 @@
 
 func doTest(cmdline []string) {
 	coverage := flag.Bool("coverage", false, "Whether to record code coverage")
-<<<<<<< HEAD
-	race := flag.Bool("race", false, "Whether to test for races")
-	verbose := flag.Bool("verbose", false, "Verbose output")
-
-=======
 	verbose := flag.Bool("v", false, "Whether to log verbosely")
->>>>>>> d62e9b28
 	flag.CommandLine.Parse(cmdline)
 	env := build.Env()
 
@@ -355,12 +349,6 @@
 	if *coverage {
 		gotest.Args = append(gotest.Args, "-covermode=atomic", "-cover")
 	}
-<<<<<<< HEAD
-	if *race {
-		gotest.Args = append(gotest.Args, "-race")
-	}
-=======
->>>>>>> d62e9b28
 	if *verbose {
 		gotest.Args = append(gotest.Args, "-v")
 	}
@@ -379,34 +367,6 @@
 	if len(flag.CommandLine.Args()) > 0 {
 		packages = flag.CommandLine.Args()
 	}
-<<<<<<< HEAD
-	// Get metalinter and install all supported linters
-	build.MustRun(goTool("get", "gopkg.in/alecthomas/gometalinter.v2"))
-	build.MustRunCommand(filepath.Join(GOBIN, "gometalinter.v2"), "--install")
-
-	// Run fast linters batched together
-	configs := []string{
-		"--vendor",
-		"--tests",
-		"--deadline=2m",
-		"--disable-all",
-		// TODO (kevjue) - The goimports lint check is disabled since it was raising false errors.  Changes should be made
-		//                 so that this check can be re-enabled without raising false errors.
-		// "--enable=goimports",
-		"--enable=varcheck",
-		"--enable=vet",
-		"--enable=gofmt",
-		"--enable=misspell",
-		"--enable=goconst",
-		"--min-occurrences=6", // for goconst
-	}
-	build.MustRunCommand(filepath.Join(GOBIN, "gometalinter.v2"), append(configs, packages...)...)
-
-	// Run slow linters one by one
-	for _, linter := range []string{"unconvert", "gosimple"} {
-		configs = []string{"--vendor", "--tests", "--deadline=10m", "--disable-all", "--enable=" + linter}
-		build.MustRunCommand(filepath.Join(GOBIN, "gometalinter.v2"), append(configs, packages...)...)
-=======
 
 	linter := downloadLinter(*cachedir)
 	lflags := []string{"run", "--config", ".golangci.yml"}
@@ -427,7 +387,6 @@
 	}
 	if err := build.ExtractTarballArchive(archivePath, cachedir); err != nil {
 		log.Fatal(err)
->>>>>>> d62e9b28
 	}
 	return filepath.Join(cachedir, base, "golangci-lint")
 }
