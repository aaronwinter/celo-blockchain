// Copyright 2015 The go-ethereum Authors
// This file is part of the go-ethereum library.
//
// The go-ethereum library is free software: you can redistribute it and/or modify
// it under the terms of the GNU Lesser General Public License as published by
// the Free Software Foundation, either version 3 of the License, or
// (at your option) any later version.
//
// The go-ethereum library is distributed in the hope that it will be useful,
// but WITHOUT ANY WARRANTY; without even the implied warranty of
// MERCHANTABILITY or FITNESS FOR A PARTICULAR PURPOSE. See the
// GNU Lesser General Public License for more details.
//
// You should have received a copy of the GNU Lesser General Public License
// along with the go-ethereum library. If not, see <http://www.gnu.org/licenses/>.

package miner

import (
	"bytes"
	"errors"
	"math/big"
	"sync"
	"sync/atomic"
	"time"

	mapset "github.com/deckarep/golang-set"
	"github.com/ethereum/go-ethereum/accounts"
	"github.com/ethereum/go-ethereum/common"
	"github.com/ethereum/go-ethereum/consensus"
	"github.com/ethereum/go-ethereum/consensus/misc"
	"github.com/ethereum/go-ethereum/contract_comm/currency"
	gpm "github.com/ethereum/go-ethereum/contract_comm/gasprice_minimum"
	"github.com/ethereum/go-ethereum/contract_comm/random"
	"github.com/ethereum/go-ethereum/core"
	"github.com/ethereum/go-ethereum/core/state"
	"github.com/ethereum/go-ethereum/core/types"
	"github.com/ethereum/go-ethereum/ethdb"
	"github.com/ethereum/go-ethereum/event"
	"github.com/ethereum/go-ethereum/log"
	"github.com/ethereum/go-ethereum/params"
)

const (
	// resultQueueSize is the size of channel listening to sealing result.
	resultQueueSize = 10

	// txChanSize is the size of channel listening to NewTxsEvent.
	// The number is referenced from the size of tx pool.
	txChanSize = 4096

	// chainHeadChanSize is the size of channel listening to ChainHeadEvent.
	chainHeadChanSize = 10

	// chainSideChanSize is the size of channel listening to ChainSideEvent.
	chainSideChanSize = 10

	// resubmitAdjustChanSize is the size of resubmitting interval adjustment channel.
	resubmitAdjustChanSize = 10

	// miningLogAtDepth is the number of confirmations before logging successful mining.
	miningLogAtDepth = 7

	// minRecommitInterval is the minimal time interval to recreate the mining block with
	// any newly arrived transactions.
	minRecommitInterval = 1 * time.Second

	// maxRecommitInterval is the maximum time interval to recreate the mining block with
	// any newly arrived transactions.
	maxRecommitInterval = 15 * time.Second

	// intervalAdjustRatio is the impact a single interval adjustment has on sealing work
	// resubmitting interval.
	intervalAdjustRatio = 0.1

	// intervalAdjustBias is applied during the new resubmit interval calculation in favor of
	// increasing upper limit or decreasing lower limit so that the limit can be reachable.
	intervalAdjustBias = 200 * 1000.0 * 1000.0

	// staleThreshold is the maximum depth of the acceptable stale block.
	staleThreshold = 7
)

var (
	randomSeedString = []byte("Randomness seed string")
	randomSeed       []byte
)

// environment is the worker's current environment and holds all of the current state information.
type environment struct {
	signer types.Signer

	state     *state.StateDB // apply state changes here
	ancestors mapset.Set     // ancestor set (used for checking uncle parent validity)
	family    mapset.Set     // family set (used for checking uncle invalidity)
	uncles    mapset.Set     // uncle set
	tcount    int            // tx count in cycle
	gasPool   *core.GasPool  // available gas used to pack transactions

	header     *types.Header
	txs        []*types.Transaction
	receipts   []*types.Receipt
	randomness *types.Randomness // The types.Randomness of the last block by mined by this worker.
}

// task contains all information for consensus engine sealing and result submitting.
type task struct {
	receipts  []*types.Receipt
	state     *state.StateDB
	block     *types.Block
	createdAt time.Time
}

const (
	commitInterruptNone int32 = iota
	commitInterruptNewHead
	commitInterruptResubmit
)

// newWorkReq represents a request for new sealing work submitting with relative interrupt notifier.
type newWorkReq struct {
	interrupt *int32
	noempty   bool
	timestamp int64
}

// intervalAdjust represents a resubmitting interval adjustment.
type intervalAdjust struct {
	ratio float64
	inc   bool
}

// worker is the main object which takes care of submitting new work to consensus engine
// and gathering the sealing result.
type worker struct {
	config      *Config
	chainConfig *params.ChainConfig
	engine      consensus.Engine
	eth         Backend
	chain       *core.BlockChain

	// Subscriptions
	mux          *event.TypeMux
	txsCh        chan core.NewTxsEvent
	txsSub       event.Subscription
	chainHeadCh  chan core.ChainHeadEvent
	chainHeadSub event.Subscription
	chainSideCh  chan core.ChainSideEvent
	chainSideSub event.Subscription

	// Channels
	newWorkCh          chan *newWorkReq
	taskCh             chan *task
	resultCh           chan *types.Block
	startCh            chan struct{}
	exitCh             chan struct{}
	resubmitIntervalCh chan time.Duration
	resubmitAdjustCh   chan *intervalAdjust

	current      *environment                 // An environment for current running cycle.
	localUncles  map[common.Hash]*types.Block // A set of side blocks generated locally as the possible uncle blocks.
	remoteUncles map[common.Hash]*types.Block // A set of side blocks as the possible uncle blocks.
	unconfirmed  *unconfirmedBlocks           // A set of locally mined blocks pending canonicalness confirmations.

	mu       sync.RWMutex // The lock used to protect the coinbase and extra fields
	coinbase common.Address
	extra    []byte

	pendingMu    sync.RWMutex
	pendingTasks map[common.Hash]*task

	snapshotMu    sync.RWMutex // The lock used to protect the block snapshot and state snapshot
	snapshotBlock *types.Block
	snapshotState *state.StateDB

	// atomic status counters
	running int32 // The indicator whether the consensus engine is running or not.
	newTxs  int32 // New arrival transaction count since last sealing work submitting.

	// External functions
	isLocalBlock func(block *types.Block) bool // Function used to determine whether the specified block is mined by local miner.

	// Test hooks
	newTaskHook  func(*task)                        // Method to call upon receiving a new sealing task.
	skipSealHook func(*task) bool                   // Method to decide whether skipping the sealing.
	fullTaskHook func()                             // Method to call before pushing the full sealing task.
	resubmitHook func(time.Duration, time.Duration) // Method to call upon updating resubmitting interval.

	// Needed for randomness
	db *ethdb.Database
}

<<<<<<< HEAD
func newWorker(config *Config, chainConfig *params.ChainConfig, engine consensus.Engine, eth Backend, mux *event.TypeMux, isLocalBlock func(*types.Block) bool, db *ethdb.Database) *worker {
=======
func newWorker(config *Config, chainConfig *params.ChainConfig, engine consensus.Engine, eth Backend, mux *event.TypeMux, isLocalBlock func(*types.Block) bool, init bool) *worker {
>>>>>>> d62e9b28
	worker := &worker{
		config:             config,
		chainConfig:        chainConfig,
		engine:             engine,
		eth:                eth,
		mux:                mux,
		chain:              eth.BlockChain(),
		isLocalBlock:       isLocalBlock,
		localUncles:        make(map[common.Hash]*types.Block),
		remoteUncles:       make(map[common.Hash]*types.Block),
		unconfirmed:        newUnconfirmedBlocks(eth.BlockChain(), miningLogAtDepth),
		pendingTasks:       make(map[common.Hash]*task),
		txsCh:              make(chan core.NewTxsEvent, txChanSize),
		chainHeadCh:        make(chan core.ChainHeadEvent, chainHeadChanSize),
		chainSideCh:        make(chan core.ChainSideEvent, chainSideChanSize),
		newWorkCh:          make(chan *newWorkReq),
		taskCh:             make(chan *task),
		resultCh:           make(chan *types.Block, resultQueueSize),
		exitCh:             make(chan struct{}),
		startCh:            make(chan struct{}, 1),
		resubmitIntervalCh: make(chan time.Duration),
		resubmitAdjustCh:   make(chan *intervalAdjust, resubmitAdjustChanSize),
		db:                 db,
	}
	// Subscribe NewTxsEvent for tx pool
	worker.txsSub = eth.TxPool().SubscribeNewTxsEvent(worker.txsCh)
	// Subscribe events for blockchain
	worker.chainHeadSub = eth.BlockChain().SubscribeChainHeadEvent(worker.chainHeadCh)
	worker.chainSideSub = eth.BlockChain().SubscribeChainSideEvent(worker.chainSideCh)

	// Sanitize recommit interval if the user-specified one is too short.
	recommit := worker.config.Recommit
	if recommit < minRecommitInterval {
		log.Warn("Sanitizing miner recommit interval", "provided", recommit, "updated", minRecommitInterval)
		recommit = minRecommitInterval
	}

	go worker.mainLoop()
	go worker.newWorkLoop(recommit)
	go worker.resultLoop()
	go worker.taskLoop()

	// Submit first work to initialize pending state.
	if init {
		worker.startCh <- struct{}{}
	}
	return worker
}

// setEtherbase sets the etherbase used to initialize the block coinbase field.
func (w *worker) setEtherbase(addr common.Address) {
	w.mu.Lock()
	defer w.mu.Unlock()
	w.coinbase = addr
}

// setExtra sets the content used to initialize the block extra field.
func (w *worker) setExtra(extra []byte) {
	w.mu.Lock()
	defer w.mu.Unlock()
	w.extra = extra
}

// setRecommitInterval updates the interval for miner sealing work recommitting.
func (w *worker) setRecommitInterval(interval time.Duration) {
	w.resubmitIntervalCh <- interval
}

// pending returns the pending state and corresponding block.
func (w *worker) pending() (*types.Block, *state.StateDB) {
	// return a snapshot to avoid contention on currentMu mutex
	w.snapshotMu.RLock()
	defer w.snapshotMu.RUnlock()
	if w.snapshotState == nil {
		return nil, nil
	}
	return w.snapshotBlock, w.snapshotState.Copy()
}

// pendingBlock returns pending block.
func (w *worker) pendingBlock() *types.Block {
	// return a snapshot to avoid contention on currentMu mutex
	w.snapshotMu.RLock()
	defer w.snapshotMu.RUnlock()
	return w.snapshotBlock
}

// start sets the running status as 1 and triggers new work submitting.
func (w *worker) start() {
	atomic.StoreInt32(&w.running, 1)
	w.startCh <- struct{}{}

	if istanbul, ok := w.engine.(consensus.Istanbul); ok {
		istanbul.Start(w.chain.HasBadBlock,
			func(parentHash common.Hash) (*state.StateDB, error) {
				parentStateRoot := w.chain.GetHeaderByHash(parentHash).Root
				return w.chain.StateAt(parentStateRoot)
			},
			func(block *types.Block, state *state.StateDB) (types.Receipts, []*types.Log, uint64, error) {
				return w.chain.Processor().Process(block, state, *w.chain.GetVMConfig())
			},
			func(block *types.Block, state *state.StateDB, receipts types.Receipts, usedGas uint64) error {
				return w.chain.Validator().ValidateState(block, state, receipts, usedGas)
			})
	}
}

// stop sets the running status as 0.
func (w *worker) stop() {
	atomic.StoreInt32(&w.running, 0)

	if istanbul, ok := w.engine.(consensus.Istanbul); ok {
		istanbul.Stop()
	}
}

// isRunning returns an indicator whether worker is running or not.
func (w *worker) isRunning() bool {
	return atomic.LoadInt32(&w.running) == 1
}

// close terminates all background threads maintained by the worker.
// Note the worker does not support being closed multiple times.
func (w *worker) close() {
	close(w.exitCh)
}

func (w *worker) txCmp(tx1 *types.Transaction, tx2 *types.Transaction) int {
	return currency.Cmp(tx1.GasPrice(), tx1.GasCurrency(), tx2.GasPrice(), tx2.GasCurrency())
}

// newWorkLoop is a standalone goroutine to submit new mining work upon received events.
func (w *worker) newWorkLoop(recommit time.Duration) {
	var (
		interrupt   *int32
		minRecommit = recommit // minimal resubmit interval specified by user.
		timestamp   int64      // timestamp for each round of mining.
	)

	timer := time.NewTimer(0)
	<-timer.C // discard the initial tick

	// commit aborts in-flight transaction execution with given signal and resubmits a new one.
	commit := func(noempty bool, s int32) {
		if interrupt != nil {
			atomic.StoreInt32(interrupt, s)
		}
		interrupt = new(int32)
		w.newWorkCh <- &newWorkReq{interrupt: interrupt, noempty: noempty, timestamp: timestamp}
		timer.Reset(recommit)
		atomic.StoreInt32(&w.newTxs, 0)
	}
	// recalcRecommit recalculates the resubmitting interval upon feedback.
	recalcRecommit := func(target float64, inc bool) {
		var (
			prev = float64(recommit.Nanoseconds())
			next float64
		)
		if inc {
			next = prev*(1-intervalAdjustRatio) + intervalAdjustRatio*(target+intervalAdjustBias)
			// Recap if interval is larger than the maximum time interval
			if next > float64(maxRecommitInterval.Nanoseconds()) {
				next = float64(maxRecommitInterval.Nanoseconds())
			}
		} else {
			next = prev*(1-intervalAdjustRatio) + intervalAdjustRatio*(target-intervalAdjustBias)
			// Recap if interval is less than the user specified minimum
			if next < float64(minRecommit.Nanoseconds()) {
				next = float64(minRecommit.Nanoseconds())
			}
		}
		recommit = time.Duration(int64(next))
	}
	// clearPending cleans the stale pending tasks.
	clearPending := func(number uint64) {
		w.pendingMu.Lock()
		for h, t := range w.pendingTasks {
			if t.block.NumberU64()+staleThreshold <= number {
				delete(w.pendingTasks, h)
			}
		}
		w.pendingMu.Unlock()
	}

	for {
		select {
		case <-w.startCh:
			clearPending(w.chain.CurrentBlock().NumberU64())
			timestamp = time.Now().Unix()
			commit(false, commitInterruptNewHead)

		case head := <-w.chainHeadCh:
			headNumber := head.Block.NumberU64()
			clearPending(headNumber)
			timestamp = time.Now().Unix()
			commit(false, commitInterruptNewHead)

		case <-timer.C:
			// If mining is running resubmit a new work cycle periodically to pull in
			// higher priced transactions. Disable this overhead for pending blocks.
			if w.isRunning() && (w.chainConfig.Clique == nil || w.chainConfig.Clique.Period > 0) && !w.isIstanbulEngine() {
				// Short circuit if no new transaction arrives.
				if atomic.LoadInt32(&w.newTxs) == 0 {
					timer.Reset(recommit)
					continue
				}
				commit(true, commitInterruptResubmit)
			}

		case interval := <-w.resubmitIntervalCh:
			// Adjust resubmit interval explicitly by user.
			if interval < minRecommitInterval {
				log.Warn("Sanitizing miner recommit interval", "provided", interval, "updated", minRecommitInterval)
				interval = minRecommitInterval
			}
			log.Info("Miner recommit interval update", "from", minRecommit, "to", interval)
			minRecommit, recommit = interval, interval

			if w.resubmitHook != nil {
				w.resubmitHook(minRecommit, recommit)
			}

		case adjust := <-w.resubmitAdjustCh:
			// Adjust resubmit interval by feedback.
			if adjust.inc {
				before := recommit
				recalcRecommit(float64(recommit.Nanoseconds())/adjust.ratio, true)
				log.Trace("Increase miner recommit interval", "from", before, "to", recommit)
			} else {
				before := recommit
				recalcRecommit(float64(minRecommit.Nanoseconds()), false)
				log.Trace("Decrease miner recommit interval", "from", before, "to", recommit)
			}

			if w.resubmitHook != nil {
				w.resubmitHook(minRecommit, recommit)
			}

		case <-w.exitCh:
			return
		}
	}
}

// mainLoop is a standalone goroutine to regenerate the sealing task based on the received event.
func (w *worker) mainLoop() {
	defer w.txsSub.Unsubscribe()
	defer w.chainHeadSub.Unsubscribe()
	defer w.chainSideSub.Unsubscribe()

	for {
		select {
		case req := <-w.newWorkCh:
			if h, ok := w.engine.(consensus.Handler); ok {
				h.NewChainHead()
			}
			w.commitNewWork(req.interrupt, req.noempty, req.timestamp)

		case ev := <-w.chainSideCh:
			// Short circuit for duplicate side blocks
			if _, exist := w.localUncles[ev.Block.Hash()]; exist {
				continue
			}
			if _, exist := w.remoteUncles[ev.Block.Hash()]; exist {
				continue
			}
			// Add side block to possible uncle block set depending on the author.
			if w.isLocalBlock != nil && w.isLocalBlock(ev.Block) {
				w.localUncles[ev.Block.Hash()] = ev.Block
			} else {
				w.remoteUncles[ev.Block.Hash()] = ev.Block
			}
			// If our mining block contains less than 2 uncle blocks,
			// add the new uncle block if valid and regenerate a mining block.
			if w.isRunning() && w.current != nil && w.current.uncles.Cardinality() < 2 {
				start := time.Now()
				if err := w.commitUncle(w.current, ev.Block.Header()); err == nil {
					var uncles []*types.Header
					w.current.uncles.Each(func(item interface{}) bool {
						hash, ok := item.(common.Hash)
						if !ok {
							return false
						}
						uncle, exist := w.localUncles[hash]
						if !exist {
							uncle, exist = w.remoteUncles[hash]
						}
						if !exist {
							return false
						}
						uncles = append(uncles, uncle.Header())
						return false
					})
					w.commit(uncles, nil, true, start)
				}
			}

		case ev := <-w.txsCh:
			// Apply transactions to the pending state if we're not mining.
			//
			// Note all transactions received may not be continuous with transactions
			// already included in the current mining block. These transactions will
			// be automatically eliminated.
			if !w.isRunning() && w.current != nil {
				// If block is already full, abort
				if gp := w.current.gasPool; gp != nil && gp.Gas() < params.TxGas {
					continue
				}
				w.mu.RLock()
				coinbase := w.coinbase
				w.mu.RUnlock()

				txs := make(map[common.Address]types.Transactions)
				for _, tx := range ev.Txs {
					acc, _ := types.Sender(w.current.signer, tx)
					txs[acc] = append(txs[acc], tx)
				}

				txset := types.NewTransactionsByPriceAndNonce(w.current.signer, txs, w.txCmp)
				tcount := w.current.tcount
				w.commitTransactions(txset, coinbase, nil)
				// Only update the snapshot if any new transactons were added
				// to the pending block
				if tcount != w.current.tcount {
					w.updateSnapshot()
				}
			} else {
				// If clique is running in dev mode(period is 0), disable
				// advance sealing here.
				if w.chainConfig.Clique != nil && w.chainConfig.Clique.Period == 0 {
					w.commitNewWork(nil, true, time.Now().Unix())
				}
			}
			atomic.AddInt32(&w.newTxs, int32(len(ev.Txs)))

		// System stopped
		case <-w.exitCh:
			return
		case <-w.txsSub.Err():
			return
		case <-w.chainHeadSub.Err():
			return
		case <-w.chainSideSub.Err():
			return
		}
	}
}

// taskLoop is a standalone goroutine to fetch sealing task from the generator and
// push them to consensus engine.
func (w *worker) taskLoop() {
	var (
		stopCh chan struct{}
		prev   common.Hash
	)

	// interrupt aborts the in-flight sealing task.
	interrupt := func() {
		if stopCh != nil {
			close(stopCh)
			stopCh = nil
		}
	}
	for {
		select {
		case task := <-w.taskCh:
			if w.newTaskHook != nil {
				w.newTaskHook(task)
			}
			// Reject duplicate sealing work due to resubmitting.
			sealHash := w.engine.SealHash(task.block.Header())
			if sealHash == prev {
				continue
			}
			// Interrupt previous sealing operation
			interrupt()
			stopCh, prev = make(chan struct{}), sealHash

			if w.skipSealHook != nil && w.skipSealHook(task) {
				continue
			}
			w.pendingMu.Lock()
			w.pendingTasks[w.engine.SealHash(task.block.Header())] = task
			w.pendingMu.Unlock()

			if err := w.engine.Seal(w.chain, task.block, w.resultCh, stopCh); err != nil {
				log.Warn("Block sealing failed", "err", err)
			}
		case <-w.exitCh:
			interrupt()
			return
		}
	}
}

// resultLoop is a standalone goroutine to handle sealing result submitting
// and flush relative data to the database.
func (w *worker) resultLoop() {
	for {
		select {
		case block := <-w.resultCh:
			// Short circuit when receiving empty result.
			if block == nil {
				continue
			}
			// Short circuit when receiving duplicate result caused by resubmitting.
			if w.chain.HasBlock(block.Hash(), block.NumberU64()) {
				continue
			}
			var (
				sealhash = w.engine.SealHash(block.Header())
				hash     = block.Hash()
			)
			w.pendingMu.RLock()
			task, exist := w.pendingTasks[sealhash]
			w.pendingMu.RUnlock()
			if !exist {
				log.Error("Block found but no relative pending task", "number", block.Number(), "sealhash", sealhash, "hash", hash)
				continue
			}
			// Different block could share same sealhash, deep copy here to prevent write-write conflict.
			var (
				receipts = make([]*types.Receipt, len(task.receipts))
				logs     []*types.Log
			)
			for i, receipt := range task.receipts {
				// add block location fields
				receipt.BlockHash = hash
				receipt.BlockNumber = block.Number()
				receipt.TransactionIndex = uint(i)

				receipts[i] = new(types.Receipt)
				*receipts[i] = *receipt
				// Update the block hash in all logs since it is now available and not when the
				// receipt/log of individual transactions were created.
				for _, log := range receipt.Logs {
					log.BlockHash = hash
				}
				logs = append(logs, receipt.Logs...)
			}
			// Commit block and state to database.
			stat, err := w.chain.WriteBlockWithState(block, receipts, task.state)
			if err != nil {
				log.Error("Failed writing block to chain", "err", err)
				continue
			}
			log.Info("Successfully sealed new block", "number", block.Number(), "sealhash", sealhash, "hash", hash,
				"elapsed", common.PrettyDuration(time.Since(task.createdAt)))

			// Broadcast the block and announce chain insertion event
			w.mux.Post(core.NewMinedBlockEvent{Block: block})

			var events []interface{}
			switch stat {
			case core.CanonStatTy:
				events = append(events, core.ChainEvent{Block: block, Hash: block.Hash(), Logs: logs})
				events = append(events, core.ChainHeadEvent{Block: block})
			case core.SideStatTy:
				events = append(events, core.ChainSideEvent{Block: block})
			}
			w.chain.PostChainEvents(events, logs)

			// Insert the block into the set of pending ones to resultLoop for confirmations
			w.unconfirmed.Insert(block.NumberU64(), block.Hash())

		case <-w.exitCh:
			return
		}
	}
}

// makeCurrent creates a new environment for the current cycle.
func (w *worker) makeCurrent(parent *types.Block, header *types.Header) error {
	state, err := w.chain.StateAt(parent.Root())
	if err != nil {
		return err
	}
	env := &environment{
		signer:    types.NewEIP155Signer(w.chainConfig.ChainID),
		state:     state,
		ancestors: mapset.NewSet(),
		family:    mapset.NewSet(),
		uncles:    mapset.NewSet(),
		header:    header,
	}

	// when 08 is processed ancestors contain 07 (quick block)
	for _, ancestor := range w.chain.GetBlocksFromHash(parent.Hash(), 7) {
		for _, uncle := range ancestor.Uncles() {
			env.family.Add(uncle.Hash())
		}
		env.family.Add(ancestor.Hash())
		env.ancestors.Add(ancestor.Hash())
	}

	// Keep track of transactions which return errors so they can be removed
	env.tcount = 0
	w.current = env
	return nil
}

// commitUncle adds the given block to uncle block set, returns error if failed to add.
func (w *worker) commitUncle(env *environment, uncle *types.Header) error {
	hash := uncle.Hash()
	if env.uncles.Contains(hash) {
		return errors.New("uncle not unique")
	}
	if env.header.ParentHash == uncle.ParentHash {
		return errors.New("uncle is sibling")
	}
	if !env.ancestors.Contains(uncle.ParentHash) {
		return errors.New("uncle's parent unknown")
	}
	if env.family.Contains(hash) {
		return errors.New("uncle already included")
	}
	env.uncles.Add(uncle.Hash())
	return nil
}

// updateSnapshot updates pending snapshot block and state.
// Note this function assumes the current variable is thread safe.
func (w *worker) updateSnapshot() {
	w.snapshotMu.Lock()
	defer w.snapshotMu.Unlock()

	var uncles []*types.Header
	w.current.uncles.Each(func(item interface{}) bool {
		hash, ok := item.(common.Hash)
		if !ok {
			return false
		}
		uncle, exist := w.localUncles[hash]
		if !exist {
			uncle, exist = w.remoteUncles[hash]
		}
		if !exist {
			return false
		}
		uncles = append(uncles, uncle.Header())
		return false
	})

	w.snapshotBlock = types.NewBlock(
		w.current.header,
		w.current.txs,
		uncles,
		w.current.receipts,
		w.current.randomness,
	)

	w.snapshotState = w.current.state.Copy()
}

func (w *worker) commitTransaction(tx *types.Transaction, coinbase common.Address) ([]*types.Log, error) {
	snap := w.current.state.Snapshot()

	receipt, err := core.ApplyTransaction(w.chainConfig, w.chain, &coinbase, w.current.gasPool, w.current.state, w.current.header, tx, &w.current.header.GasUsed, *w.chain.GetVMConfig())
	if err != nil {
		w.current.state.RevertToSnapshot(snap)
		return nil, err
	}
	w.current.txs = append(w.current.txs, tx)
	w.current.receipts = append(w.current.receipts, receipt)

	return receipt.Logs, nil
}

func (w *worker) commitTransactions(txs *types.TransactionsByPriceAndNonce, coinbase common.Address, interrupt *int32) bool {
	// Short circuit if current is nil
	if w.current == nil {
		return true
	}

	if w.current.gasPool == nil {
		w.current.gasPool = new(core.GasPool).AddGas(w.current.header.GasLimit)
	}

	var coalescedLogs []*types.Log

	for {
		// In the following three cases, we will interrupt the execution of the transaction.
		// (1) new head block event arrival, the interrupt signal is 1
		// (2) worker start or restart, the interrupt signal is 1
		// (3) worker recreate the mining block with any newly arrived transactions, the interrupt signal is 2.
		// For the first two cases, the semi-finished work will be discarded.
		// For the third case, the semi-finished work will be submitted to the consensus engine.
		if interrupt != nil && atomic.LoadInt32(interrupt) != commitInterruptNone {
			// Notify resubmit loop to increase resubmitting interval due to too frequent commits.
			if atomic.LoadInt32(interrupt) == commitInterruptResubmit {
				ratio := float64(w.current.header.GasLimit-w.current.gasPool.Gas()) / float64(w.current.header.GasLimit)
				if ratio < 0.1 {
					ratio = 0.1
				}
				w.resubmitAdjustCh <- &intervalAdjust{
					ratio: ratio,
					inc:   true,
				}
			}
			return atomic.LoadInt32(interrupt) == commitInterruptNewHead
		}
		// If we don't have enough gas for any further transactions then we're done
		if w.current.gasPool.Gas() < params.TxGas {
			log.Trace("Not enough gas for further transactions", "have", w.current.gasPool, "want", params.TxGas)
			break
		}
		// Retrieve the next transaction and abort if all done
		tx := txs.Peek()
		if tx == nil {
			break
		}
		// Check for valid gas currency and that the tx exceeds the gasPriceMinimum
		// We will not add any more txns from the `txns` parameter if `tx`'s gasPrice is below the gas price minimum.
		// All the other transactions after this `tx` will either also be below the gas price minimum or will have a
		// nonce that is non sequential to the last mined txn for the account.
		gasPriceMinimum, _ := gpm.GetGasPriceMinimum(tx.GasCurrency(), w.current.header, w.current.state)
		if tx.GasPrice().Cmp(gasPriceMinimum) == -1 {
			log.Info("Excluding transaction from block due to failure to exceed gasPriceMinimum", "gasPrice", tx.GasPrice(), "gasPriceMinimum", gasPriceMinimum)
			break
		}
		// Error may be ignored here. The error has already been checked
		// during transaction acceptance is the transaction pool.
		//
		// We use the eip155 signer regardless of the current hf.
		from, _ := types.Sender(w.current.signer, tx)
		// Check whether the tx is replay protected. If we're not in the EIP155 hf
		// phase, start ignoring the sender until we do.
		if tx.Protected() && !w.chainConfig.IsEIP155(w.current.header.Number) {
			log.Trace("Ignoring reply protected transaction", "hash", tx.Hash(), "eip155", w.chainConfig.EIP155Block)

			txs.Pop()
			continue
		}
		// Start executing the transaction
		w.current.state.Prepare(tx.Hash(), common.Hash{}, w.current.tcount)

		logs, err := w.commitTransaction(tx, coinbase)
		switch err {
		case core.ErrGasLimitReached:
			// Pop the current out-of-gas transaction without shifting in the next from the account
			log.Trace("Gas limit exceeded for current block", "sender", from)
			txs.Pop()

		case core.ErrNonceTooLow:
			// New head notification data race between the transaction pool and miner, shift
			log.Trace("Skipping transaction with low nonce", "sender", from, "nonce", tx.Nonce())
			txs.Shift()

		case core.ErrNonceTooHigh:
			// Reorg notification data race between the transaction pool and miner, skip account =
			log.Trace("Skipping account with hight nonce", "sender", from, "nonce", tx.Nonce())
			txs.Pop()

		case nil:
			// Everything ok, collect the logs and shift in the next transaction from the same account
			coalescedLogs = append(coalescedLogs, logs...)
			w.current.tcount++
			txs.Shift()

		default:
			// Strange error, discard the transaction and get the next in line (note, the
			// nonce-too-high clause will prevent us from executing in vain).
			log.Debug("Transaction failed, account skipped", "hash", tx.Hash(), "err", err)
			txs.Shift()
		}
	}

	if !w.isRunning() && len(coalescedLogs) > 0 {
		// We don't push the pendingLogsEvent while we are mining. The reason is that
		// when we are mining, the worker will regenerate a mining block every 3 seconds.
		// In order to avoid pushing the repeated pendingLog, we disable the pending log pushing.

		// make a copy, the state caches the logs and these logs get "upgraded" from pending to mined
		// logs by filling in the block hash when the block was mined by the local miner. This can
		// cause a race condition if a log was "upgraded" before the PendingLogsEvent is processed.
		cpy := make([]*types.Log, len(coalescedLogs))
		for i, l := range coalescedLogs {
			cpy[i] = new(types.Log)
			*cpy[i] = *l
		}
		go w.mux.Post(core.PendingLogsEvent{Logs: cpy})
	}
	// Notify resubmit loop to decrease resubmitting interval if current interval is larger
	// than the user-specified one.
	if interrupt != nil {
		w.resubmitAdjustCh <- &intervalAdjust{inc: false}
	}
	return false
}

// commitNewWork generates several new sealing tasks based on the parent block.
func (w *worker) commitNewWork(interrupt *int32, noempty bool, timestamp int64) {
	w.mu.RLock()
	defer w.mu.RUnlock()

	tstart := time.Now()
	parent := w.chain.CurrentBlock()

	if parent.Time() >= uint64(timestamp) {
		timestamp = int64(parent.Time() + 1)
	}
	// this will ensure we're not going off too far in the future
	if now := time.Now().Unix(); timestamp > now+1 {
		wait := time.Duration(timestamp-now) * time.Second
		log.Info("Mining too far in the future", "wait", common.PrettyDuration(wait))
		time.Sleep(wait)
	}

	num := parent.Number()
	limit := uint64(0)
	if w.current != nil {
		limit = core.CalcGasLimit(parent, w.current.state)
	} else {
		limit = core.CalcGasLimit(parent, nil)
	}
	header := &types.Header{
		ParentHash: parent.Hash(),
		Number:     num.Add(num, common.Big1),
		GasLimit:   limit,
		Extra:      w.extra,
		Time:       uint64(timestamp),
	}
	// Only set the coinbase if our consensus engine is running (avoid spurious block rewards)
	if w.isRunning() {
		if w.coinbase == (common.Address{}) {
			log.Error("Refusing to mine without etherbase")
			return
		}
		header.Coinbase = w.coinbase
	}
	if err := w.engine.Prepare(w.chain, header); err != nil {
		log.Error("Failed to prepare header for mining", "err", err)
		return
	}
	// If we are care about TheDAO hard-fork check whether to override the extra-data or not
	if daoBlock := w.chainConfig.DAOForkBlock; daoBlock != nil {
		// Check whether the block is among the fork extra-override range
		limit := new(big.Int).Add(daoBlock, params.DAOForkExtraRange)
		if header.Number.Cmp(daoBlock) >= 0 && header.Number.Cmp(limit) < 0 {
			// Depending whether we support or oppose the fork, override differently
			if w.chainConfig.DAOForkSupport {
				header.Extra = common.CopyBytes(params.DAOForkBlockExtra)
			} else if bytes.Equal(header.Extra, params.DAOForkBlockExtra) {
				header.Extra = []byte{} // If miner opposes, don't let it use the reserved extra-data
			}
		}
	}
	// Could potentially happen if starting to mine in an odd state.
	err := w.makeCurrent(parent, header)
	if err != nil {
		log.Error("Failed to create mining context", "err", err)
		return
	}
	// Create the current work task and check any fork transitions needed
	env := w.current
	if w.chainConfig.DAOForkSupport && w.chainConfig.DAOForkBlock != nil && w.chainConfig.DAOForkBlock.Cmp(header.Number) == 0 {
		misc.ApplyDAOHardFork(env.state)
	}
	// Accumulate the uncles for the current block
	uncles := make([]*types.Header, 0, 2)
	commitUncles := func(blocks map[common.Hash]*types.Block) {
		// Clean up stale uncle blocks first
		for hash, uncle := range blocks {
			if uncle.NumberU64()+staleThreshold <= header.Number.Uint64() {
				delete(blocks, hash)
			}
		}
		for hash, uncle := range blocks {
			if len(uncles) == 2 {
				break
			}
			if err := w.commitUncle(env, uncle.Header()); err != nil {
				log.Trace("Possible uncle rejected", "hash", hash, "reason", err)
			} else {
				log.Debug("Committing new uncle to block", "hash", hash)
				uncles = append(uncles, uncle.Header())
			}
		}
	}
	// Prefer to locally generated uncle
	commitUncles(w.localUncles)
	commitUncles(w.remoteUncles)

	if !noempty && !w.isIstanbulEngine() {
		// Create an empty block based on temporary copied state for sealing in advance without waiting block
		// execution finished.
		w.commit(uncles, nil, false, tstart)
	}

	istanbulEmptyBlockCommit := func() {
		if !noempty && w.isIstanbulEngine() {
			w.commit(uncles, nil, false, tstart)
		}
	}

	w.updateSnapshot()

	// Play our part in generating the random beacon.
	if w.isRunning() && random.IsRunning() {
		if randomSeed == nil {
			account := accounts.Account{Address: w.coinbase}
			wallet, err := w.eth.AccountManager().Find(account)
			if err == nil {
				randomSeed, err = wallet.SignData(account, accounts.MimetypeTextPlain, randomSeedString)
			}
			if err != nil {
				log.Error("Unable to create random seed", "err", err)
				return
			}
		}

		lastRandomness, err := random.GetLastRandomness(w.coinbase, w.db, w.current.header, w.current.state, w.chain, randomSeed)
		if err != nil {
			log.Error("Failed to get last randomness", "err", err)
			return
		}

		commitment, err := random.GenerateNewRandomnessAndCommitment(w.current.header, w.current.state, w.db, randomSeed)
		if err != nil {
			log.Error("Failed to generate randomness commitment", "err", err)
			return
		}

		err = random.RevealAndCommit(lastRandomness, commitment, w.coinbase, w.current.header, w.current.state)
		if err != nil {
			log.Error("Failed to reveal and commit randomness", "randomness", lastRandomness.Hex(), "commitment", commitment.Hex(), "err", err)
			return
		}

		w.current.randomness = &types.Randomness{Revealed: lastRandomness, Committed: commitment}
	} else {
		w.current.randomness = &types.EmptyRandomness
	}

	// Fill the block with all available pending transactions.
	pending, err := w.eth.TxPool().Pending()

	if err != nil {
		log.Error("Failed to fetch pending transactions", "err", err)
		istanbulEmptyBlockCommit()
		return
	}

	// Short circuit if there is no available pending transactions
	if len(pending) == 0 {
		istanbulEmptyBlockCommit()
		return
	}
	// Split the pending transactions into locals and remotes
	localTxs, remoteTxs := make(map[common.Address]types.Transactions), pending
	for _, account := range w.eth.TxPool().Locals() {
		if txs := remoteTxs[account]; len(txs) > 0 {
			delete(remoteTxs, account)
			localTxs[account] = txs
		}
	}
	if len(localTxs) > 0 {
		txs := types.NewTransactionsByPriceAndNonce(w.current.signer, localTxs, w.txCmp)
		if w.commitTransactions(txs, w.coinbase, interrupt) {
			return
		}
	}
	if len(remoteTxs) > 0 {
		txs := types.NewTransactionsByPriceAndNonce(w.current.signer, remoteTxs, w.txCmp)
		if w.commitTransactions(txs, w.coinbase, interrupt) {
			return
		}
	}
	w.commit(uncles, w.fullTaskHook, true, tstart)
}

// commit runs any post-transaction state modifications, assembles the final block
// and commits new work if consensus engine is running.
func (w *worker) commit(uncles []*types.Header, interval func(), update bool, start time.Time) error {
	// Deep copy receipts here to avoid interaction between different tasks.
	receipts := make([]*types.Receipt, len(w.current.receipts))
	for i, l := range w.current.receipts {
		receipts[i] = new(types.Receipt)
		*receipts[i] = *l
	}
	s := w.current.state.Copy()

	// Set the validator set diff in the new header if we're using Istanbul and it's the last block of the epoch
	if istanbul, ok := w.engine.(consensus.Istanbul); ok {
		if err := istanbul.UpdateValSetDiff(w.chain, w.current.header, s); err != nil {
			log.Error("Unable to update Validator Set Diff", "err", err)
			return err
		}
	}

	block, err := w.engine.FinalizeAndAssemble(w.chain, w.current.header, s, w.current.txs, uncles, w.current.receipts, w.current.randomness)
	if err != nil {
		log.Error("Unable to finalize block", "err", err)
		return err
	}
	if w.isRunning() {
		if interval != nil {
			interval()
		}
		select {
		case w.taskCh <- &task{receipts: receipts, state: s, block: block, createdAt: time.Now()}:
			w.unconfirmed.Shift(block.NumberU64() - 1)

			feesWei := new(big.Int)
			for i, tx := range block.Transactions() {
				feesWei.Add(feesWei, new(big.Int).Mul(new(big.Int).SetUint64(receipts[i].GasUsed), tx.GasPrice()))
			}
			feesEth := new(big.Float).Quo(new(big.Float).SetInt(feesWei), new(big.Float).SetInt(big.NewInt(params.Ether)))

			log.Info("Commit new mining work", "number", block.Number(), "sealhash", w.engine.SealHash(block.Header()),
				"uncles", len(uncles), "txs", w.current.tcount, "gas", block.GasUsed(), "fees", feesEth, "elapsed", common.PrettyDuration(time.Since(start)))
		case <-w.exitCh:
			log.Info("Worker has exited")
		}
	}
	if update {
		w.updateSnapshot()
	}
	return nil
}

func (w *worker) isIstanbulEngine() bool {
	return w.engine.Protocol().Name == "istanbul"
}<|MERGE_RESOLUTION|>--- conflicted
+++ resolved
@@ -190,11 +190,7 @@
 	db *ethdb.Database
 }
 
-<<<<<<< HEAD
-func newWorker(config *Config, chainConfig *params.ChainConfig, engine consensus.Engine, eth Backend, mux *event.TypeMux, isLocalBlock func(*types.Block) bool, db *ethdb.Database) *worker {
-=======
-func newWorker(config *Config, chainConfig *params.ChainConfig, engine consensus.Engine, eth Backend, mux *event.TypeMux, isLocalBlock func(*types.Block) bool, init bool) *worker {
->>>>>>> d62e9b28
+func newWorker(config *Config, chainConfig *params.ChainConfig, engine consensus.Engine, eth Backend, mux *event.TypeMux, isLocalBlock func(*types.Block) bool, db *ethdb.Database, init bool) *worker {
 	worker := &worker{
 		config:             config,
 		chainConfig:        chainConfig,
