// Copyright 2017 The go-ethereum Authors
// This file is part of the go-ethereum library.
//
// The go-ethereum library is free software: you can redistribute it and/or modify
// it under the terms of the GNU Lesser General Public License as published by
// the Free Software Foundation, either version 3 of the License, or
// (at your option) any later version.
//
// The go-ethereum library is distributed in the hope that it will be useful,
// but WITHOUT ANY WARRANTY; without even the implied warranty of
// MERCHANTABILITY or FITNESS FOR A PARTICULAR PURPOSE. See the
// GNU Lesser General Public License for more details.
//
// You should have received a copy of the GNU Lesser General Public License
// along with the go-ethereum library. If not, see <http://www.gnu.org/licenses/>.

package core

import (
	"bytes"
	"encoding/hex"
	"fmt"
	"math"
	"math/big"
	"sync"
	"time"

	"github.com/ethereum/go-ethereum/common"
	"github.com/ethereum/go-ethereum/common/prque"
	"github.com/ethereum/go-ethereum/consensus/istanbul"
	"github.com/ethereum/go-ethereum/core/types"
	"github.com/ethereum/go-ethereum/crypto/bls"
	"github.com/ethereum/go-ethereum/event"
	"github.com/ethereum/go-ethereum/log"
	"github.com/ethereum/go-ethereum/metrics"
)

// New creates an Istanbul consensus core
func New(backend istanbul.Backend, config *istanbul.Config) Engine {
	c := &core{
		config:             config,
		address:            backend.Address(),
		state:              StateAcceptRequest,
		handlerWg:          new(sync.WaitGroup),
		logger:             log.New("address", backend.Address()),
		backend:            backend,
		backlogs:           make(map[istanbul.Validator]*prque.Prque),
		backlogsMu:         new(sync.Mutex),
		pendingRequests:    prque.New(nil),
		pendingRequestsMu:  new(sync.Mutex),
		consensusTimestamp: time.Time{},
		roundMeter:         metrics.NewRegisteredMeter("consensus/istanbul/core/round", nil),
		sequenceMeter:      metrics.NewRegisteredMeter("consensus/istanbul/core/sequence", nil),
		consensusTimer:     metrics.NewRegisteredTimer("consensus/istanbul/core/consensus", nil),
	}
	c.validateFn = c.checkValidatorSignature
	return c
}

// ----------------------------------------------------------------------------

type core struct {
	config  *istanbul.Config
	address common.Address
	state   State
	logger  log.Logger

	backend               istanbul.Backend
	events                *event.TypeMuxSubscription
	finalCommittedSub     *event.TypeMuxSubscription
	timeoutSub            *event.TypeMuxSubscription
	futurePreprepareTimer *time.Timer

	valSet     istanbul.ValidatorSet
	validateFn func([]byte, []byte) (common.Address, error)

	backlogs   map[istanbul.Validator]*prque.Prque
	backlogsMu *sync.Mutex

	current   *roundState
	handlerWg *sync.WaitGroup

	roundChangeSet   *roundChangeSet
	roundChangeTimer *time.Timer

	pendingRequests   *prque.Prque
	pendingRequestsMu *sync.Mutex

	consensusTimestamp time.Time
	// the meter to record the round change rate
	roundMeter metrics.Meter
	// the meter to record the sequence update rate
	sequenceMeter metrics.Meter
	// the timer to record consensus duration (from accepting a preprepare to final committed stage)
	consensusTimer metrics.Timer

	isProxied bool
}

// Appends the current view and state to the given context.
func (c *core) NewLogger(ctx ...interface{}) log.Logger {
	var seq, round *big.Int
	state := c.state
	if c.current != nil {
		seq = c.current.Sequence()
		round = c.current.Round()
	} else {
		seq = common.Big0
		round = big.NewInt(-1)
	}
	tmp := c.logger.New(ctx...)
	return tmp.New("cur_seq", seq, "cur_round", round, "state", state)
}

func (c *core) SetAddress(address common.Address) {
	c.address = address
	c.logger = log.New("address", address)
}

<<<<<<< HEAD
func (c *core) broadcast(msg *istanbul.Message) {
	logger := c.logger.New("state", c.state, "cur_round", c.current.Round(), "cur_seq", c.current.Sequence())

	// Add sender address
	msg.Address = c.Address()
=======
func (c *core) finalizeMessage(msg *istanbul.Message, generateCommittedSeal func() ([]byte, error)) ([]byte, error) {
	var err error
	// Add sender address
	msg.Address = c.Address()

	// Add proof of consensus
	msg.CommittedSeal = []byte{}

	// This should be non nil if msg.Code == istanbul.MsgCommit
	if generateCommittedSeal != nil {
		msg.CommittedSeal, err = generateCommittedSeal()
		if err != nil {
			return nil, err
		}
		if err != nil {
			return nil, err
		}
	}

	// Sign message
	data, err := msg.PayloadNoSig()
	if err != nil {
		return nil, err
	}
	msg.Signature, err = c.backend.Sign(data)
	if err != nil {
		return nil, err
	}

	// Convert to payload
	payload, err := msg.Payload()
	if err != nil {
		return nil, err
	}

	return payload, nil
}

func (c *core) broadcast(msg *istanbul.Message, generateCommittedSeal func() ([]byte, error)) {
	logger := c.logger.New("state", c.state, "cur_round", c.current.Round(), "cur_seq", c.current.Sequence())

	payload, err := c.finalizeMessage(msg, generateCommittedSeal)
	if err != nil {
		logger.Error("Failed to finalize message", "msg", msg, "err", err)
		return
	}
>>>>>>> 43fbedeb

	if err := c.backend.Broadcast(istanbul.GetAddressesFromValidatorList(c.valSet.FilteredList()), msg, true, true); err != nil {
		logger.Error("Failed to broadcast message", "msg", msg, "err", err)
		return
	}
}

func (c *core) currentView() *istanbul.View {
	return &istanbul.View{
		Sequence: new(big.Int).Set(c.current.Sequence()),
		Round:    new(big.Int).Set(c.current.Round()),
	}
}

func (c *core) isProposer() bool {
	v := c.valSet
	if v == nil {
		return false
	}
	return v.IsProposer(c.backend.Address())
}

func (c *core) commit() {
	c.setState(StateCommitted)

	proposal := c.current.Proposal()
	bitmap := big.NewInt(0)
	publicKeys := [][]byte{}
	if proposal != nil {
		committedSeals := make([][]byte, c.current.Commits.Size())
		for i, v := range c.current.Commits.Values() {
			committedSeals[i] = make([]byte, types.IstanbulExtraCommittedSeal)
			copy(committedSeals[i][:], v.CommittedSeal[:])
			j, err := c.current.Commits.GetAddressIndex(v.Address)
			if err != nil {
				panic(fmt.Sprintf("commit: couldn't get address index for address %s", hex.EncodeToString(v.Address[:])))
			}
			publicKey, err := c.current.Commits.GetAddressPublicKey(v.Address)
			if err != nil {
				panic(fmt.Sprintf("commit: couldn't get public key for address %s", hex.EncodeToString(v.Address[:])))
			}

			publicKeys = append(publicKeys, publicKey)

			bitmap.SetBit(bitmap, int(j), 1)
		}
		asig, err := blscrypto.AggregateSignatures(committedSeals)
		if err != nil {
			panic("commit: couldn't aggregate signatures which have been verified in the commit phase")
		}

		if err := c.backend.Commit(proposal, bitmap, asig); err != nil {
			c.sendNextRoundChange()
			return
		}
	}
}

// Generates the next preprepare request and associated round change certificate
func (c *core) getPreprepareWithRoundChangeCertificate(round *big.Int) (*istanbul.Request, istanbul.RoundChangeCertificate, error) {
	roundChangeCertificate, err := c.roundChangeSet.getCertificate(round, c.valSet.MinQuorumSize())
	if err != nil {
		return &istanbul.Request{}, istanbul.RoundChangeCertificate{}, err
	}
	// Start with pending request
	request := c.current.pendingRequest
	// Search for a valid request in round change messages.
	// The proposal must come from the prepared certificate with the highest round number.
	// All pre-prepared certificates from the same round are assumed to be the same proposal or no proposal (guaranteed by quorum intersection)
	maxRound := big.NewInt(-1)
	for _, message := range roundChangeCertificate.RoundChangeMessages {
		var roundChangeMsg *istanbul.RoundChange
		if err := message.Decode(&roundChangeMsg); err != nil {
			continue
		}
		preparedCertificateView := roundChangeMsg.PreparedCertificate.View()
		if roundChangeMsg.HasPreparedCertificate() && preparedCertificateView != nil && preparedCertificateView.Round.Cmp(maxRound) > 0 {
			maxRound = preparedCertificateView.Round
			request = &istanbul.Request{
				Proposal: roundChangeMsg.PreparedCertificate.Proposal,
			}
		}
	}
	return request, roundChangeCertificate, nil
}

// startNewRound starts a new round. if round equals to 0, it means to starts a new sequence
func (c *core) startNewRound(round *big.Int) {
	var logger log.Logger
	if c.current == nil {
		logger = c.logger.New("cur_round", -1, "cur_seq", 0, "next_round", 0, "next_seq", 0, "func", "startNewRound", "tag", "stateTransition")
	} else {
		logger = c.logger.New("cur_round", c.current.Round(), "cur_seq", c.current.Sequence(), "func", "startNewRound", "tag", "stateTransition")
	}

	roundChange := false
	// Try to get last proposal
	lastProposal, lastProposer := c.backend.LastProposal()
	if c.current == nil {
		logger.Trace("Start the initial round")
	} else if lastProposal.Number().Cmp(c.current.Sequence()) >= 0 {
		// Want to be working on the block 1 beyond the last committed block.
		diff := new(big.Int).Sub(lastProposal.Number(), c.current.Sequence())
		c.sequenceMeter.Mark(new(big.Int).Add(diff, common.Big1).Int64())

		if !c.consensusTimestamp.IsZero() {
			c.consensusTimer.UpdateSince(c.consensusTimestamp)
			c.consensusTimestamp = time.Time{}
		}
		logger.Trace("Catch up to the latest proposal.", "number", lastProposal.Number().Uint64(), "hash", lastProposal.Hash())
	} else if lastProposal.Number().Cmp(big.NewInt(c.current.Sequence().Int64()-1)) == 0 {
		// Working on the block immediately after the last committed block.
		if round.Cmp(c.current.Round()) == 0 {
			logger.Trace("Already in the desired round.")
			return
		} else if round.Cmp(c.current.Round()) < 0 {
			logger.Warn("New round should not be smaller than current round", "lastProposalNumber", lastProposal.Number().Int64(), "new_round", round)
			return
		}
		roundChange = true
	} else {
		logger.Warn("New sequence should be larger than current sequence", "new_seq", lastProposal.Number().Int64())
		return
	}

	// Generate next view and pre-prepare
	var newView *istanbul.View
	var roundChangeCertificate istanbul.RoundChangeCertificate
	var request *istanbul.Request
	if roundChange {
		newView = &istanbul.View{
			Sequence: new(big.Int).Set(c.current.Sequence()),
			Round:    new(big.Int).Set(round),
		}

		var err error
		request, roundChangeCertificate, err = c.getPreprepareWithRoundChangeCertificate(round)
		if err != nil {
			logger.Error("Unable to produce round change certificate", "err", err, "new_round", round)
			return
		}
	} else {
		if c.current != nil {
			request = c.current.pendingRequest
		}
		newView = &istanbul.View{
			Sequence: new(big.Int).Add(lastProposal.Number(), common.Big1),
			Round:    new(big.Int),
		}
		c.valSet = c.backend.Validators(lastProposal)
	}

	// Update logger
	logger = logger.New("old_proposer", c.valSet.GetProposer())
	// Clear invalid ROUND CHANGE messages
	c.roundChangeSet = newRoundChangeSet(c.valSet)
	// New snapshot for new round
	c.updateRoundState(newView, c.valSet, roundChange)
	// Calculate new proposer
	c.valSet.CalcProposer(lastProposer, newView.Round.Uint64())
	c.setState(StateAcceptRequest)
	if roundChange && c.isProposer() && c.current != nil && request != nil {
		c.sendPreprepare(request, roundChangeCertificate)
	}
	c.newRoundChangeTimer()

	logger.Debug("New round", "new_round", newView.Round, "new_seq", newView.Sequence, "new_proposer", c.valSet.GetProposer(), "valSet", c.valSet.List(), "size", c.valSet.Size(), "isProposer", c.isProposer())
}

// All actions that occur when transitioning to waiting for round change state.
func (c *core) waitForDesiredRound(r *big.Int) {
	logger := c.logger.New("func", "waitForDesiredRound", "cur_round", c.current.Round(), "old_desired_round", c.current.DesiredRound(), "new_desired_round", r)
	// Don't wait for an older round
	if c.current.DesiredRound().Cmp(r) >= 0 {
		logger.Debug("New desired round not greater than current desired round")
		return
	}
	logger.Debug("Waiting for desired round")

	desiredView := &istanbul.View{
		Sequence: new(big.Int).Set(c.current.Sequence()),
		Round:    new(big.Int).Set(r),
	}
	// Perform all of the updates
	c.setState(StateWaitingForNewRound)
	c.current.SetDesiredRound(r)
	_, lastProposer := c.backend.LastProposal()
	c.valSet.CalcProposer(lastProposer, desiredView.Round.Uint64())
	c.newRoundChangeTimerForView(desiredView)

	// Send round change
	c.sendRoundChange(desiredView.Round)
}

func (c *core) updateRoundState(view *istanbul.View, validatorSet istanbul.ValidatorSet, roundChange bool) {
	// TODO(Joshua): Include desired round here.
	if roundChange && c.current != nil {
		c.current = newRoundState(view, validatorSet, nil, c.current.pendingRequest, c.current.preparedCertificate, c.backend.HasBadProposal)
	} else {
		c.current = newRoundState(view, validatorSet, nil, nil, istanbul.EmptyPreparedCertificate(), c.backend.HasBadProposal)
	}
}

func (c *core) setState(state State) {
	if c.state != state {
		c.state = state
	}
	if state == StateAcceptRequest {
		c.processPendingRequests()
	}
	c.processBacklog()
}

func (c *core) Address() common.Address {
	return c.address
}

func (c *core) stopFuturePreprepareTimer() {
	if c.futurePreprepareTimer != nil {
		c.futurePreprepareTimer.Stop()
	}
}

func (c *core) stopTimer() {
	c.stopFuturePreprepareTimer()
	if c.roundChangeTimer != nil {
		c.roundChangeTimer.Stop()
	}
}

func (c *core) newRoundChangeTimer() {
	c.newRoundChangeTimerForView(c.currentView())
}

func (c *core) newRoundChangeTimerForView(view *istanbul.View) {
	c.stopTimer()

	timeout := time.Duration(c.config.RequestTimeout) * time.Millisecond
	round := view.Round.Uint64()
	if round == 0 {
		// timeout for first round takes into account expected block period
		timeout += time.Duration(c.config.BlockPeriod) * time.Second
	} else {
		// timeout for subsequent rounds adds an exponential backup, capped at 2**5 = 32s
		timeout += time.Duration(math.Pow(2, math.Min(float64(round), 5.))) * time.Second
	}

	c.roundChangeTimer = time.AfterFunc(timeout, func() {
		c.sendEvent(timeoutEvent{view})
	})
}

func (c *core) checkValidatorSignature(data []byte, sig []byte) (common.Address, error) {
	return istanbul.CheckValidatorSignature(c.valSet, data, sig)
}

// PrepareCommittedSeal returns a committed seal for the given hash
func PrepareCommittedSeal(hash common.Hash) []byte {
	var buf bytes.Buffer
	buf.Write(hash.Bytes())
	buf.Write([]byte{byte(istanbul.MsgCommit)})
	return buf.Bytes()
}<|MERGE_RESOLUTION|>--- conflicted
+++ resolved
@@ -117,13 +117,6 @@
 	c.logger = log.New("address", address)
 }
 
-<<<<<<< HEAD
-func (c *core) broadcast(msg *istanbul.Message) {
-	logger := c.logger.New("state", c.state, "cur_round", c.current.Round(), "cur_seq", c.current.Sequence())
-
-	// Add sender address
-	msg.Address = c.Address()
-=======
 func (c *core) finalizeMessage(msg *istanbul.Message, generateCommittedSeal func() ([]byte, error)) ([]byte, error) {
 	var err error
 	// Add sender address
@@ -170,7 +163,6 @@
 		logger.Error("Failed to finalize message", "msg", msg, "err", err)
 		return
 	}
->>>>>>> 43fbedeb
 
 	if err := c.backend.Broadcast(istanbul.GetAddressesFromValidatorList(c.valSet.FilteredList()), msg, true, true); err != nil {
 		logger.Error("Failed to broadcast message", "msg", msg, "err", err)
