--- conflicted
+++ resolved
@@ -981,13 +981,8 @@
 		gspec         = &Genesis{Config: params.IstanbulTestChainConfig, Alloc: GenesisAlloc{addr1: {Balance: big.NewInt(10000000000000)}}}
 		genesis       = gspec.MustCommit(db)
 		signer        = types.NewEIP155Signer(gspec.Config.ChainID)
-<<<<<<< HEAD
 		engine        = mockEngine.NewFaker()
-		blockchain, _ = NewBlockChain(db, nil, gspec.Config, engine, vm.Config{}, nil)
-=======
-		engine        = ethash.NewFaker()
 		blockchain, _ = NewBlockChain(db, nil, gspec.Config, engine, vm.Config{}, nil, nil)
->>>>>>> 7ace5a3a
 	)
 
 	defer blockchain.Stop()
@@ -1050,11 +1045,7 @@
 		gspec         = &Genesis{Config: params.IstanbulTestChainConfig, Alloc: GenesisAlloc{addr1: {Balance: big.NewInt(10000000000000)}}}
 		genesis       = gspec.MustCommit(db)
 		signer        = types.NewEIP155Signer(gspec.Config.ChainID)
-<<<<<<< HEAD
-		blockchain, _ = NewBlockChain(db, nil, gspec.Config, mockEngine.NewFaker(), vm.Config{}, nil)
-=======
-		blockchain, _ = NewBlockChain(db, nil, gspec.Config, ethash.NewFaker(), vm.Config{}, nil, nil)
->>>>>>> 7ace5a3a
+		blockchain, _ = NewBlockChain(db, nil, gspec.Config, mockEngine.NewFaker(), vm.Config{}, nil, nil)
 	)
 
 	defer blockchain.Stop()
