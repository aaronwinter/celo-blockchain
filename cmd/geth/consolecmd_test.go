// Copyright 2016 The go-ethereum Authors
// This file is part of go-ethereum.
//
// go-ethereum is free software: you can redistribute it and/or modify
// it under the terms of the GNU General Public License as published by
// the Free Software Foundation, either version 3 of the License, or
// (at your option) any later version.
//
// go-ethereum is distributed in the hope that it will be useful,
// but WITHOUT ANY WARRANTY; without even the implied warranty of
// MERCHANTABILITY or FITNESS FOR A PARTICULAR PURPOSE. See the
// GNU General Public License for more details.
//
// You should have received a copy of the GNU General Public License
// along with go-ethereum. If not, see <http://www.gnu.org/licenses/>.

package main

import (
	"crypto/rand"
	"math/big"
	"os"
	"path/filepath"
	"runtime"
	"strconv"
	"strings"
	"testing"
	"time"

	"github.com/ethereum/go-ethereum/params"
)

const (
	ipcAPIs  = "admin:1.0 debug:1.0 eth:1.0 istanbul:1.0 les:1.0 miner:1.0 net:1.0 personal:1.0 rpc:1.0 shh:1.0 txpool:1.0 web3:1.0"
	httpAPIs = "eth:1.0 net:1.0 rpc:1.0 web3:1.0"
)

// Tests that a node embedded within a console can be started up properly and
// then terminated by closing the input stream.
func TestConsoleWelcome(t *testing.T) {
	coinbase := "0x8605cdbbdb6d264aa742e77020dcbc58fcdce182"

	// Start a geth console, make sure it's cleaned up and terminate the console
	geth := runGeth(t,
		"--port", "0", "--maxpeers", "0", "--nodiscover", "--nat", "none", "--light.maxpeers", "0",
		"--etherbase", coinbase, "--shh",
		"console")

	// Gather all the infos the welcome message needs to contain
	geth.SetTemplateFunc("goos", func() string { return runtime.GOOS })
	geth.SetTemplateFunc("goarch", func() string { return runtime.GOARCH })
	geth.SetTemplateFunc("gover", runtime.Version)
	geth.SetTemplateFunc("gethver", func() string { return params.VersionWithCommit("", "") })
<<<<<<< HEAD
	geth.SetTemplateFunc("niltime", func() string { return time.Unix(0x5ea06a00, 0).Format(time.RFC1123) })
=======
	geth.SetTemplateFunc("niltime", func() string {
		return time.Unix(0, 0).Format("Mon Jan 02 2006 15:04:05 GMT-0700 (MST)")
	})
>>>>>>> 594e038e
	geth.SetTemplateFunc("apis", func() string { return ipcAPIs })

	// Verify the actual welcome message to the required template
	geth.Expect(`
Welcome to the Celo JavaScript console!

instance: celo/v{{gethver}}/{{goos}}-{{goarch}}/{{gover}}
coinbase: {{.Etherbase}}
at block: 0 ({{niltime}})
 datadir: {{.Datadir}}
 modules: {{apis}}

> {{.InputLine "exit"}}
`)
	geth.ExpectExit()
}

// Tests that a console can be attached to a running node via various means.
func TestIPCAttachWelcome(t *testing.T) {
	// Configure the instance for IPC attachement
	coinbase := "0x8605cdbbdb6d264aa742e77020dcbc58fcdce182"
	var ipc string
	if runtime.GOOS == "windows" {
		ipc = `\\.\pipe\geth` + strconv.Itoa(trulyRandInt(100000, 999999))
	} else {
		ws := tmpdir(t)
		defer os.RemoveAll(ws)
		ipc = filepath.Join(ws, "geth.ipc")
	}
	// Note: we need --shh because testAttachWelcome checks for default
	// list of ipc modules and shh is included there.
	geth := runGeth(t,
		"--port", "0", "--maxpeers", "0", "--nodiscover", "--nat", "none", "--light.maxpeers", "0",
		"--etherbase", coinbase, "--shh", "--ipcpath", ipc)

	defer func() {
		geth.Interrupt()
		geth.ExpectExit()
	}()

	waitForEndpoint(t, ipc, 3*time.Second)
	testAttachWelcome(t, geth, "ipc:"+ipc, ipcAPIs)

}

func TestHTTPAttachWelcome(t *testing.T) {
	coinbase := "0x8605cdbbdb6d264aa742e77020dcbc58fcdce182"
	port := strconv.Itoa(trulyRandInt(1024, 65536)) // Yeah, sometimes this will fail, sorry :P
	geth := runGeth(t,
		"--port", "0", "--maxpeers", "0", "--nodiscover", "--nat", "none", "--light.maxpeers", "0",
		"--etherbase", coinbase, "--rpc", "--rpcport", port)
	defer func() {
		geth.Interrupt()
		geth.ExpectExit()
	}()

	endpoint := "http://127.0.0.1:" + port
	waitForEndpoint(t, endpoint, 3*time.Second)
	testAttachWelcome(t, geth, endpoint, httpAPIs)
}

func TestWSAttachWelcome(t *testing.T) {
	coinbase := "0x8605cdbbdb6d264aa742e77020dcbc58fcdce182"
	port := strconv.Itoa(trulyRandInt(1024, 65536)) // Yeah, sometimes this will fail, sorry :P

	geth := runGeth(t,
		"--port", "0", "--maxpeers", "0", "--nodiscover", "--nat", "none", "--light.maxpeers", "0",
		"--etherbase", coinbase, "--ws", "--wsport", port)
	defer func() {
		geth.Interrupt()
		geth.ExpectExit()
	}()

	endpoint := "ws://127.0.0.1:" + port
	waitForEndpoint(t, endpoint, 3*time.Second)
	testAttachWelcome(t, geth, endpoint, httpAPIs)
}

func testAttachWelcome(t *testing.T, geth *testgeth, endpoint, apis string) {
	// Attach to a running geth note and terminate immediately
	attach := runGeth(t, "attach", endpoint)
	defer attach.ExpectExit()
	attach.CloseStdin()

	// Gather all the infos the welcome message needs to contain
	attach.SetTemplateFunc("goos", func() string { return runtime.GOOS })
	attach.SetTemplateFunc("goarch", func() string { return runtime.GOARCH })
	attach.SetTemplateFunc("gover", runtime.Version)
	attach.SetTemplateFunc("gethver", func() string { return params.VersionWithCommit("", "") })
	attach.SetTemplateFunc("etherbase", func() string { return geth.Etherbase })
<<<<<<< HEAD
	attach.SetTemplateFunc("niltime", func() string { return time.Unix(0x5ea06a00, 0).Format(time.RFC1123) })
=======
	attach.SetTemplateFunc("niltime", func() string {
		return time.Unix(0, 0).Format("Mon Jan 02 2006 15:04:05 GMT-0700 (MST)")
	})
>>>>>>> 594e038e
	attach.SetTemplateFunc("ipc", func() bool { return strings.HasPrefix(endpoint, "ipc") })
	attach.SetTemplateFunc("datadir", func() string { return geth.Datadir })
	attach.SetTemplateFunc("apis", func() string { return apis })

	// Verify the actual welcome message to the required template
	attach.Expect(`
Welcome to the Celo JavaScript console!

instance: celo/v{{gethver}}/{{goos}}-{{goarch}}/{{gover}}
coinbase: {{etherbase}}
at block: 0 ({{niltime}}){{if ipc}}
 datadir: {{datadir}}{{end}}
 modules: {{apis}}

> {{.InputLine "exit" }}
`)
	attach.ExpectExit()
}

// trulyRandInt generates a crypto random integer used by the console tests to
// not clash network ports with other tests running cocurrently.
func trulyRandInt(lo, hi int) int {
	num, _ := rand.Int(rand.Reader, big.NewInt(int64(hi-lo)))
	return int(num.Int64()) + lo
}<|MERGE_RESOLUTION|>--- conflicted
+++ resolved
@@ -51,13 +51,9 @@
 	geth.SetTemplateFunc("goarch", func() string { return runtime.GOARCH })
 	geth.SetTemplateFunc("gover", runtime.Version)
 	geth.SetTemplateFunc("gethver", func() string { return params.VersionWithCommit("", "") })
-<<<<<<< HEAD
-	geth.SetTemplateFunc("niltime", func() string { return time.Unix(0x5ea06a00, 0).Format(time.RFC1123) })
-=======
 	geth.SetTemplateFunc("niltime", func() string {
-		return time.Unix(0, 0).Format("Mon Jan 02 2006 15:04:05 GMT-0700 (MST)")
+		return time.Unix(0x5ea06a00, 0).Format("Mon Jan 02 2006 15:04:05 GMT-0700 (MST)")
 	})
->>>>>>> 594e038e
 	geth.SetTemplateFunc("apis", func() string { return ipcAPIs })
 
 	// Verify the actual welcome message to the required template
@@ -148,13 +144,9 @@
 	attach.SetTemplateFunc("gover", runtime.Version)
 	attach.SetTemplateFunc("gethver", func() string { return params.VersionWithCommit("", "") })
 	attach.SetTemplateFunc("etherbase", func() string { return geth.Etherbase })
-<<<<<<< HEAD
-	attach.SetTemplateFunc("niltime", func() string { return time.Unix(0x5ea06a00, 0).Format(time.RFC1123) })
-=======
 	attach.SetTemplateFunc("niltime", func() string {
-		return time.Unix(0, 0).Format("Mon Jan 02 2006 15:04:05 GMT-0700 (MST)")
+		return time.Unix(0x5ea06a00, 0).Format("Mon Jan 02 2006 15:04:05 GMT-0700 (MST)")
 	})
->>>>>>> 594e038e
 	attach.SetTemplateFunc("ipc", func() bool { return strings.HasPrefix(endpoint, "ipc") })
 	attach.SetTemplateFunc("datadir", func() string { return geth.Datadir })
 	attach.SetTemplateFunc("apis", func() string { return apis })
