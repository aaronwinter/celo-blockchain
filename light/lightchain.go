--- conflicted
+++ resolved
@@ -410,22 +410,6 @@
 
 	lc.wg.Add(1)
 	defer lc.wg.Done()
-<<<<<<< HEAD
-	var events []interface{}
-	whFunc := func(header *types.Header) error {
-		status, err := lc.hc.WriteHeader(header)
-
-		switch status {
-		case core.CanonStatTy:
-			log.Debug("Inserted new header", "number", header.Number, "hash", header.Hash())
-			events = append(events, core.ChainEvent{Block: types.NewBlockWithHeader(header), Hash: header.Hash()})
-
-		case core.SideStatTy:
-			log.Debug("Inserted forked header", "number", header.Number, "hash", header.Hash())
-			events = append(events, core.ChainSideEvent{Block: types.NewBlockWithHeader(header)})
-		}
-		return err
-=======
 
 	status, err := lc.hc.InsertHeaderChain(chain, start)
 	if err != nil || len(chain) == 0 {
@@ -443,18 +427,10 @@
 		events = append(events, core.ChainEvent{Block: block, Hash: block.Hash()})
 	case core.SideStatTy:
 		events = append(events, core.ChainSideEvent{Block: block})
->>>>>>> e7872729
 	}
 	lc.postChainEvents(events)
-<<<<<<< HEAD
-	if err != nil {
-		log.Debug("InsertHeaderChain", "failing index number", i, "err", err)
-	}
-	return i, err
-=======
 
 	return 0, err
->>>>>>> e7872729
 }
 
 // CurrentHeader retrieves the current head header of the canonical chain. The
