// Copyright 2016 The go-ethereum Authors
// This file is part of the go-ethereum library.
//
// The go-ethereum library is free software: you can redistribute it and/or modify
// it under the terms of the GNU Lesser General Public License as published by
// the Free Software Foundation, either version 3 of the License, or
// (at your option) any later version.
//
// The go-ethereum library is distributed in the hope that it will be useful,
// but WITHOUT ANY WARRANTY; without even the implied warranty of
// MERCHANTABILITY or FITNESS FOR A PARTICULAR PURPOSE. See the
// GNU Lesser General Public License for more details.
//
// You should have received a copy of the GNU Lesser General Public License
// along with the go-ethereum library. If not, see <http://www.gnu.org/licenses/>.

package les

import (
	"fmt"
	"math/big"
	"sync"
	"time"

	"github.com/ethereum/go-ethereum/common"
	"github.com/ethereum/go-ethereum/common/mclock"
	"github.com/ethereum/go-ethereum/consensus"
	"github.com/ethereum/go-ethereum/core/rawdb"
	"github.com/ethereum/go-ethereum/core/types"
	"github.com/ethereum/go-ethereum/light"
	"github.com/ethereum/go-ethereum/log"
)

const (
	blockDelayTimeout    = time.Second * 10 // timeout for a peer to announce a head that has already been confirmed by others
	maxNodeCount         = 20               // maximum number of fetcherTreeNode entries remembered for each peer
	serverStateAvailable = 100              // number of recent blocks where state availability is assumed
)

// lightFetcher implements retrieval of newly announced headers. It also provides a peerHasBlock function for the
// ODR system to ensure that we only request data related to a certain block from peers who have already processed
// and announced that block.
type lightFetcher struct {
	handler *clientHandler
	chain   *light.LightChain

	lock            sync.Mutex // lock protects access to the fetcher's internal state variables except sent requests
	maxConfirmedTd  *big.Int
	peers           map[*serverPeer]*fetcherPeerInfo
	lastUpdateStats *updateStatsEntry
	syncing         bool
	syncDone        chan *serverPeer

	reqMu             sync.RWMutex // reqMu protects access to sent header fetch requests
	requested         map[uint64]fetchRequest
	deliverChn        chan fetchResponse
	timeoutChn        chan uint64
	requestTriggered  bool
	requestTrigger    chan struct{}
	lastTrustedHeader *types.Header

	closeCh chan struct{}
	wg      sync.WaitGroup
}

// fetcherPeerInfo holds fetcher-specific information about each active peer
type fetcherPeerInfo struct {
	root, lastAnnounced *fetcherTreeNode
	nodeCnt             int
	confirmedTd         *big.Int
	bestConfirmed       *fetcherTreeNode
	nodeByHash          map[common.Hash]*fetcherTreeNode
	firstUpdateStats    *updateStatsEntry
}

// fetcherTreeNode is a node of a tree that holds information about blocks recently
// announced and confirmed by a certain peer. Each new announce message from a peer
// adds nodes to the tree, based on the previous announced head and the reorg depth.
// There are three possible states for a tree node:
// - announced: not downloaded (known) yet, but we know its head, number and td
// - intermediate: not known, hash and td are empty, they are filled out when it becomes known
// - known: both announced by this peer and downloaded (from any peer).
// This structure makes it possible to always know which peer has a certain block,
// which is necessary for selecting a suitable peer for ODR requests and also for
// canonizing new heads. It also helps to always download the minimum necessary
// amount of headers with a single request.
type fetcherTreeNode struct {
	hash             common.Hash
	number           uint64
	td               *big.Int
	known, requested bool
	parent           *fetcherTreeNode
	children         []*fetcherTreeNode
}

// fetchRequest represents a header download request
type fetchRequest struct {
	hash    common.Hash
	amount  uint64
	peer    *serverPeer
	sent    mclock.AbsTime
	timeout bool
}

// fetchResponse represents a header download response
type fetchResponse struct {
	reqID   uint64
	headers []*types.Header
	peer    *serverPeer
}

// newLightFetcher creates a new light fetcher
func newLightFetcher(h *clientHandler) *lightFetcher {
	f := &lightFetcher{
		handler:        h,
		chain:          h.backend.blockchain,
		peers:          make(map[*serverPeer]*fetcherPeerInfo),
		deliverChn:     make(chan fetchResponse, 100),
		requested:      make(map[uint64]fetchRequest),
		timeoutChn:     make(chan uint64),
		requestTrigger: make(chan struct{}, 1),
		syncDone:       make(chan *serverPeer),
		closeCh:        make(chan struct{}),
		maxConfirmedTd: big.NewInt(0),
	}
	h.backend.peers.subscribe(f)

	f.wg.Add(1)
	go f.syncLoop()
	return f
}

func (f *lightFetcher) close() {
	close(f.closeCh)
	f.wg.Wait()
}

// syncLoop is the main event loop of the light fetcher
func (f *lightFetcher) syncLoop() {
	defer f.wg.Done()
	for {
		select {
		case <-f.closeCh:
			return
		// request loop keeps running until no further requests are necessary or possible
		case <-f.requestTrigger:
			f.lock.Lock()
			var (
				rq      *distReq
				reqID   uint64
				syncing bool
			)
			if !f.syncing {
				rq, reqID, syncing = f.nextRequest()
			}
			f.requestTriggered = rq != nil
			f.lock.Unlock()

			if rq != nil {
				if _, ok := <-f.handler.backend.reqDist.queue(rq); ok {
					if syncing {
						f.lock.Lock()
						f.syncing = true
						f.lock.Unlock()
					} else {
						go func() {
							time.Sleep(softRequestTimeout)
							f.reqMu.Lock()
							req, ok := f.requested[reqID]
							if ok {
								req.timeout = true
								f.requested[reqID] = req
							}
							f.reqMu.Unlock()
							// keep starting new requests while possible
							f.requestTrigger <- struct{}{}
						}()
					}
				} else {
					f.requestTrigger <- struct{}{}
				}
			}
		case reqID := <-f.timeoutChn:
			f.reqMu.Lock()
			req, ok := f.requested[reqID]
			if ok {
				delete(f.requested, reqID)
			}
			f.reqMu.Unlock()
			if ok {
				f.handler.backend.serverPool.adjustResponseTime(req.peer.poolEntry, time.Duration(mclock.Now()-req.sent), true)
				req.peer.Log().Debug("Fetching data timed out hard")
				go f.handler.removePeer(req.peer.id)
			}
		case resp := <-f.deliverChn:
			f.reqMu.Lock()
			req, ok := f.requested[resp.reqID]
			if ok && req.peer != resp.peer {
				ok = false
			}
			if ok {
				delete(f.requested, resp.reqID)
			}
			f.reqMu.Unlock()
			if ok {
				f.handler.backend.serverPool.adjustResponseTime(req.peer.poolEntry, time.Duration(mclock.Now()-req.sent), req.timeout)
			}
			f.lock.Lock()
			if !ok || !(f.syncing || f.processResponse(req, resp)) {
				resp.peer.Log().Debug("Failed processing response")
				go f.handler.removePeer(resp.peer.id)
			}
			f.lock.Unlock()
		case p := <-f.syncDone:
			f.lock.Lock()
			p.Log().Debug("Done synchronising with peer")
			f.checkSyncedHeaders(p)
			f.syncing = false
			f.lock.Unlock()
			f.requestTrigger <- struct{}{} // f.requestTriggered is always true here
		}
	}
}

// registerPeer adds a new peer to the fetcher's peer set
func (f *lightFetcher) registerPeer(p *serverPeer) {
	p.lock.Lock()
	p.hasBlock = func(hash common.Hash, number *uint64, hasState bool) bool {
		return f.peerHasBlock(p, hash, number, hasState)
	}
	p.lock.Unlock()

	f.lock.Lock()
	defer f.lock.Unlock()
	f.peers[p] = &fetcherPeerInfo{nodeByHash: make(map[common.Hash]*fetcherTreeNode)}
}

// unregisterPeer removes a new peer from the fetcher's peer set
func (f *lightFetcher) unregisterPeer(p *serverPeer) {
	p.lock.Lock()
	p.hasBlock = nil
	p.lock.Unlock()

	f.lock.Lock()
	defer f.lock.Unlock()

	// check for potential timed out block delay statistics
	f.checkUpdateStats(p, nil)
	delete(f.peers, p)
}

// announce processes a new announcement message received from a peer, adding new
// nodes to the peer's block tree and removing old nodes if necessary
func (f *lightFetcher) announce(p *serverPeer, head *announceData) {
	f.lock.Lock()
	defer f.lock.Unlock()
	p.Log().Debug("Received new announcement", "number", head.Number, "hash", head.Hash, "reorg", head.ReorgDepth)

	fp := f.peers[p]
	if fp == nil {
		p.Log().Debug("Announcement from unknown peer")
		return
	}

	if fp.lastAnnounced != nil && head.Td.Cmp(fp.lastAnnounced.td) <= 0 {
		// announced tds should be strictly monotonic
		p.Log().Debug("Received non-monotonic td", "current", head.Td, "previous", fp.lastAnnounced.td)
		go f.handler.removePeer(p.id)
		return
	}

	n := fp.lastAnnounced
	for i := uint64(0); i < head.ReorgDepth; i++ {
		if n == nil {
			break
		}
		n = n.parent
	}
	// n is now the reorg common ancestor, add a new branch of nodes
	if n != nil && (head.Number >= n.number+maxNodeCount || head.Number <= n.number) {
		// if announced head block height is lower or same as n or too far from it to add
		// intermediate nodes then discard previous announcement info and trigger a resync
		n = nil
		fp.nodeCnt = 0
		fp.nodeByHash = make(map[common.Hash]*fetcherTreeNode)
	}
	// check if the node count is too high to add new nodes, discard oldest ones if necessary
	if n != nil {
		// n is now the reorg common ancestor, add a new branch of nodes
		// check if the node count is too high to add new nodes
		locked := false
		for uint64(fp.nodeCnt)+head.Number-n.number > maxNodeCount && fp.root != nil {
			if !locked {
				f.chain.LockChain()
				defer f.chain.UnlockChain()
				locked = true
			}
			// if one of root's children is canonical, keep it, delete other branches and root itself
			var newRoot *fetcherTreeNode
			for i, nn := range fp.root.children {
				if rawdb.ReadCanonicalHash(f.handler.backend.chainDb, nn.number) == nn.hash {
					fp.root.children = append(fp.root.children[:i], fp.root.children[i+1:]...)
					nn.parent = nil
					newRoot = nn
					break
				}
			}
			fp.deleteNode(fp.root)
			if n == fp.root {
				n = newRoot
			}
			fp.root = newRoot
			if newRoot == nil || !f.checkKnownNode(p, newRoot) {
				fp.bestConfirmed = nil
				fp.confirmedTd = nil
			}

			if n == nil {
				break
			}
		}
		if n != nil {
			for n.number < head.Number {
				nn := &fetcherTreeNode{number: n.number + 1, parent: n}
				n.children = append(n.children, nn)
				n = nn
				fp.nodeCnt++
			}
			n.hash = head.Hash
			n.td = head.Td
			fp.nodeByHash[n.hash] = n
		}
	}

	if n == nil {
		// could not find reorg common ancestor or had to delete entire tree, a new root and a resync is needed
		if fp.root != nil {
			fp.deleteNode(fp.root)
		}
		n = &fetcherTreeNode{hash: head.Hash, number: head.Number, td: head.Td}
		fp.root = n
		fp.nodeCnt++
		fp.nodeByHash[n.hash] = n
		fp.bestConfirmed = nil
		fp.confirmedTd = nil
	}

	f.checkKnownNode(p, n)
	p.lock.Lock()
	p.headInfo = blockInfo{Number: head.Number, Hash: head.Hash, Td: head.Td}
	fp.lastAnnounced = n
	p.lock.Unlock()
	f.checkUpdateStats(p, nil)
	if !f.requestTriggered {
		f.requestTriggered = true
		f.requestTrigger <- struct{}{}
	}
}

// peerHasBlock returns true if we can assume the peer knows the given block
// based on its announcements
<<<<<<< HEAD
func (f *lightFetcher) peerHasBlock(p *peer, hash common.Hash, number *uint64, hasState bool) bool {
	// If number is not provided then we return an optimistic yet possible false positive
	if number == nil {
		return true
	}
=======
func (f *lightFetcher) peerHasBlock(p *serverPeer, hash common.Hash, number uint64, hasState bool) bool {
>>>>>>> 4fabd9cb
	f.lock.Lock()
	defer f.lock.Unlock()

	fp := f.peers[p]
	if fp == nil || fp.root == nil {
		return false
	}

	if hasState {
		if fp.lastAnnounced == nil || fp.lastAnnounced.number > *number+serverStateAvailable {
			return false
		}
	}

	if f.syncing {
		// always return true when syncing
		// false positives are acceptable, a more sophisticated condition can be implemented later
		return true
	}

	if *number >= fp.root.number {
		// it is recent enough that if it is known, is should be in the peer's block tree
		return fp.nodeByHash[hash] != nil
	}
	f.chain.LockChain()
	defer f.chain.UnlockChain()
	// if it's older than the peer's block tree root but it's in the same canonical chain
	// as the root, we can still be sure the peer knows it
	//
	// when syncing, just check if it is part of the known chain, there is nothing better we
	// can do since we do not know the most recent block hash yet
	return rawdb.ReadCanonicalHash(f.handler.backend.chainDb, fp.root.number) == fp.root.hash && rawdb.ReadCanonicalHash(f.handler.backend.chainDb, *number) == hash
}

// requestAmount calculates the amount of headers to be downloaded starting
// from a certain head backwards
func (f *lightFetcher) requestAmount(p *serverPeer, n *fetcherTreeNode) uint64 {
	amount := uint64(0)
	nn := n
	for nn != nil && !f.checkKnownNode(p, nn) {
		nn = nn.parent
		amount++
	}
	if nn == nil {
		amount = n.number
	}
	return amount
}

// requestedID tells if a certain reqID has been requested by the fetcher
func (f *lightFetcher) requestedID(reqID uint64) bool {
	f.reqMu.RLock()
	_, ok := f.requested[reqID]
	f.reqMu.RUnlock()
	return ok
}

// nextRequest selects the peer and announced head to be requested next, amount
// to be downloaded starting from the head backwards is also returned
func (f *lightFetcher) nextRequest() (*distReq, uint64, bool) {
	var (
		bestHash    common.Hash
		bestAmount  uint64
		bestTd      *big.Int
		bestSyncing bool
	)
	bestHash, bestAmount, bestTd, bestSyncing = f.findBestRequest()

	if bestTd == f.maxConfirmedTd {
		return nil, 0, false
	} else {
		log.Trace("nextRequest", "bestTd", bestTd, "f.maxConfirmedTd", f.maxConfirmedTd)
	}

	var rq *distReq
	reqID := genReqID()
	if bestSyncing {
		rq = f.newFetcherDistReqForSync(bestHash)
	} else {
		rq = f.newFetcherDistReq(bestHash, reqID, bestAmount)
	}
	return rq, reqID, bestSyncing
}

// findBestRequest finds the best head to request that has been announced by but not yet requested from a known peer.
// It also returns the announced Td (which should be verified after fetching the head),
// the necessary amount to request and whether a downloader sync is necessary instead of a normal header request.
func (f *lightFetcher) findBestRequest() (bestHash common.Hash, bestAmount uint64, bestTd *big.Int, bestSyncing bool) {
	bestTd = f.maxConfirmedTd
	bestSyncing = false

	for p, fp := range f.peers {
		for hash, n := range fp.nodeByHash {
			if f.checkKnownNode(p, n) || n.requested {
				continue
			}
			// if ulc mode is disabled, isTrustedHash returns true
			amount := f.requestAmount(p, n)
			if (bestTd == nil || n.td.Cmp(bestTd) > 0 || (amount < bestAmount && f.handler.syncMode.SyncFullHeaderChain())) && (f.isTrustedHash(hash) || f.maxConfirmedTd.Int64() == 0) {
				bestHash = hash
				bestTd = n.td
				bestAmount = amount
				bestSyncing = fp.bestConfirmed == nil || fp.root == nil || !f.checkKnownNode(p, fp.root)
			}
		}
	}
	return
}

// isTrustedHash checks if the block can be trusted by the minimum trusted fraction.
func (f *lightFetcher) isTrustedHash(hash common.Hash) bool {
	// If ultra light cliet mode is disabled, trust all hashes
	if f.handler.ulc == nil {
		return true
	}
	// Ultra light enabled, only trust after enough confirmations
	var agreed int
	for peer, info := range f.peers {
		if peer.trusted && info.nodeByHash[hash] != nil {
			agreed++
		}
	}
	return 100*agreed/len(f.handler.ulc.keys) >= f.handler.ulc.fraction
}

func (f *lightFetcher) newFetcherDistReqForSync(bestHash common.Hash) *distReq {
	return &distReq{
		getCost: func(dp distPeer) uint64 {
			return 0
		},
		canSend: func(dp distPeer) bool {
			p := dp.(*serverPeer)
			f.lock.Lock()
			defer f.lock.Unlock()

			if p.onlyAnnounce {
				return false
			}
			fp := f.peers[p]
			return fp != nil && fp.nodeByHash[bestHash] != nil
		},
		request: func(dp distPeer) func() {
			if f.handler.ulc != nil {
				// Keep last trusted header before sync
				f.setLastTrustedHeader(f.chain.CurrentHeader())
			}
			go func() {
				p := dp.(*serverPeer)
				p.Log().Debug("Synchronisation started")
				f.handler.synchronise(p)
				f.syncDone <- p
			}()
			return nil
		},
	}
}

// newFetcherDistReq creates a new request for the distributor.
func (f *lightFetcher) newFetcherDistReq(bestHash common.Hash, reqID uint64, bestAmount uint64) *distReq {
	return &distReq{
		getCost: func(dp distPeer) uint64 {
			p := dp.(*serverPeer)
			return p.getRequestCost(GetBlockHeadersMsg, int(bestAmount))
		},
		canSend: func(dp distPeer) bool {
			p := dp.(*serverPeer)
			f.lock.Lock()
			defer f.lock.Unlock()

			if p.onlyAnnounce {
				return false
			}
			fp := f.peers[p]
			if fp == nil {
				return false
			}
			n := fp.nodeByHash[bestHash]
			return n != nil && !n.requested
		},
		request: func(dp distPeer) func() {
			p := dp.(*serverPeer)
			f.lock.Lock()
			fp := f.peers[p]
			if fp != nil {
				n := fp.nodeByHash[bestHash]
				if n != nil {
					n.requested = true
				}
			}
			f.lock.Unlock()

			cost := p.getRequestCost(GetBlockHeadersMsg, int(bestAmount))
			p.fcServer.QueuedRequest(reqID, cost)
			f.reqMu.Lock()
			f.requested[reqID] = fetchRequest{hash: bestHash, amount: bestAmount, peer: p, sent: mclock.Now()}
			f.reqMu.Unlock()
			go func() {
				time.Sleep(hardRequestTimeout)
				f.timeoutChn <- reqID
			}()
			return func() { p.requestHeadersByHash(reqID, bestHash, int(bestAmount), 0, true) }
		},
	}
}

// deliverHeaders delivers header download request responses for processing
func (f *lightFetcher) deliverHeaders(peer *serverPeer, reqID uint64, headers []*types.Header) {
	f.deliverChn <- fetchResponse{reqID: reqID, headers: headers, peer: peer}
}

// processResponse processes header download request responses, returns true if successful
func (f *lightFetcher) processResponse(req fetchRequest, resp fetchResponse) bool {
	if uint64(len(resp.headers)) != req.amount || resp.headers[0].Hash() != req.hash {
		req.peer.Log().Debug("Response content mismatch", "requested", len(resp.headers), "reqfrom", resp.headers[0], "delivered", req.amount, "delfrom", req.hash)
		return false
	}
	headers := make([]*types.Header, req.amount)
	for i, header := range resp.headers {
		headers[int(req.amount)-1-i] = header
	}
	if _, err := f.chain.InsertHeaderChain(headers, 1, f.handler.syncMode.SyncFullHeaderChain()); err != nil {
		if err == consensus.ErrFutureBlock {
			return true
		}
		log.Debug("Failed to insert header chain", "err", err)
		return false
	}
	tds := make([]*big.Int, len(headers))
	for i, header := range headers {
		td := f.chain.GetTd(header.Hash(), header.Number.Uint64())
		if td == nil {
			log.Debug("Total difficulty not found for header", "index", i+1, "number", header.Number, "hash", header.Hash())
			return false
		}
		tds[i] = td
	}
	f.newHeaders(headers, tds)
	return true
}

// newHeaders updates the block trees of all active peers according to a newly
// downloaded and validated batch or headers
func (f *lightFetcher) newHeaders(headers []*types.Header, tds []*big.Int) {
	var maxTd *big.Int

	for p, fp := range f.peers {
		if !f.checkAnnouncedHeaders(fp, headers, tds) {
			p.Log().Debug("Inconsistent announcement")
			go f.handler.removePeer(p.id)
		}
		log.Trace("newHeaders", "fp.confirmedTd", fp.confirmedTd, "maxTd", maxTd)
		if fp.confirmedTd != nil && (maxTd == nil || maxTd.Cmp(fp.confirmedTd) > 0) {
			maxTd = fp.confirmedTd
		}
	}

	if maxTd != nil {
		f.updateMaxConfirmedTd(maxTd)
	} else {
		log.Trace("newHeaders maxTd is nil")
	}
}

// checkAnnouncedHeaders updates peer's block tree if necessary after validating
// a batch of headers. It searches for the latest header in the batch that has a
// matching tree node (if any), and if it has not been marked as known already,
// sets it and its parents to known (even those which are older than the currently
// validated ones). Return value shows if all hashes, numbers and Tds matched
// correctly to the announced values (otherwise the peer should be dropped).
func (f *lightFetcher) checkAnnouncedHeaders(fp *fetcherPeerInfo, headers []*types.Header, tds []*big.Int) bool {
	var (
		n      *fetcherTreeNode
		header *types.Header
		td     *big.Int
	)

	for i := len(headers) - 1; ; i-- {
		if i < 0 {
			if n == nil {
				// no more headers and nothing to match
				return true
			}
			// we ran out of recently delivered headers but have not reached a node known by this peer yet, continue matching
			hash, number := header.ParentHash, header.Number.Uint64()-1
			td = f.chain.GetTd(hash, number)
			header = f.chain.GetHeader(hash, number)
			if header == nil || td == nil {
				log.Error("Missing parent of validated header", "hash", hash, "number", number)
				return false
			}
		} else {
			header = headers[i]
			td = tds[i]
		}
		log.Trace(fmt.Sprintf("checkAnnouncedHeaders/header %d/%d is %v", i, len(headers), header.Number))
		hash := header.Hash()
		number := header.Number.Uint64()
		if n == nil {
			n = fp.nodeByHash[hash]
		}
		if n != nil {
			if n.td == nil {
				// node was unannounced
				if nn := fp.nodeByHash[hash]; nn != nil {
					// if there was already a node with the same hash, continue there and drop this one
					nn.children = append(nn.children, n.children...)
					n.children = nil
					fp.deleteNode(n)
					n = nn
				} else {
					n.hash = hash
					n.td = td
					log.Debug("checkAnnouncedHeaders setting n.td", "n.td", n.td)
					fp.nodeByHash[hash] = n
				}
			}
			// check if it matches the header
			if n.hash != hash || n.number != number || (n.td.Cmp(td) != 0) {
				// peer has previously made an invalid announcement
				log.Trace("checkAnnouncedHeaders", "hash", hash, "number", number, "td", td, "n.hash", n.hash, "n.number", n.number, "n.td", n.td)
				return false
			}
			if n.known {
				// we reached a known node that matched our expectations, return with success
				return true
			}
			n.known = true
			if fp.confirmedTd == nil || td.Cmp(fp.confirmedTd) > 0 {
				fp.confirmedTd = td
				fp.bestConfirmed = n
			}
			n = n.parent
			if n == nil {
				return true
			}
		}
	}
}

// checkSyncedHeaders updates peer's block tree after synchronisation by marking
// downloaded headers as known. If none of the announced headers are found after
// syncing, the peer is dropped.
func (f *lightFetcher) checkSyncedHeaders(p *serverPeer) {
	fp := f.peers[p]
	if fp == nil {
		p.Log().Debug("Unknown peer to check sync headers")
		return
	}
	var (
		node = fp.lastAnnounced
		td   *big.Int
	)
	if f.handler.ulc != nil {
		// Roll back untrusted blocks
		h, unapproved := f.lastTrustedTreeNode(p)
		f.chain.Rollback(unapproved, f.handler.syncMode.SyncFullHeaderChain())
		node = fp.nodeByHash[h.Hash()]
	}
	// Find last valid block
	for node != nil {
		if td = f.chain.GetTd(node.hash, node.number); td != nil {
			break
		}
		node = node.parent
	}
	// Now node is the latest downloaded/approved header after syncing
	if node == nil {
		p.Log().Debug("Synchronisation failed")
		go f.handler.removePeer(p.id)
		return
	}
	header := f.chain.GetHeader(node.hash, node.number)
	f.newHeaders([]*types.Header{header}, []*big.Int{td})
}

// lastTrustedTreeNode return last approved treeNode and a list of unapproved hashes
func (f *lightFetcher) lastTrustedTreeNode(p *serverPeer) (*types.Header, []common.Hash) {
	unapprovedHashes := make([]common.Hash, 0)
	current := f.chain.CurrentHeader()

	if f.lastTrustedHeader == nil {
		return current, unapprovedHashes
	}

	canonical := f.chain.CurrentHeader()
	if canonical.Number.Uint64() > f.lastTrustedHeader.Number.Uint64() {
		canonical = f.chain.GetHeaderByNumber(f.lastTrustedHeader.Number.Uint64())
	}
	commonAncestor := rawdb.FindCommonAncestor(f.handler.backend.chainDb, canonical, f.lastTrustedHeader)
	if commonAncestor == nil {
		log.Error("Common ancestor of last trusted header and canonical header is nil", "canonical hash", canonical.Hash(), "trusted hash", f.lastTrustedHeader.Hash())
		return current, unapprovedHashes
	}

	for current.Hash() == commonAncestor.Hash() {
		if f.isTrustedHash(current.Hash()) {
			break
		}
		unapprovedHashes = append(unapprovedHashes, current.Hash())
		current = f.chain.GetHeader(current.ParentHash, current.Number.Uint64()-1)
	}
	return current, unapprovedHashes
}

func (f *lightFetcher) setLastTrustedHeader(h *types.Header) {
	f.lock.Lock()
	defer f.lock.Unlock()
	f.lastTrustedHeader = h
}

// checkKnownNode checks if a block tree node is known (downloaded and validated)
// If it was not known previously but found in the database, sets its known flag
func (f *lightFetcher) checkKnownNode(p *serverPeer, n *fetcherTreeNode) bool {
	if n.known {
		return true
	}
	td := f.chain.GetTd(n.hash, n.number)
	if td == nil {
		return false
	}
	header := f.chain.GetHeader(n.hash, n.number)
	// check the availability of both header and td because reads are not protected by chain db mutex
	// Note: returning false is always safe here
	if header == nil {
		return false
	}

	fp := f.peers[p]
	if fp == nil {
		p.Log().Debug("Unknown peer to check known nodes")
		return false
	}
	if !f.checkAnnouncedHeaders(fp, []*types.Header{header}, []*big.Int{td}) {
		p.Log().Debug("Inconsistent announcement")
		go f.handler.removePeer(p.id)
	}
	if fp.confirmedTd != nil {
		f.updateMaxConfirmedTd(fp.confirmedTd)
	}
	return n.known
}

// deleteNode deletes a node and its child subtrees from a peer's block tree
func (fp *fetcherPeerInfo) deleteNode(n *fetcherTreeNode) {
	if n.parent != nil {
		for i, nn := range n.parent.children {
			if nn == n {
				n.parent.children = append(n.parent.children[:i], n.parent.children[i+1:]...)
				break
			}
		}
	}
	for {
		if n.td != nil {
			delete(fp.nodeByHash, n.hash)
		}
		fp.nodeCnt--
		if len(n.children) == 0 {
			return
		}
		for i, nn := range n.children {
			if i == 0 {
				n = nn
			} else {
				fp.deleteNode(nn)
			}
		}
	}
}

// updateStatsEntry items form a linked list that is expanded with a new item every time a new head with a higher Td
// than the previous one has been downloaded and validated. The list contains a series of maximum confirmed Td values
// and the time these values have been confirmed, both increasing monotonically. A maximum confirmed Td is calculated
// both globally for all peers and also for each individual peer (meaning that the given peer has announced the head
// and it has also been downloaded from any peer, either before or after the given announcement).
// The linked list has a global tail where new confirmed Td entries are added and a separate head for each peer,
// pointing to the next Td entry that is higher than the peer's max confirmed Td (nil if it has already confirmed
// the current global head).
type updateStatsEntry struct {
	time mclock.AbsTime
	td   *big.Int
	next *updateStatsEntry
}

// updateMaxConfirmedTd updates the block delay statistics of active peers. Whenever a new highest Td is confirmed,
// adds it to the end of a linked list together with the time it has been confirmed. Then checks which peers have
// already confirmed a head with the same or higher Td (which counts as zero block delay) and updates their statistics.
// Those who have not confirmed such a head by now will be updated by a subsequent checkUpdateStats call with a
// positive block delay value.
func (f *lightFetcher) updateMaxConfirmedTd(td *big.Int) {
	if f.maxConfirmedTd == nil || td.Cmp(f.maxConfirmedTd) > 0 {
		f.maxConfirmedTd = td
		newEntry := &updateStatsEntry{
			time: mclock.Now(),
			td:   td,
		}
		if f.lastUpdateStats != nil {
			f.lastUpdateStats.next = newEntry
		}

		f.lastUpdateStats = newEntry
		for p := range f.peers {
			f.checkUpdateStats(p, newEntry)
		}
	}
}

// checkUpdateStats checks those peers who have not confirmed a certain highest Td (or a larger one) by the time it
// has been confirmed by another peer. If they have confirmed such a head by now, their stats are updated with the
// block delay which is (this peer's confirmation time)-(first confirmation time). After blockDelayTimeout has passed,
// the stats are updated with blockDelayTimeout value. In either case, the confirmed or timed out updateStatsEntry
// items are removed from the head of the linked list.
// If a new entry has been added to the global tail, it is passed as a parameter here even though this function
// assumes that it has already been added, so that if the peer's list is empty (all heads confirmed, head is nil),
// it can set the new head to newEntry.
func (f *lightFetcher) checkUpdateStats(p *serverPeer, newEntry *updateStatsEntry) {
	now := mclock.Now()
	fp := f.peers[p]
	if fp == nil {
		p.Log().Debug("Unknown peer to check update stats")
		return
	}

	if newEntry != nil && fp.firstUpdateStats == nil {
		fp.firstUpdateStats = newEntry
	}
	for fp.firstUpdateStats != nil && fp.firstUpdateStats.time <= now-mclock.AbsTime(blockDelayTimeout) {
		f.handler.backend.serverPool.adjustBlockDelay(p.poolEntry, blockDelayTimeout)
		fp.firstUpdateStats = fp.firstUpdateStats.next
	}
	if fp.confirmedTd != nil {
		for fp.firstUpdateStats != nil && fp.firstUpdateStats.td.Cmp(fp.confirmedTd) <= 0 {
			f.handler.backend.serverPool.adjustBlockDelay(p.poolEntry, time.Duration(now-fp.firstUpdateStats.time))
			fp.firstUpdateStats = fp.firstUpdateStats.next
		}
	}
}<|MERGE_RESOLUTION|>--- conflicted
+++ resolved
@@ -359,15 +359,11 @@
 
 // peerHasBlock returns true if we can assume the peer knows the given block
 // based on its announcements
-<<<<<<< HEAD
-func (f *lightFetcher) peerHasBlock(p *peer, hash common.Hash, number *uint64, hasState bool) bool {
+func (f *lightFetcher) peerHasBlock(p *serverPeer, hash common.Hash, number *uint64, hasState bool) bool {
 	// If number is not provided then we return an optimistic yet possible false positive
 	if number == nil {
 		return true
 	}
-=======
-func (f *lightFetcher) peerHasBlock(p *serverPeer, hash common.Hash, number uint64, hasState bool) bool {
->>>>>>> 4fabd9cb
 	f.lock.Lock()
 	defer f.lock.Unlock()
 
