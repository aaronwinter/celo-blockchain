--- conflicted
+++ resolved
@@ -220,10 +220,6 @@
 			utils.MinerExtraDataFlag,
 			utils.MinerRecommitIntervalFlag,
 			utils.MinerNoVerfiyFlag,
-<<<<<<< HEAD
-			utils.MinerVerificationServiceFlag,
-=======
->>>>>>> 22001689
 		},
 	},
 	{
